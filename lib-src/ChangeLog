2010-04-02  Dan Rosenberg  <dan.j.rosenberg@gmail.com>  (tiny change)
<<<<<<< HEAD
=======

	* movemail.c (main): Check return values of setuid.  Avoid
	possibility of symlink attack when movemail is setgid mail
	(CVE-2010-0825).

2010-03-19  Tetsurou Okazaki  <okazaki@be.to>  (tiny change)
>>>>>>> d86d8ea8

	* movemail.c (main): Check return values of setuid.  Avoid
	possibility of symlink attack when movemail is setgid mail
	(CVE-2010-0825).

2010-04-02  Dan Nicolaescu  <dann@ics.uci.edu>

	Remove extern errno declarations.
	* movemail.c:
	* etags.c:
	* emacsclient.c: Remove extern errno declarations.

2010-03-20  Glenn Morris  <rgm@gnu.org>

	* Makefile.in (KRB4LIB, DESLIB, KRB5LIB, CRYPTOLIB, COM_ERRLIB)
	(LIBHESIOD, LIBRESOLV): Make previous change a bit more friendly by
	defining these as Makefile variables.
	(LIBS_MOVE): Add LIBS_MAIL into this.
	(movemail${EXEEXT}): Just use LIBS_MOVE, not LIBS_MAIL as well.

2010-03-18  Glenn Morris  <rgm@gnu.org>

	* Makefile.in (KRB4LIB, DESLIB, KRB5LIB, CRYPTOLIB, COM_ERRLIB)
	(HESIODLIB, LIBS_MAIL): Set using autoconf rather than cpp.
	(BASE_CFLAGS): Remove (identical to CPP_CFLAGS).

2010-03-18  Tetsurou Okazaki  <okazaki@be.to>  (tiny change)

	* Makefile.in (uninstall): Handle the case where archlibdir does not
	exist.  (Bug#5720)

2010-03-10  Chong Yidong  <cyd@stupidchicken.com>

	* Branch for 23.2.

2010-02-20  Kevin Ryde  <user42@zip.com.au>

	* etags.c (Scheme_functions): Don't loop past a null character
	(Bug#5601).

2010-01-29  Kester Habermann  <kester@linuxtag.org>  (tiny change)

	* etags.c (Fortran_functions): Handle recursive keyword
	(Bug#5484).

2010-01-11  Glenn Morris  <rgm@gnu.org>

	* ebrowse.c (version):
	* etags.c (print_version):
	* rcs2log (Copyright): Set copyright year to 2010.

2009-12-09  David Robinow  <drobinow@gmail.com>  (tiny change)

	* makefile.w32-in: Use parenthesis for macros for nmake
	compatibility.

2009-11-23  Tobias Ringström  <tobias@ringis.se>  (tiny change)

	* etags.c (absolute_filename): Use memmove if we have it for
	overlapping copy.

2009-11-04  Dan Nicolaescu  <dann@ics.uci.edu>

	* make-docfile.c (scan_lisp_file): Also look for `defvaralias'.

2009-10-15  Juanma Barranquero  <lekktu@gmail.com>

	* .gitignore: Add echolisp.tmp.

2009-10-15  Glenn Morris  <rgm@gnu.org>

	* emacsclient.c (print_help_and_exit): Fix bug report instructions.

	* makefile.w32-in (echolisp): New rule.
	(clean): Delete echolisp.tmp.

2009-09-27  Eli Zaretskii  <eliz@gnu.org>

	* makefile.w32-in (OTHER_PLATFORM_SUPPORT): Add term/internal.elc,
	term/pc-win.elc, emacs-lisp/easymenu.elc, and term/ns-win.elc, to
	be consistent with src/Makefile.in.

2009-09-11  Stefan Monnier  <monnier@iro.umontreal.ca>

	* update-game-score.c (main): Sort scores before trimming them,
	reported by Jason Feng <jfeng@ozbert.com> (bug#4397).

2009-09-09  Glenn Morris  <rgm@gnu.org>

	* Makefile.in ($(DESTDIR)${archlibdir}): Set umask to world-readable
	before creating directories and game score files.

2009-08-19  Glenn Morris  <rgm@gnu.org>

	* cvtmail.c: Remove file.
	* Makefile.in (UTILITIES): Remove cvtmail.
	(cvtmail${EXEEXT}): Remove.

2009-07-08  E. Jay Berkenbilt  <ejb@ql.org>  (tiny change)

	* b2m.c (main): Ensure that each message ends in two newlines.

2009-07-03  Jason Rumney  <jasonr@gnu.org>

	* emacsclient.c (w32_set_user_model_id): Use standard types.

2009-07-03  Eli Zaretskii  <eliz@gnu.org>

	* makefile.w32-in (WINNT_SUPPORT): Add common-win.elc, like
	src/Makefile.in did.

2009-06-30  Jason Rumney  <jasonr@gnu.org>

	* emacsclient.c (w32_give_focus): Use GetModuleHandle for library
	that is already loaded.
	(w32_set_user_model_id): New function.
	(main): Use it to associate emacsclient with emacs (bug#1849).

2009-06-29  Jim Meyering  <meyering@redhat.com>

	Remove useless if-before-free test.
	* make-docfile.c (scan_lisp_file): Remove useless test.

2009-06-23  Dan Nicolaescu  <dann@ics.uci.edu>

	* Makefile.in (movemail.o): Don't pass -Demacs, unused.

2009-06-21  Chong Yidong  <cyd@stupidchicken.com>

	* Branch for 23.1.

2006-06-09  Adrian Robert  <Adrian.B.Robert@gmail.com>

	* mac-fix-env.m:
	* Makefile.in (mac-fix-env): Remove.

2006-06-06  David Reitter  <david.reitter@gmail.com>

	* Makefile.in (mac-fix-env): Compile it using ALL_CFLAGS.

2009-04-20  Juanma Barranquero  <lekktu@gmail.com>

	* emacsclient.c (print_help_and_exit): Fix typo and tabify (careful
	spacing is required in the message output, as the comment suggests).

2009-04-20  Chong Yidong  <cyd@stupidchicken.com>

	* emacsclient.c (print_help_and_exit): Clarify argument placement
	for short option names.

2009-04-02  Dan Nicolaescu  <dann@ics.uci.edu>

	* emacsclient.c (print_help_and_exit): Fix typo.

2009-03-21  Eli Zaretskii  <eliz@gnu.org>

	* ntlib.c (setuid): Argument is now unsigned.
	(getuid): Return value is now unsigned.
	(getpwuid): Argument is now unsigned.
	(fchown): UID and GID arguments are now unsigned.

	* ntlib.h (fchown): UID and GID arguments are now unsigned.
	(getuid): Return value is now unsigned.
	(setuid): Argument is now unsigned.
	(getpwuid): Remove prototype (it's declared in nt/inc/pwd.h).

2009-03-11  Stefan Monnier  <monnier@iro.umontreal.ca>

	* emacsclient.c (main): Revert part of last change, so
	drive-relative file names again work on Windows.

2009-03-10  Stefan Monnier  <monnier@iro.umontreal.ca>

	* emacsclient.c (main): Always pass cwd via "-dir".  Pass the file
	names without prepending cwd to them, so Emacs uses its customary
	rules to determine how to interpret the file name.

2009-03-04  Glenn Morris  <rgm@gnu.org>

	* movemail.c (main) [MAIL_USE_POP]: Add -r to usage message.

2009-02-13  Sven Joachim  <svenjoac@gmx.de>

	* movemail.c: Include time.h unconditionally.
	(main): Use time_t for time variables.

2009-02-11  Glenn Morris  <rgm@gnu.org>

	* movemail.c (mbx_delimit_begin): Also write the current time.

2009-02-10  Glenn Morris  <rgm@gnu.org>

	* movemail.c (mbx_delimit_begin, mbx_delimit_end): Write mbox rather
	than Babyl format.  (Bug#2196)

2009-01-23  Adrian Robert  <Adrian.B.Robert@gmail.com>

	* emacsclient.c (decode_options): Use a dummy display name under
	NS/Cocoa.

2009-01-14  Lars Rasmusson  <lars.rasmusson@gmail.com>  (tiny change)

	* ebrowse.c (matching_regexp): Fix OB1 error.

2009-01-05  Glenn Morris  <rgm@gnu.org>

	* ebrowse.c (version):
	* etags.c (print_version):
	* rcs2log (Copyright): Update copyright for 2009.

2009-01-01  Chong Yidong  <cyd@stupidchicken.com>

	* movemail.c (main): Fatal if hard links cannot be created.

2008-12-18  Dan Nicolaescu  <dann@ics.uci.edu>

	* emacsclient.c (start_daemon_and_retry_set_socket): Improve error
	checking.

2008-12-14  Dan Nicolaescu  <dann@ics.uci.edu>

	* emacsclient.c: Include syswait.h instead of sys/types.h.

2008-12-11  Dhruva Krishnamurthy  <dhruvakm@gmail.com>  (tiny change)

	* emacsclient.c (WCONTINUED): New compatibility define
	for older systems.

2008-12-10  Dan Nicolaescu  <dann@ics.uci.edu>

	* emacsclient.c (main): Fix previous change.

2008-12-10  Juanma Barranquero  <lekktu@gmail.com>

	* emacsclient.c (main): Fix mindless breakage where emacsclient
	does not work *at all* on Windows, even if it *can* connect.

2008-12-10  Dan Nicolaescu  <dann@ics.uci.edu>

	* emacsclient.c (EMACS_DAEMON): Remove definition.
	(decode_options): Do not allow an empty alternate_editor on
	WINDOWSNT.
	(print_help_and_exit): Replace EMACS_DAEMON with WINDOWSNT.
	(start_daemon_and_retry_set_socket): Likewise.
	(main): Fail in case of not being able to connect.

2008-12-10  Juanma Barranquero  <lekktu@gmail.com>

	* emacsclient.c [!WINDOWSNT] (EMACS_DAEMON): New define.
	Changes when EMACS_DAEMON is not defined:
	(print_help_and_exit): Don't add daemon information to help.
	(start_daemon_and_retry_set_socket): Make a no-op.
	(main): Don't set `start_daemon_if_needed' (which is initialized to 0).

2008-12-10  Dan Nicolaescu  <dann@ics.uci.edu>

	* emacsclient.c (print_help_and_exit): Describe what an empty
	string argument does for --alternate-editor.
	(set_socket): Make it possible to not exit in case of an error.
	(start_daemon_and_retry_set_socket): New function.
	(main): Use it.  Restore the NULL value for socket_name and
	server_file after the set_socket call.

2008-12-03  Dan Nicolaescu  <dann@ics.uci.edu>

	* emacsclient.c: Include <arpa/inet.h>.

2008-12-01  Dan Nicolaescu  <dann@ics.uci.edu>

	* make-docfile.c (scan_lisp_file): Use xmalloc instead of malloc.

2008-11-22  Derek Peschel  <dpeschel@eskimo.com>  (tiny change)

	* etags.c (add_regex): Pass correct length to re_compile_pattern.

2008-11-02  Chong Yidong  <cyd@stupidchicken.com>

	* emacsclient.c (window_system): Delete redundant variable.
	(decode_options): Don't use it.
	(find_tty): New function.
	(main): Use find_tty, and don't use window_system.

2008-11-01  Eli Zaretskii  <eliz@gnu.org>

	* emacsclient.c (main) [WINDOWSNT]: Don't ifdef away the call to
	`ttyname'.
	(w32_getenv): Treat $TERM specially: if not found in the
	environment and in the Registry, return "w32console".
	(ttyname) [WINDOWSNT]: New function.

2008-10-31  Andreas Schwab  <schwab@suse.de>

	* emacsclient.c (main): Don't force sending tty when in eval mode.

2008-10-30  Chong Yidong  <cyd@stupidchicken.com>

	* emacsclient.c (main): If using the current frame, send tty
	information to Emacs in case daemon mode needs to occupy this tty.

2008-10-29  Juanma Barranquero  <lekktu@gmail.com>

	* emacsclient.c (EXTRA_SPACE): New macro.
	(get_server_config, set_local_socket): Use it.

	* makefile.w32-in ($(BLD)/sorted-doc.$(O)): Remove spurious backslash.
	Reported by Guillaume Conjat <gconjat.ext@orange-ftgroup.com>.

2008-10-29  Ulrich Mueller  <ulm@gentoo.org>

	* emacsclient.c (set_local_socket): Use TMPDIR (default /tmp)
	instead of hardcoded /tmp.

2008-10-13  Dan Nicolaescu  <dann@ics.uci.edu>

	* emacsclient.c (longopts, print_help_and_exit): Add -nw.
	(decode_options): Use getopt_long_only.

2008-09-30  Eli Zaretskii  <eliz@gnu.org>

	* makefile.w32-in (OTHER_PLATFORM_SUPPORT): Remove ccl.elc and
	codepage.elc.

2008-09-19  Dan Nicolaescu  <dann@ics.uci.edu>

	* emacsclient.c (main): Use stdout rather than stdin to obtain the
	terminal (bug#427).

2008-08-25  Francesco Potortì  <pot@gnu.org>

	* etags.c (main): Do not use static space for the tagfile string.

2008-08-17  Francesco Potortì  <pot@gnu.org>

	* etags.c (main): Use canonicalize_filename on tags file name.
	(relative_filename): Revert 3.85: do not collapse slashes here.
	(absolute_dirname): Remove useless call to canonicalize_filename.
	(canonicalize_filename): Collapse multiple slashes here.

2008-08-07  Dan Nicolaescu  <dann@ics.uci.edu>

	* Makefile.in (INSTALLABLES): Add LIB_SRC_EXTRA_INSTALLABLES.
	Do not special case for NS_IMPL_COCOA.

2008-08-06  Adrian Robert  <Adrian.B.Robert@gmail.com>

	* Makefile.in (CFLAGS): Drop -universal under NS_IMPL_COCOA.
	(.m.o): Dispense with GNUstep-specific flags.

2008-08-05  Ulrich Mueller  <ulm@gentoo.org>

	* pop.c (socket_connection): Add conditionals for
	HAVE_KRB5_ERROR_TEXT and HAVE_KRB5_ERROR_E_TEXT to support
	compilation with MIT Kerberos and Heimdal, respectively.

2008-07-31  Dan Nicolaescu  <dann@ics.uci.edu>

	* etags.c:
	* emacsclient.c: Remove VMS support.

2008-07-27  Dan Nicolaescu  <dann@ics.uci.edu>

	Remove support for Mac Carbon.
	* makefile.w32-in:
	* emacsclient.c: Remove code for Carbon.

2008-07-21  Dan Nicolaescu  <dann@ics.uci.edu>

	* Makefile.in (mac-fix-env): Remove #ifdef around rule.

2008-07-17  Andreas Schwab  <schwab@suse.de>

	* Makefile.in (INSTALL_SCRIPT): Remove duplicate definition.
	(LIB_STANDARD_LIBSRC): Don't define.
	(LOADLIBES): Remove LIB_STANDARD_LIBSRC.

2008-07-16  Adrian Robert  <Adrian.B.Robert@gmail.com>

	* Makefile.in: Change GNUSTEP to NS_IMPL_GNUSTEP, COCOA to
	NS_IMPL_COCOA.

2008-07-16  Dan Nicolaescu  <dann@ics.uci.edu>

	* ntlib.h (fcloseall, fgetchar, flushall, fputchar, putw):
	Remove, unused.

2008-07-15  Adrian Robert  <Adrian.B.Robert@gmail.com>

	* .cvsignore: Add mac-fix-env.
	* mac-fix-env.m: New file, automatically update
	~/.MacOSX/environment.plist on OS X systems to expose environment
	variables inside Emacs started from icon.
	* Makefile.in: Add -universal to CFLAGS on OS X, add mac-fix-env to
	programs to build.
	* make-docfile.c: Add .m to list of file extensions.

2008-07-12  Dan Nicolaescu  <dann@ics.uci.edu>

	* movemail.c (main): Use int instead of WAITTYPE.

2008-07-05  Juanma Barranquero  <lekktu@gmail.com>

	* makefile.w32-in (OTHER_PLATFORM_SUPPORT):
	Remove vmsproc.el and vms-patch.el.

2008-06-26  Juanma Barranquero  <lekktu@gmail.com>

	* makefile.w32-in (obj): Remove w32bdf.o.

2008-06-26  Dan Nicolaescu  <dann@ics.uci.edu>

	* fakemail.c: Remove references to obsolete variables.

2008-06-02  Jim Meyering  <meyering@redhat.com>

	* ebrowse.c (xfree): Remove definition; s/xfree/free/.

	Remove useless if-before-free tests.
	* ebrowse.c (xfree): Likewise.
	* etags.c (process_file_name, free_tree, free_fdesc): Likewise.
	(popclass_above, Prolog_functions, Erlang_functions): Likewise.
	* pop.c (pop_quit): Likewise.

2008-05-30  Juanma Barranquero  <lekktu@gmail.com>

	* makefile.w32-in (lisp2): Add minibuffer.elc.

2008-05-29  Tom Tromey  <tromey@redhat.com>

	* etags.c (relative_filename): Treat "///" like "/" in filenames.

2008-05-09  Eli Zaretskii  <eliz@gnu.org>

	* ntlib.c: Include sys/types.h, sys/stat.h, and errno.h.
	(IS_DIRECTORY_SEP): New macro.
	(convert_time, is_exec, stat): New functions.

2008-05-08  Eli Zaretskii  <eliz@gnu.org>

	* makefile.w32-in (lisp2): Rename epa-file-hook.elc to epa-hook.elc.

2008-05-03  Eli Zaretskii  <eliz@gnu.org>

	* makefile.w32-in (lisp2): Add epa-file-hook.elc, to track the
	corresponding change in src/Makefile.in.

2008-04-24  Adam Gołębiowski  <adamg@pld-linux.org>  (tiny change)

	* Makefile.in (etags${EXEEXT}, ctags${EXEEXT}): Fix quote typo.

2008-04-10  Jason Rumney  <jasonr@gnu.org>

	* makefile.w32-in (CLIENTRES): New variable and target.
	(TRES): Remove.
	($(BLD)/emacsclientw.exe): Use $(CLIENTRES) instead of $(TRES).

2008-04-19  Stefan Monnier  <monnier@iro.umontreal.ca>

	* vcdiff: Use "sccs get" rather than "get"; leave PATH alone.

2008-04-18  Steve Grubb  <sgrubb@redhat.com>  (tiny change)

	* vcdiff: Use mktemp (CVE-2008-1694).

2008-04-09  Jason Rumney  <jasonr@gnu.org>

	* makefile.w32-in (distclean, maintainer-clean): New targets.

2008-03-13  Glenn Morris  <rgm@gnu.org>

	* makefile.w32-in (VERSION): Set to 23.0.60.

2008-03-04  Juanma Barranquero  <lekktu@gmail.com>

	* .cvsignore: Add oo.

2008-02-27  Yuri Shtil  <yuris@juniper.net>  (tiny change)

	* etags.c (Perl_functions): Fix call to skip_spaces.

2008-02-24  Dan Nicolaescu  <dann@ics.uci.edu>

	* Makefile.in (NO_SHORTNAMES):
	* emacsclient.c (NO_SHORTNAMES):
	* fakemail.c (NO_SHORTNAMES):
	* make-docfile.c (NO_SHORTNAMES):
	* movemail.c (NO_SHORTNAMES):
	* pop.c (NO_SHORTNAMES): Remove references to obsolete variable.

2008-02-23  Jason Rumney  <jasonr@gnu.org>

	* makefile.w32-in (MOUSE_SUPPORT): Remove duplicate tooltip.elc.
	(MSDOS_SUPPORT, VMS_SUPPORT): Remove.
	(OTHER_PLATFORM_SUPPORT): Replace above.  Add X specific files too.
	(lisp2): Add new languages.
	($(DOC)): Use OTHER_PLATFORM_SUPPORT.

2008-02-22  Juanma Barranquero  <lekktu@gmail.com>

	* makefile.w32-in (lisp2): Remove devanagari.el, kannada.el,
	malayalam.el, and tamil.el.  Add sinhala.el.

2008-02-20  Juanma Barranquero  <lekktu@gmail.com>

	* emacsclient.c (main) [WINDOWSNT]: Understand DRIVE:NAME,
	where NAME is relative to DRIVE'S current directory.

2008-02-15  Juanma Barranquero  <lekktu@gmail.com>

	* emacsclient.c (print_help_and_exit): Show -d option on Windows.

2008-02-10  Dan Nicolaescu  <dann@ics.uci.edu>

	* fakemail.c: Undo previous change.

2008-02-09  Dan Nicolaescu  <dann@ics.uci.edu>

	* fakemail.c (MAIL_PROGRAM_NAME): Remove unused conditional.
	(main): Replace MAIL_PROGRAM_NAME with its value.

	* Makefile.in (REGEXP_IN_LIBC): Remove reference to obsolete variable.

2008-02-08  Stefan Monnier  <monnier@iro.umontreal.ca>

	* emacsclient.c (decode_options): Pass --display implicitly if -c
	is specified.  Only set tty if -t or -c is specified.

2008-02-04  Jason Rumney  <jasonr@gnu.org>

	* makefile.w32-in (lisp1): Use (), not {}.

2008-02-04  Tom Tromey  <tromey@redhat.com>

	* etags.c: Add "GTY" as synonym for __attribute__.
	Update gperf output.

2008-02-01  Jason Rumney  <jasonr@gnu.org>

	* makefile.w32-in (obj): Sync with src/Makefile.in
	(TOOLTIP_SUPPORT, WINDOW_SUPPORT): New definitions.
	(WINNT_SUPPORT): Add term/w32-win.elc.
	(lisp1, lisp2): Sync with lisp in src/Makefile.in.

2008-02-01  Jason Rumney  <jasonr@gnu.org>

	* makefile.w32-in (obj): Add font.o and w32font.o.

2008-02-01  Zhang Wei  <id.brep@gmail.com>  (tiny change)

	* makefile.w32-in (lisp1): Delete ucs-tables.elc,
	utf-8.elc, and latin-*.el.

2008-01-26  Stefan Monnier  <monnier@iro.umontreal.ca>

	* emacsclient.c (decode_options): Default to NULL display, as Emacs-22.
	Allow the -d option under w32 again, for those rare cases where it
	actually does make sense.

2008-01-25  Juanma Barranquero  <lekktu@gmail.com>

	* emacsclient.c (set_tcp_socket): Don't send "\n" after
	the authentication string; there's no need to haste.

2008-01-22  Chong Yidong  <cyd@stupidchicken.com>

	* pop.c (pop_stat, pop_last): Fix last fix.

2008-01-18  Dan Nicolaescu  <dann@ics.uci.edu>

	* movemail.c: Remove references to XENIX.

2008-01-13  Dan Nicolaescu  <dann@ics.uci.edu>

	* movemail.c:
	* make-docfile.c: Remove reference to symbols defined by systems
	not supported anymore: MAC_OS8, XENIX and STRIDE.

2008-01-12  Eli Zaretskii  <eliz@gnu.org>

	* emacsclient.c (decode_options) [WINDOWSNT]: Don't use the value
	of DISPLAY in the environment.  Don't support -d.
	(print_help_and_exit) [WINDOWSNT]: Don't show the --display option.
	(longopts) [WINDOWSNT]: Remove --display.

2008-01-10  Chong Yidong  <cyd@stupidchicken.com>

	* pop.c (pop_stat, pop_last): Check validity of string-to-integer
	conversion.  Mistakes spotted by Nico Golde.

2008-01-09  Glenn Morris  <rgm@gnu.org>

	* emacsclient.c: Add missing final newlines to message calls.

2008-01-09  Daniel Hackney  <dan@haxney.org>  (tiny change)

	* emacsclient.c (set_socket): Add final newline to socket error message.

2008-01-04  Glenn Morris  <rgm@gnu.org>

	* ebrowse.c (version) <emacs_copyright>: New variable.
	Just use current year for copyright.

	* etags.c (print_version):
	* rcs2log (Copyright): Update to 2008.

2007-11-28  Jason Rumney  <jasonr@gnu.org>

	* makefile.w32-in (VMS_SUPPORT): No longer byte-compiled.

2007-11-27  Jan Djärv  <jan.h.d@swipnet.se>

	* pop.c (socket_connection): Remove AI_ADDRCONFIG.

2007-11-19  Jan Djärv  <jan.h.d@swipnet.se>

	* pop.c (socket_connection): Move realhost out of #ifdefs.
	Set realhost both for HAVE_GETADDRINFO and !HAVE_GETADDRINFO.

2007-11-18  Jan Djärv  <jan.h.d@swipnet.se>

	* pop.c (socket_connection): Use getaddrinfo if available.

2007-11-22  Francesco Potortì  <pot@gnu.org>

	* etags.c (default_C_help) [CTAGS]: Differentiate the help string,
	as the defaults in ctags are different from etags.

2007-11-15  Francesco Potortì  <pot@gnu.org>

	* etags.c: Make prototypes for extern definitions, and add all
	that are needed to quench warnings on 64-bit.
	(main): Use the same defaults for ctags as for etags: find
	typedefs, structure tags, macro constants, enum constants, struct
	members and global variables.
	(make_C_tag) [DEBUG]: Add debugging printout.
	(C_entries): In case '}' decrement bracelev before testing it.

2007-11-15  Masatake YAMATO  <jet@gyve.org>

	* etags.c (C_entries): In case '}', set fvdef to fvnone
	unconditioned to (!ignoreindent && lp == newlb.buffer + 1).

2007-11-01  Dan Nicolaescu  <dann@ics.uci.edu>

	* makefile.w32-in (obj): Remove sunfns.o.

2007-10-28  Juanma Barranquero  <lekktu@gmail.com>

	* makefile.w32-in (obj): Remove abbrev.o.

2007-10-26  Juanma Barranquero  <lekktu@gmail.com>

	* emacsclient.c: Add a wrapper for getenv so it also checks the
	registry on Windows.  Suggestion and algorithm by Eli Zaretskii.
	Code partially based on w32_get_resource and init_environment (w32.c).
	(egetenv): New wrapper for getenv.
	(get_current_dir_name, decode_options, get_server_config)
	(set_local_socket, set_socket, main): Use egetenv, not getenv.
	(w32_get_resource, w32_getenv) [WINDOWSNT]: New functions.

2007-10-25  Jason Rumney  <jasonr@gnu.org>

	* emacsclient.c (sock_err_message): New function.
	(set_tcp_socket): Use it.

2007-10-09  Juanma Barranquero  <lekktu@gmail.com>

	* emacsclient.c (print_help_and_exit): Fix space to improve
	alignment in output messages.

2007-09-27  Jason Rumney  <jasonr@gnu.org>

	* makefile.w32-in (emacsclient, emacsclientw): Link to COMCTL32.

	* emacsclient.c (w32_window_app): Init common controls when windowed.

2007-09-21  Glenn Morris  <rgm@gnu.org>

	* emacstool.c: Remove file.
	* Makefile.in (emacstool, nemacstool, xvetool, xveterm):
	Delete targets built from emacstool.

2007-09-21  Stefan Monnier  <monnier@iro.umontreal.ca>

	* emacsclient.c (decode_options): -t implies -c.

2007-09-20  Stefan Monnier  <monnier@iro.umontreal.ca>

	* emacsclient.c (DIRECTORY_SEP, IS_DIRECTORY_SEP, IS_DEVICE_SEP)
	(IS_ANY_SEP): Only define if !defined(HAVE_GET_CURRENT_DIR_NAME).
	(main_argc): Remove.
	(strprefix): Use strncmp.

2007-09-20  Jason Rumney  <jasonr@gnu.org>

	* emacsclient.c (main) [SIGSTOP]: Change conditional from WINDOWSNT.

2007-09-20  Stefan Monnier  <monnier@iro.umontreal.ca>

	* emacsclient.c (current_frame): Change the default.
	(longopts): Replace --current-frame by --create-frame.
	(decode_options): Reverse the meaning of -c.
	(print_help_and_exit): Update help text accordingly.
	(main): Remove the -version and -good-version messages.

2007-09-12  Glenn Morris  <rgm@gnu.org>

	* Makefile.in (SOURCES, unlock, relock): Delete.

2007-08-29  Glenn Morris  <rgm@gnu.org>

	* makefile.w32-in (VERSION): Increase to 23.0.50.

2007-08-29  Dan Nicolaescu  <dann@ics.uci.edu>

	* emacsclient.c (w32_execvp): Move definition before use.
	(decode_options): Don't use a tty on mac carbon or windows.

2007-08-29  Jason Rumney  <jasonr@gnu.org>

	* emacsclient.c (SEND_STRING, SEND_QUOTED): Remove obfuscation macros.
	(quote_argument, set_tcp_socket, handle_sigcont, handle_sigtstp):
	(main): Expand removed macros inline.
	(main) [WINDOWSNT]: Don't call ttyname.  Don't recognize -suspend
	option.
	(main) [NO_SOCKETS_IN_FILE_SYSTEM]: Don't call init_signals.

2007-08-29  Károly Lőrentey  <lorentey@elte.hu>

	* emacsclient.c (signal.h): New include.
	(sys/stat.h, errno.h): Always include, even on WINDOWSNT.
	(DIRECTORY_SEP, IS_DIRECTORY_SEP, IS_DEVICE_SEP, IS_ANY_SEP):
	Copy definitions here from src/lisp.h.
	(main_argc, main_argv, current_frame, window_system, tty): New vars.
	(longopts): Add tty, current-frame.
	(xmalloc, xstrdup): New functions.
	(get_current_dir_name): New function, copied from src/sysdep.c.
	(decode_options): Set display from environment.  Add tty and
	current_frame options.  Make --no-wait imply --current-frame,
	except when it is the only option given.  Make sure no frame is
	opened when --current-frame is set.
	(print_help_and_exit): Document tty and current-frame options.
	(fail): Change arguments to void.
	(main): When sockets are not defined, set main_argc, main_argv,
	and call fail() with no arguments.
	(emacs_socket): New variable (moved out from main `s').
	(quote_file_name): Rename to quote_argument.
	(quote_argument): New name for old quote_file_name.
	(unquote_argument, strprefix, pass_signal_to_emacs)
	(handle_sigcont, handle_sigtstp, init_signals): New functions.
	(set_local_socket): Initialize saved_errno to 0.  If socket-name
	is too long, call `fail' rather than `exit'.
	(main): Doc update.  Set main_argc, main_argv.  New var `str'.
	Don't need a filename or argument if tty or window_system set.
	Call fail with no arguments.  Use get_current_dir_name to send
	over the current directory.  Send version number to Emacs for
	verification.  If tty is set, check TERM, and pass name and type
	to Emacs.  Pass window_system to Emacs.  Move sending of eval to
	optind loop.  Send -position, -file to Emacs.  Call fsync after
	fflush.  Check for a client/server version match.
	Handle -emacs-pid, -window-system-unsupported, -print, -error, and
	-suspend commands.  Don't exit prematurely on --no-wait, let Emacs
	close the connection for us.  When creating a new frame, send
	environment and pwd to Emacs.  Send current-frame to Emacs.

2007-08-25  Eli Zaretskii  <eliz@gnu.org>

	* Makefile.in (rcs2log, rcs-checkin, grep-changelog, vcdiff):
	Prepend "-" to the command, in case srcdir=. and file is copied
	into itself.

2007-07-25  Glenn Morris  <rgm@gnu.org>

	* Relicense all FSF files to GPLv3 or later.

	* COPYING: Switch to GPLv3.

2007-07-17  Francesco Potortì  <pot@gnu.org>

	* etags.c (C_entries): Reset the fvdef machine when out of function.
	(PRINT_UNDOCUMENTED_OPTIONS_HELP): #define as FALSE if undefined.
	(print_help): Use it in if() rather than #if.
	(print_help): Conditionally print help about --no-line-directive.

2007-07-16  Eli Zaretskii  <eliz@gnu.org>

	* makefile.w32-in (clean): Don't delete *~.

2007-06-07  Glenn Morris  <rgm@gnu.org>

	* etags.c (print_version): Add `emacs_copyright' string, for
	easier automatic updating.

2007-05-18  Francesco Potortì  <pot@gnu.org>

	* etags.c: Extern definitions of some more pointer functions for
	standalone compilation, especially important for 64bit platforms.
	(main, print_help): --members is now the default for etags.
	(C_entries): Parse start of C comment as a space == end of token.
	This is not necessary for C++ comment, already parsed as newline.

2007-04-26  Glenn Morris  <rgm@gnu.org>

	* makefile.w32-in (VERSION): Increase to 22.1.50.

2007-06-02  Chong Yidong  <cyd@stupidchicken.com>

	* Version 22.1 released.

2007-02-26  Francesco Potortì  <pot@gnu.org>

	* Makefile.in (etags, ctags): Define EMACS_NAME as "GNU Emacs".

2007-02-20  Ulrich Mueller  <ulm@kph.uni-mainz.de>  (tiny change)

	* Makefile.in (EMACS, EMACSOPT): New variables.
	(blessmail): Use `--no-site-file' when compiling.

2007-02-05  Francesco Potortì  <pot@gnu.org>

	* etags.c (default_C_help, Cplusplus_help, PHP_help, print_help)
	(main): Now --members is the default for etags, not for ctags yet.

2007-02-04  Per Cederqvist  <ceder@ingate.com>  (tiny change)

	* etags.c (gperf, in_word_set): Change attribute for Java to
	(C_JAVA & ~C_PLPL).  The previous change introduced 2004-09-13 was
	broken, as (C_JAVA & !C_PLPL) always evaluates to 0.  This caused
	import, package, extends, implements and interface to be treated
	specially for all kinds of C-style files, not just Java files.

2007-01-02  Francesco Potortì  <pot@gnu.org>

	* etags.c (longopts): New undocumented option --no-duplicates.
	(no_duplicates): Static variables for the above option.
	(print_help): Do not print help for --no-warn, now undocumented.
	(add_node): Allow duplicate tags in ctags mode unless --no-duplicates.
	(main): Pass the -u option to sort in ctags mode.

2006-12-28  Francesco Potortì  <pot@gnu.org>

	* etags.c (readline): When creating a relative file name from a
	#line directive, leave the file name alone.  The previous
	behavior was to make it relative to the tags file directory,
	under the hypothesis that the #line directive file name was
	relative to the directory of the tagged file.  That hypothesis is
	wrong with Cpp and Lex.
	(Makefile_targets): Do not include spaces in tag names.

2006-12-22  Eli Zaretskii  <eliz@gnu.org>

	* makefile.w32-in (make-docfile, ctags, etags, ebrowse, hexl)
	(movemail, fakemail, sorted-doc, digest-doc, emacsclient)
	(test-distrib, $(DOC), all): Depend on stamp_BLD instead of $(BLD).
	($(BLD)/make-docfile.$(O) $(BLD)/hexl.$(O) $(BLD)/fakemail.$(O))
	($(BLD)/sorted-doc.$(O) $(BLD)/digest-doc.$(O))
	($(BLD)/test-distrib.$(O) $(GETOPTOBJS) $(MOVEMAILOBJS))
	($(BLD)/emacsclient.$(O) $(BLD)/etags.$(O) $(BLD)/regex.$(O))
	($(BLD)/ebrowse.$(O) $(BLD)/ctags.$(O)): Depend on stamp_BLD.
	(clean): Delete stamp_BLD.

2006-12-20  Francesco Potortì  <pot@gnu.org>

	* etags.c (C_entries): DEFUN names were longer by one: corrected.

2006-12-18  Juanma Barranquero  <lekktu@gmail.com>

	* emacsclient.c [WINDOWSNT] (set_fg, get_wc): New variables.
	[WINDOWSNT] (w32_find_emacs_process, w32_give_focus): New functions.
	(main) [WINDOWSNT]: Remove code to release the focus; call
	w32_give_focus instead.

2006-12-15  Juanma Barranquero  <lekktu@gmail.com>

	* emacsclient.c (w32_execvp): New function; wrapper for `execvp'.
	(execvp) [WINDOWSNT]: Redefine to `w32_execvp'.
	(fail): Remove Windows-specific fix (subsumed into w32_execvp).
	Suggestions and comment by Eli Zaretskii.

2006-12-06  Christoph Conrad  <christoph.conrad@gmx.de>

	* makefile.w32-in ($(BLD)/emacsclient.exe, $(BLD)/emacsclientw.exe):
	Use $(USER32) for compatibility with Visual Studio .NET 2003.

2006-11-30  Juanma Barranquero  <lekktu@gmail.com>

	* emacsclient.c (emacs_pid): New variable.
	(message): Remove leftover code.
	(get_server_config): Set emacs_pid.  Don't allow Emacs to grab the
	focus yet; emacsclient can still display an informational message
	before sending requests to Emacs.
	(main): Allow Emacs to grab the focus.  Simplify message() call.

2006-11-30  Michael Mauger  <mmaug@yahoo.com>

	* emacsclient.c (message): Make sure the message is properly
	written even if it contains printf escapes, and flush the result.
	(set_tcp_socket): Make the message for non-local connections
	informational rather than an error.

2006-11-28  Kevin Ryde  <user42@zip.com.au>

	* etags.c (readline): Check for double quote after #line.

2006-11-28  Jan Djärv  <jan.h.d@swipnet.se>

	* etags.c (readline): sscanf could in principle return 2.

2006-11-28  Francesco Potortì  <pot@gnu.org>

	* etags.c (readline): lno is unsigned.
	(TeX_commands): Use p++ (rather than *p++) to increment p.
	(Lua_functions): Explicitly discard LOOKING_AT's return value.

2006-11-27  Juanma Barranquero  <lekktu@gmail.com>

	* makefile.w32-in (TRES): New macro (copied from nt/makefile.w32-in).
	($(TRES)): New rule (copied from nt/makefile.w32-in).
	($(BLD)/emacsclientw.exe): Add dependency.

2006-11-27  Eli Zaretskii  <eliz@gnu.org>

	* makefile.w32-in ($(BLD)/emacsclient.$(O)): Depend on makefile.w32-in.

2006-11-25  Juanma Barranquero  <lekktu@gmail.com>

	* makefile.w32-in (VERSION): New macro.
	(ECLIENT_CFLAGS): Add -DVERSION.

2006-11-25  Jason Rumney  <jasonr@gnu.org>

	* emacsclient.c (file_name_absolute_p) [WINDOWSNT]: Use isalpha().

2006-11-24  Michael Mauger  <mmaug@yahoo.com>

	* emacsclient.c (file_name_absolute_p) [WINDOWSNT]: Support absolute
	file names with forward slashes.

2006-11-23  Juanma Barranquero  <lekktu@gmail.com>

	* emacsclient.c (print_help_and_exit): Tweak message contents and
	tabs/spaces to improve alignment in message boxes.

2006-11-22  Lennart Borgman  <lennart.borgman.073@student.lu.se>

	* emacsclient.c: Include <stdarg.h>.
	[WINDOWSNT]: Include <windows.h>.
	(w32_check_console_app): New function.
	(message): New function.
	(decode_options, print_help_and_exit, fail, main)
	(initialize_sockets, get_server_config, set_tcp_socket)
	(set_local_socket, set_socket): Use message().

2006-11-13  Jason Rumney  <jasonr@gnu.org>

	* emacsclient.c [WINDOWSNT]: Let config.h define HAVE_SOCKETS and
	HAVE_INET_SOCKETS.

2006-11-13  Juanma Barranquero  <lekktu@gmail.com>

	* makefile.w32-in (emacsclient): Depend also on emacsclientw.exe.
	($(BLD)/emacsclientw.exe): New target.
	(install): Install emacsclientw.exe.
	($(BLD)/cvtmail.$(O), $(BLD)/emacstool.$(O)): Remove obsolete targets.
	(ECLIENT_CFLAGS): Remove redundant flags.

	* emacsclient.c [WINDOWSNT]: Undef _WINSOCKAPI_ and _WINSOCK_H.

2006-11-13  Jason Rumney  <jasonr@gnu.org>

	* makefile.w32-in ($(BLD)/emacsclient.$(O)): Use CFLAGS.

2006-11-10  David Reitter  <david.reitter@gmail.com>

	* emacsclient.c [!WINDOWSNT]: Include <sys/types.h>.

2006-11-08  Juanma Barranquero  <lekktu@gmail.com>

	* emacsclient.c (get_server_config) [WINDOWSNT]: Declare set_fg as
	FARPROC to avoid a compiler warning.

2006-11-07  Juanma Barranquero  <lekktu@gmail.com>

	* emacsclient.c (get_server_config) [WINDOWSNT]: Look for the server
	file on APPDATA if it doesn't exist on HOME, even if HOME is defined.

	* emacsclient.c (get_server_config): Extract also the Emacs pid
	from the server file.  On Windows, try to force the Emacs frame to
	the foreground.

2006-11-06  Juanma Barranquero  <lekktu@gmail.com>

	* emacsclient.c (longopts) [!NO_SOCKETS_IN_FILE_SYSTEM]: Don't show
	option --socket-name.
	(decode_options): Don't get EMACS_SERVER_FILE here, it could override
	command line options.
	(decode_options) [!NO_SOCKETS_IN_FILE_SYSTEM]: Don't parse "-s" option.
	(fail): Don't check for missing arguments, it is now done in set_socket.
	(file_name_absolute_p): New function (loosely based on the one in
	fileio.c).
	(initialize_sockets): Don't check for duplicate loading of Winsock.
	(get_server_config): Only try relative paths in the default
	directory locations.
	(set_tcp_socket): Don't call INITIALIZE().  Warn when connecting to
	a remote server.
	(set_socket): Call INITIALIZE().  Search explicit command-line
	arguments, then environment variable EMACS_SERVER_FILE, then implicit
	socket paths, before trying the alternate editor.
	(main): Use file_name_absolute_p.

2006-11-04  Eli Zaretskii  <eliz@gnu.org>

	* makefile.w32-in (../src/$(BLD)/temacs.exe): Create as temporary
	file if it doesn't already exist.

2006-11-03  Juanma Barranquero  <lekktu@gmail.com>

	* emacsclient.c (initialize_sockets): Don't initialize Winsock
	more than once.

2006-11-03  Mark Davies  <mark@mcs.vuw.ac.nz>

	* Makefile.in (INSTALL_SCRIPT): New macro.
	($(DESTDIR)${archlibdir}, install): Use it, instead of INSTALL_PROGRAM.

2006-11-02  Juanma Barranquero  <lekktu@gmail.com>

	* grep-changelog: When called with no arguments (not even a
	filter), show help instead of blindingly dumping every single
	ChangeLog available.  Doc fix.  Update version.

2006-11-02  Tim Van Holder  <tim.vanholder@gmail.com>  (tiny change)

	* emacsclient.c [WINDOWSNT]: Define HAVE_INET_SOCKETS.
	[!WINDOWSNT]: Include <netinet/in.h> if available.
	[HAVE_SOCKETS]: Also require HAVE_INET_SOCKETS.
	(IOCTL, IOCTL_BOOL_ARG): Remove.
	(set_tcp_socket): Don't set the socket in blocking mode.
	Remove c_arg.

2006-11-01  Juanma Barranquero  <lekktu@gmail.com>

	* emacsclient.c (fail) [WINDOWSNT]: Force the first argv passed to
	execvp to point to alternate_editor (otherwise .BAT scripts can't run).

2006-10-31  Óscar Fuentes  <ofv@wanadoo.es>  (tiny change)

	* emacsclient.c [WINDOWSNT]: Include <malloc.h> and <stdlib.h>.
	(close_winsock): Declare as __cdecl.

2006-10-31  Jan Djärv  <jan.h.d@swipnet.se>

	* emacsclient.c [!WINDOWSNT]: Include <fcntl.h> if available.
	(set_tcp_socket): Prefer O_NONBLOCK, then O_NDELAY, then FIONBIO
	to set the socket in non-blocking mode.

2006-10-31  Tim Van Holder  <tim.vanholder@gmail.com>  (tiny change)

	* emacsclient.c [!WINDOWSNT]: Include <netinet/in.h> and <sys/ioctl.h>.
	(INVALID_SOCKET): Define.
	(initialize_sockets): Put #endif at the right place.
	(set_local_socket): Use progname, not argv[0].

2006-10-31  Juanma Barranquero  <lekktu@gmail.com>

	* makefile.w32-in (ALL): Add emacsclient.
	(ECLIENT_CFLAGS, ECLIENTOBJS): New macros.
	(emacsclient, $(BLD)/emacsclient.exe): New targets.
	(install): Install emacsclient.

	* emacsclient.c: Add support for TCP sockets.
	(SEND_STRING, SEND_QUOTED, HSOCKET, CLOSE_SOCKET, IOCTL)
	(INITIALIZE): New macros.
	(IOCTL_BOOL_ARG): New typedef.
	(server_file): New global variable.
	(longopts): New option --server-file.
	(decode_options): Process new option --server-file and environment
	variable EMACS_SERVER_FILE.
	(print_help_and_exit): Document new option.
	(fail): If no connection available and no alternate editor,
	suggest using options to make them explicit.
	(AUTH_KEY_LENGTH, SEND_BUFFER_SIZE): New constants.
	(send_buffer, sblen): New variables.
	(send_to_emacs): New function to buffer output and send it with `send'.
	(quote_file_name): Use SEND_STRING.
	(close_winsock, initialize_sockets): New functions to load and
	unload Winsock.
	(get_server_config, set_tcp_socket): New functions to create and
	set up TCP sockets.
	(set_local_socket): New function to create and set up Unix
	socket (code moved from previous implementation).
	(set_socket): New function to choose between TCP and Unix sockets.
	(main): Use SEND_STRING and SEND_QUOTED.  Most code moved to
	set_local_socket.  Use set_socket.  Get answers from server.el with
	recv(), not file stream functions.

2006-10-09  Eli Zaretskii  <eliz@gnu.org>

	* makefile.w32-in (../src/config.h): Fix error message.

2006-09-30  Eli Zaretskii  <eliz@gnu.org>

	* .cvsignore: Add blessmail.

2006-09-15  Jay Belanger  <belanger@truman.edu>

	* COPYING: Replace "Library Public License" by "Lesser Public
	License" throughout.

2006-08-09  Jan Djärv  <jan.h.d@swipnet.se>

	* etags.c (readline): Expect sscanf returns >= 1.
	(readline): Change position on %n and \" in sscanf.

2006-08-07  Masatake YAMATO  <jet@gyve.org>

	* etags.c (readline): Expect sscanf returns 2, not 1.

2006-08-07  Masatake YAMATO  <jet@gyve.org>

	* etags.c (TEX_mode): Check getc returns EOF.
	File ended without newline causes infinite loop.

2006-07-30  Adrian Aichner  <adrian@xemacs.org>  (tiny change)

	* etags.c: It's XEmacs, not Xemacs: change all the occurrences.

2006-07-30  Francesco Potortì  <pot@gnu.org>

	* etags.c [ETAGS_REGEXPS]: Now is unconditionally defined.
	[LONG_OPTIONS]: Changed to NO_LONG_OPTIONS, which is undefined.
	(Objc_suffixes): Suggest using --lang=c for full help.
	(C_entries): Initialise savetoken to 0 to shut up the compiler.

2006-07-20  Andreas Schwab  <schwab@suse.de>

	* fakemail.c (fatal): Drop second parameter and treat first
	parameter as a plain string.  Callers changed.

2006-07-18  Dan Nicolaescu  <dann@ics.uci.edu>

	* ebrowse.c (usage, version): Mark as NO_RETURN.

	* emacsclient.c (print_help_and_exit): Likewise.

2006-07-10  Francesco Potortì  <pot@gnu.org>

	* etags.c (absolute_filename): Free unused space (cosmetic change).
	(in_word_set): In C, also tag #undef symbols.

2006-06-09  Eli Zaretskii  <eliz@gnu.org>

	* yow.c: Remove file.

	* makefile.w32-in ($(BLD)/yow.$(O)): Remove target.

	* Makefile.in (UTILITIES): Remove yow${EXEEXT}.
	yow${EXEEXT}: Remove target.

2006-06-04  Masatake YAMATO  <jet@gyve.org>

	* ebrowse.c (main): Exit with EXIT_FAILURE if BROWSE file
	doesn't exist, is not seekable, not is failed in ftall.

2006-06-03  Eli Zaretskii  <eliz@gnu.org>

	* makefile.w32-in (ALL): Add sorted-doc and digest-doc.
	($(BLD)/sorted-doc.exe, $(BLD)/digest-doc.exe)
	($(BLD)/test-distrib.exe): New targets.
	(sorted-doc, digest-doc, test-distrib): New targets.
	(install): Install sorted-doc.exe and digest-doc.exe.
	($(BLD)/sorted-doc.$(O)): Update dependencies.

	* digest-doc.c [DOS_NT] <top level>: Include fcntl.h and io.h.
	(main) [DOS_NT]: Switch stdin to binary mode, if it is not a
	terminal device.

	* sorted-doc.c [DOS_NT] <top level>: Include fcntl.h and io.h.
	[WINDOWSNT] <top level>: Don't redeclare malloc.
	(main) [DOS_NT]: Switch stdin to binary mode, if it is not a
	terminal device.
	(main): Initialize bp, to avoid compiler warnings.

	* makefile.w32-in: Delete traces of leditcfns.c.

	* leditcfns.c: Remove file.

2006-05-23  Francesco Potortì  <pot@gnu.org>

	* pop.c (pop_open, socket_connection, KPOP_SERVICE):
	Add comments explaining why the "kpop" service is never used.

2006-05-13  Eli Zaretskii  <eliz@gnu.org>

	* makefile.w32-in (lisp1): Add fringe.elc.

2006-05-02  Francesco Potortì  <pot@gnu.org>

	* etags.c (Perl_functions): Free space allocated for var package.
	(Erlang_functions): Possibly free space allocated for var last.
	(Prolog_functions): Possibly free space allocated for var last.

2006-04-29  Dan Nicolaescu  <dann@ics.uci.edu>

	* sorted-doc.c (main): Initialize docs to NULL.

	* yow.c (yow): Free buf.

	* etags.c: Delete c-indentation-style local variable.

2006-04-29  Richard Stallman  <rms@gnu.org>

	* movemail.c (main): Check for negative value from `read'.

	* fakemail.c (read_header): Give fatal error if input has no header.

2006-04-02  Paul Eggert  <eggert@cs.ucla.edu>

	* b2m.c (main): Don't include <limits.h>.
	(TM_YEAR_BASE): New macro.
	(TM_YEAR_IN_ASCTIME_RANGE): Don't define if already defined, so
	that s/ files can override this.  Use the more-conservative range
	1000-9999.
	(main): Check for asctime returning NULL.
	* fakemail.c: Likewise.

2006-03-27  Paul Eggert  <eggert@cs.ucla.edu>

	* b2m.c: Include <limits.h>.
	(TM_YEAR_IN_ASCTIME_RANGE): New macro.
	(main): Check for out-of-range time stamps.
	* fakemail.c: Likewise.

2006-03-18  Andre Spiegel  <spiegel@gnu.org>

	* vcdiff: Use "echo" as a default for $echo, otherwise we'll
	execute $DIFF twice, and once with the wrong options.

2006-02-23  Claudio Fontana  <claudio@gnu.org>

	* Makefile.in (install, uninstall): Add DESTDIR variable to
	support staged installations.

2005-12-30  Eli Zaretskii  <eliz@gnu.org>

	* makefile.w32-in (MOUSE_SUPPORT): Add tooltip.elc.
	(lisp1): Add rfn-eshadow.elc, international/utf-16.elc, image.elc,
	international/fontset.elc, dnd.elc, mwheel.elc, and tool-bar.elc.
	Rearrange the list to be similar to $(shortlisp) in
	src/Makefile.in.
	(lisp2): Add language/kannada.el, emacs-lisp/syntax.elc,
	emacs-lisp/timer.elc, jka-cmpr-hook.elc, font-lock.elc,
	jit-lock.elc.  Rearrange the list to be similar to $(shortlisp) in
	src/Makefile.in.

2005-12-22  Richard M. Stallman  <rms@gnu.org>

	* Makefile.in (update-game-score.o): Delete spurious final `\'.

2005-11-18  Hideki IWAMOTO  <h-iwamoto@kit.hi-ho.ne.jp>  (tiny change)

	* etags.c (main): Cxref mode writes to stdout: do not close tagf,
	which was never opened.

2005-10-20  Olli Savia  <ops@iki.fi>  (tiny change)

	* etags.c: Undef STDIN if defined.  (LynxOS defines it in system
	header files.)

2005-09-27  Francesco Potortì  <pot@gnu.org>

	* etags.c: Preliminary Forth support.
	(prolog_pr): Cast strlen to int before comparison.
	(LOOKING_AT, LOOKING_AT_NOCASE): Let the preprocessor check that
	the second argument is indeed a literal string.
	(main): In append mode, sort the tags file after writing it.

2005-09-27  Emanuele Giaquinta  <emanuele.giaquinta@gmail.com>  (tiny change)

	* etags.c (longopts, print_help, main): The -a (--append) option
	can be used in ctags also; for one, the Linux make file uses it.

2005-09-20  Chong Yidong  <cyd@stupidchicken.com>

	* ebrowse.c (add_sym): Compare namespace names instead of
	namespace objects.  This prevents the parser from incorrectly
	treating classes whose superclass is in another namespace.

2005-09-15  Richard M. Stallman  <rms@gnu.org>

	* Makefile.in (update-game-score.o): New target.
	Compile and link this program separately.
	(update-game-score${EXEEXT}): Use GETOPTDEPTS.

2005-09-11  Jason Rumney  <jasonr@gnu.org>

	* makefile.w32-in (../src/config.h): Don't overwrite.  Print a
	message instead.
	(../src/paths.h): Remove.

2005-07-27  Juanma Barranquero  <lekktu@gmail.com>

	* .cvsignore: Don't ignore fns-* and fns.el, which are no longer
	generated.  Ignore also ctags.c and getopt.h.

	* makefile.w32-in (clean): Delete getopt.h.
	(getopt.h): New rule.

2005-07-26  Paul Eggert  <eggert@cs.ucla.edu>

	Merge gnulib getopt implementation into Emacs.

	* Makefile.in (mostlyclean): Remove getopt.h, getopt.h-t.
	(GETOPT_H): New macro, from gnulib.
	(getopt.h): New rule, from gnulib.
	(GETOPTOBJS): Now autoconfigured.
	(GETOPTDEPS): getopt.h is now autoconfigured.
	(getopt.o, getopt1.o): Depend on $(GETOPT_H), not ${srcdir}/getopt.h.
	(getopt.o): Depend on ${srcdir}/gettext.h.
	(movemail.o): Depend on $(GETOPT_H).
	* getopt.c, getopt1.c: Sync from gnulib.
	* getopt_.h, getopt_int.h, gettext.h: New files, from gnulib.
	* getopt.h: Removed (now is getopt_.h).

2005-07-13  Ken Raeburn  <raeburn@gnu.org>

	* pop.c: Don't include des.h (or variants thereof); krb.h will do it.
	(sendline): Add the \r\n to the line in a temporary buffer, and write
	it all at once.

2005-07-04  Lute Kamstra  <lute@gnu.org>

	Update FSF's address in GPL notices.

2005-06-13  Eli Zaretskii  <eliz@gnu.org>

	* makefile.w32-in ($(DOC)): Fix last change.

2005-06-12  Eli Zaretskii  <eliz@gnu.org>

	* makefile.w32-in ($(DOC)): Depend on make-docfile.exe,
	temacs.exe, and the preloaded *.elc files.  This avoids
	unnecessary dumping and DOC rebuilding.

2005-06-04  Eli Zaretskii  <eliz@gnu.org>

	* ntlib.h (fileno): Don't define if already defined.

2005-05-25  Thien-Thi Nguyen  <ttn@gnu.org>

	* yow.c (setup_yow): Use EXIT_FAILURE in case no separators found.
	(yow): Use EXIT_FAILURE in case of memory error.

2005-05-13  YAMAMOTO Mitsuharu  <mituharu@math.s.chiba-u.ac.jp>

	* make-docfile.c (DIRECTORY_SEP): New macro.
	(IS_DIRECTORY_SEP): Use it.

2005-03-18  Jan Djärv  <jan.h.d@swipnet.se>

	* emacsclient.c: Avoid expansion of getcwd when defined as a macro.

2005-03-04  YAMAMOTO Mitsuharu  <mituharu@math.s.chiba-u.ac.jp>

	* make-docfile.c: Undo previous change.

2005-02-04  Andreas Schwab  <schwab@suse.de>

	* movemail.c (fatal): Accept third parameter and pass down to error.
	(pfatal_with_name): Pass error string as format parameter instead of
	as part of format string.
	(pfatal_and_delete): Likewise.
	(main): Adjust call to fatal.
	(xmalloc): Likewise.

2005-01-29  Richard M. Stallman  <rms@gnu.org>

	* movemail.c (popmail): Don't use Errmsg as format string.

2004-12-26  YAMAMOTO Mitsuharu  <mituharu@math.s.chiba-u.ac.jp>

	* make-docfile.c: Include stdlib.h even if WINDOWSNT is not defined.

2004-12-15  Andreas Schwab  <schwab@suse.de>

	* etags.c (main): Fix typo in conversion of LONG_OPTIONS from
	preprocessing to compile time constant.

2004-11-17  Kim F. Storm  <storm@cua.dk>

	* etags.c: Undo last change.

2004-11-09  Kim F. Storm  <storm@cua.dk>

	* make-docfile.c (scan_c_file): Set defvarperbufferflag to
	silence compiler.

	* hexl.c (main): Init local var c to silence compiler.

	* etags.c (main, consider_token, C_entries): Add misc switch
	default targets to silence compiler.

2004-11-09  Jan Djärv  <jan.h.d@swipnet.se>

	* makefile.w32-in (obj): Add all files (X and Mac) to doc so the
	resulting DOC file can be used on Unix/Mac also.

2004-09-13  Francesco Potortì  <pot@gnu.org>

	* etags.c (main): When relative file names are given as argument,
	make them relative to the current working dir, rather than
	relative to the output tags file, if the latter is in /dev.

2004-09-13  Francesco Potortì  <pot@gnu.org>

	* etags.c [EXIT_SUCCESS, EXIT_FAILURE]: Define them when no
	<stdlib.h> is available.
	(enum sym_type): New st_C_attribute value for parsing
	gcc's __attribute__.  Deleted st_C_typespec value.
	(gperf, in_word_set): Use gperf 3, options changed.  Added the
	__attribute__ keyword, removed all the st_C_typespec keywords,
	changed attribute for Java to (C_JAVA & !C_PLPL).
	(inattribute): New global bool, part of the C state machine.
	(cblev): Identifier renamed to bracelev throughout.
	(consider_token, C_entries): Numerous changes for making the
	parser more robust and adding support for __attribute__.

2004-09-13  David A. Capello  <dacap@users.sourceforge.net>  (tiny change)

	* etags.c (Lua_suffixes, Lua_help, lang_names, Lua_functions):
	Support the Lua scripting language <http://www.lua.org>.

2004-09-08  Francesco Potortì  <pot@gnu.org>

	* etags.c [LONG_OPTIONS]: Make it TRUE (ifdef) or FALSE (ifndef)
	for ease of use.

2004-07-17  Richard M. Stallman  <rms@gnu.org>

	* emacsclient.c (quote_file_name): Pass COPY thru %s to output it.

2004-06-01  Juanma Barranquero  <lektu@terra.es>

	* makefile.w32-in (obj): Add image.c.

2004-05-10  Thien-Thi Nguyen  <ttn@gnu.org>

	* test-distrib.c (main): For failing cases, exit with `EXIT_FAILURE'.

2004-05-08  Jason Rumney  <jasonr@gnu.org>

	* makefile.w32-in (lisp1, lisp2): Split lisp to avoid long
	command-lines.

2004-05-08  Thien-Thi Nguyen  <ttn@gnu.org>

	* cvtmail.c: Throughout, replace 0 destined for `exit' arg
	with `EXIT_SUCCESS'.  Likewise, replace 1 with `EXIT_FAILURE'.
	(main): Use `EXIT_SUCCESS' or `EXIT_FAILURE' for return value.

	* ebrowse.c, emacsclient.c, fakemail.c, hexl.c,
	* make-docfile.c, movemail.c, profile.c, sorted-doc.c,
	* test-distrib.c, update-game-score.c, yow.c: Likewise.

2004-05-08  Thien-Thi Nguyen  <ttn@gnu.org>

	* Makefile.in (emacsclient${EXEEXT}): Use makefile var `version'.

2004-05-07  Thien-Thi Nguyen  <ttn@gnu.org>

	* b2m.c (GOOD, BAD): Delete macros.  Throughout,
	replace w/ `EXIT_SUCCESS' and `EXIT_FAILURE', respectively.
	(main): Use `EXIT_SUCCESS' or `EXIT_FAILURE' for return value.

	* etags.c: Likewise.

2004-05-03  Jason Rumney  <jasonr@gnu.org>

	* makefile.nt: Remove.

2004-04-26  Eli Zaretskii  <eliz@gnu.org>

	* make-docfile.c (IS_DIRECTORY_SEP): New macro.
	(put_filename): Remove unused variable len.  Use IS_DIRECTORY_SEP
	instead of a literal '/'.

2004-04-23  Juanma Barranquero  <lektu@terra.es>

	* makefile.w32-in: Add "-*- makefile -*-" mode tag.

2004-04-17  Paul Eggert  <eggert@gnu.org>

	* rcs2log (Help): Clarify wording of the usage message.
	Problem reported by Alan Mackenzie in
	<http://mail.gnu.org/archive/html/bug-gnu-emacs/2004-04/msg00188.html>.

2004-04-07  Stefan Monnier  <monnier@iro.umontreal.ca>

	* make-docfile.c (xmalloc): Fix return type.
	(put_filename): New fun.
	(scan_file): Use it.

2004-03-09  Juanma Barranquero  <lektu@terra.es>

	* grep-changelog: Changes to support ChangeLog.10+.
	(main): Tidy up usage string.  Fix "Use of uninitialized value"
	warning.  Set version to 0.2.  Parse the directory listing to get
	any ChangeLog.n file, not just 1..9.
	(header_match_p, entry_match_p, print_log, parse_changelog):
	Remove Perl prototypes (their purpose is to help the parser, which
	isn't needed here, not declare arguments).
	(parse_changelog): Make --reverse faster on big batches by not
	modifying the entries list.

2004-03-01  Juanma Barranquero  <lektu@terra.es>

	* makefile.w32-in (obj): Add fringe.c.

2004-02-14  Paul Eggert  <eggert@twinsun.com>

	* rcs2log: Work correctly if CVSROOT specifies :fork: or
	:local: methods, or omits the colon between the hostname
	and the path.  Allow :/ in repository path, since CVS does.
	Fix typo: "pository" should be set from $CVSROOT, not $repository.
	This fixes a bug reported by Wolfgang Scherer in
	<http://mail.gnu.org/archive/html/bug-gnu-emacs/2004-02/msg00085.html>,
	along with some related bugs I discovered by inspecting how
	CVS itself parses $CVSROOT.

2004-02-04  Jérôme Marant  <jmarant@nerim.net>  (tiny change)

	* emacsclient.c (decode_options): Fix handling of alternate editor.

2004-01-27  Stefan Monnier  <monnier@iro.umontreal.ca>

	* emacsclient.c (main): Don't use the hostname in the socket name.
	Look for relative socket names in the /tmp dir rather than in cwd.

2004-01-24  Richard M. Stallman  <rms@gnu.org>

	* emacsclient.c (main): Restore errno from saved_errno,
	so the error message comes from socket_status.

2004-01-20  Stefan Monnier  <monnier@iro.umontreal.ca>

	* emacsclient.c (main): Stop if socket name too long.
	Only try su-fallback if the socket name was not explicit.
	Check socket name length in su-fallback case as well.

2004-01-08  Andreas Schwab  <schwab@suse.de>

	* emacsclient.c (main): Save errno from socket_status.

2004-01-04  Andreas Schwab  <schwab@suse.de>

	* emacsclient.c (main): Fix socket name when using another user.

2003-12-27  Paul Eggert  <eggert@twinsun.com>

	* rcs2log (rlog_options): Append -rbranchtag if CVS/Tag indicates
	a tag, and if the user has not specified an rlog option.
	Adapted from a suggestion by Martin Stjernholm in
	<http://mail.gnu.org/archive/html/bug-gnu-emacs/2003-07/msg00066.html>.
	(Copyright): Update to 2003.

2003-12-24  Thien-Thi Nguyen  <ttn@gnu.org>

	* make-docfile.c (main): For return code, no longer special-case VMS.
	Instead, use `EXIT_SUCCESS' and `EXIT_FAILURE' from stdlib.h.

2003-09-28  Andreas Büsching  <crunchy@tzi.de>  (tiny change)

	* emacsclient.c (quote_file_name): Print the result instead of
	returning it.  Fix the return type accordingly.
	(main): With --eval, if no file name, read from stdin.
	Quote file names.

2003-09-10  Richard M. Stallman  <rms@gnu.org>

	* emacsclient.c (main): Use socket_name.

2003-09-10  Andreas Büsching  <crunchy@tzi.de>  (tiny change)

	* emacsclient.c (socket_name): New variable.
	(longopts, decode_options, print_help_and_exit):
	Handle --socket-name argument.

2003-08-25  Takaaki Ota  <Takaaki.Ota@am.sony.com>  (tiny change)

	* etags.c (consider_token): Check C++ `operator' only when the
	token len is long enough.

2003-08-20  Dave Love  <fx@gnu.org>

	* Makefile.in: Remove obsolete references to alloca.

2003-07-29  Ken Brush  <ken@wirex.com>

	* emacsclient.c (main)
	* etags.c (suggest_asking_for_help)
	* movemail.c (main): Fix having macros in a printf statement.

2003-05-31  Juanma Barranquero  <lektu@terra.es>

	* makefile.w32-in (lisp): Fix references to byte-run.el,
	float-sup.el and map-ynp.el, which are now in emacs-lisp.

2003-05-22  Dave Love  <fx@gnu.org>

	* update-game-score.c (difftime) [!HAVE_DIFFTIME]: Define.
	(strerror) [!HAVE_STRERROR && !WINDOWSNT]: New.

2003-05-20  Dave Love  <fx@gnu.org>

	* movemail.c: Check HAVE_LIBLOCKFILE like HAVE_LIBMAIL.

	* Makefile.in [HAVE_LIBLOCKFILE]: Define LIBS_MAIL=-llockfile.

2003-04-27  Oliver Scholz  <alkibiades@gmx.de>

	* update-game-score.c (read_scores): Fix corruption of scores on read.

2003-04-12  Stefan Monnier  <monnier@cs.yale.edu>

	* emacsclient.c (main): Use new safe location for socket.

2003-03-12  Tom Tromey  <tromey@redhat.com>

	* emacsclient.c (print_help_and_exit): Print to stdout.
	Exit successfully.  Added some blank lines for readability.
	(decode_options): Don't call print_help_and_exit in default case.
	Print version information to stdout.
	(main): Don't call print_help_and_exit.

2003-02-15  Richard M. Stallman  <rms@gnu.org>

	* cvtmail.c: Cast result of malloc and realloc.
	Don't include stdlib.h, because config.h does.
	(malloc, realloc): Declarations deleted.

	* yow.c (yow): Cast result of malloc and realloc.
	(malloc, realloc): Declarations deleted.

2003-02-11  Juanma Barranquero  <lektu@terra.es>

	* makefile.w32-in (lisp): Add malayalam.el and tamil.el.

2003-02-08  Andreas Schwab  <schwab@suse.de>

	* Makefile.in (EXEEXT): Define to @EXEEXT@ and use this variable
	instead of the substitution.

2003-02-04  Richard M. Stallman  <rms@gnu.org>

	* update-game-score.c (push_score, read_scores): Cast values
	of malloc and realloc.
	(main, lock_file): Avoid assignment inside if.

2003-01-31  Joe Buehler  <jhpb@draco.hekimian.com>

	* Makefile.in: Use @EXEEXT@ for Cygwin.

2003-01-21  Dave Love  <fx@gnu.org>

	* etags.c (Cplusplus_help, Cjava_help): Re-phrase and avoid
	column-0 `('.

	* yow.c: Don't include string.h.

2003-01-20  Richard M. Stallman  <rms@gnu.org>

	* Makefile.in (rcs2log, rcs-checkin, grep-changelog, vcdiff):
	New targets.

2003-01-06  Kim F. Storm  <storm@cua.dk>

	* pop.c (__P): Rename from _P to avoid problems on Cygwin.
	All uses changed.

2002-12-18  Andrew Innes  <andrewi@gnu.org>

	* makefile.w32-in ($(DOC)): Use -o and -a options to make-docfile,
	because GNU make doesn't append when using >> redirection.

2002-12-12  Jonathan I. Kamens  <jik@kamens.brookline.ma.us>

	* b2m.pl: Make sure every message ends with a blank line, because
	some mbox parsers require a blank line before "From " lines.

2002-12-08  Richard M. Stallman  <rms@gnu.org>

	* getopt.c: Do include libintl.h if HAVE_LIBINTL_H.
	(_): Test only HAVE_LIBINTL_H to decide what to do.

2002-12-05  Richard M. Stallman  <rms@gnu.org>

	* getopt.c: Comment out include of libintl.h or gettext.h.

2002-12-04  Richard M. Stallman  <rms@gnu.org>

	* Update getopt from gnulib version; changes described below.

	* getopt1.c: Conditionally find getopt.h.
	[_LIBC] (getopt_long, getopt_long_only): Do libc_hidden_def.

	* getopt.c (const): Move outside !HAVE_CONFIG_H conditional.
	(libintl.h): Include this if _LIBC.  Otherwise include gettext.h.
	(wchar.h): Include, maybe.
	(attribute_hidden): Define if not defined.
	(__getopt_initialized): Use attribute_hidden.
	(__libc_argc, __libc_argv): Renamed from original_argc, etc.
	(__getopt_nonoption_flags, nonoption_flags_max_len)
	(nonoption_flags_len): Conditional on USE_NONOPTION_FLAGS.
	(SWAP_FLAGS): New definitions.
	(exchange): Test USE_NONOPTION_FLAGS.
	(_getopt_initialize): Test USE_NONOPTION_FLAGS.
	(_getopt_internal): Error if argc < 1.  New local var print_errors.
	Improve test for ambiguous long option.
	Add LIBIO support for error message output.
	(NONOPTION_P): Test USE_NONOPTION_FLAGS.

	* getopt.h: Maybe include ctype.h.
	Treat __cplusplus like __STDC__.
	(decls): Use __ in arg names.

2002-12-02  Stephen Eglen  <stephen@gnu.org>

	* emacsclient.c (main): Tell user how to start server within Emacs
	if socket could not be found.

2002-12-02  Richard M. Stallman  <rms@gnu.org>

	* emacsclient.c (main): Test HAVE_GETCWD rather than BSD_SYSTEM.

2002-11-19  Ben Key  <bkey1@tampabay.rr.com>

	* makefile.w32-in: Fixed a bug that caused the documentation for
	the built in function play-sound-internal not to be included in
	/etc/DOC.

2002-11-18  Dave Love  <fx@gnu.org>

	* update-game-score.c: Include unistd.h, string.h, stdlib.h,
	fcntl.h, stdarg.h conditionally.
	(_GNU_SOURCE, __attribute__): Don't define.
	(optarg, optind, opterr): Declare.
	(lose, lose_syserr): Use NO_RETURN.
	(get_user_id): Use P_.

2002-11-17  Richard M. Stallman  <rms@gnu.org>

	* Makefile.in (${archlibdir}): Ignore errors operating on $(gamedir).

2002-11-14  Dave Love  <fx@gnu.org>

	* movemail.c (pop_retr): Declare comment.

	* make-docfile.c (read_c_string_or_comment): Declare msgno.

	* Makefile.in (YACC): Deleted.

2002-10-19  Andreas Schwab  <schwab@suse.de>

	* Makefile.in (${archlibdir}): Always create $(gamedir).
	(update-game-score): Pass $(gamedir) as HAVE_SHARED_GAME_DIR.

2002-10-04  Juanma Barranquero  <lektu@terra.es>

	* makefile.w32-in (lisp): Load devanagari.el, not .elc.

2002-09-30  Markus Rost  <rost@math.ohio-state.edu>

	* emacsclient.c (main): Remove reference to SERVER_HOME_DIR
	completely.

2002-09-27  Stefan Monnier  <monnier@cs.yale.edu>

	* emacsclient.c: Remove SYSV support.
	(eval, display): New vars.
	(longopts): Add --eval and --display.
	(decode_options): Add -e and -d processing.
	(print_help_and_exit): Update the usage string.
	(main): Add support for --eval and --display.
	(main): Always use /tmp and non-qualified hostname.

2002-09-25  Stefan Monnier  <monnier@cs.yale.edu>

	* emacsserver.c: Remove.

2002-09-17  Stefan Monnier  <monnier@cs.yale.edu>

	* emacsclient.c (quote_file_name): Quote \n.
	(main): Print a final \n when needed.

2002-09-03  Francesco Potortì  <pot@gnu.org>

	* etags.c (regex_tag_multiline, readline): Never pass pfnote a
	string that cannot be freed.

2002-08-30  Francesco Potortì  <pot@gnu.org>

	* etags.c (consider_token, C_entries): Switch to C++ parsing when
	auto-detection is enabled and the `::' qualifier is met.
	(consider_token, C_entries): Several bugs corrected that tagged
	some declarations even though --declarations was not used.
	(plainc): New macro.
	(C_entries): Use it.
	(C_entries): Several cosmetic changes.
	(C_entries): Invalidate the token is some cases.

2002-08-29  Francesco Potortì  <pot@gnu.org>

	* etags.c (C_entries): Correct a problem with const C++ funcs.
	(ignoreindent): Renamed from noindentypedefs.
	(cjava, cplpl): They are now macros instead of local vars.

2002-08-28  Francesco Potortì  <pot@gnu.org>

	* etags.c (HTML_labels): Tag ID= also.

2002-08-27  Francesco Potortì  <pot@gnu.org>

	* etags.c (Ada_funcs): Do not tag "use type Xxxx;".

	* etags.c (HTML_labels): New language HTML.
	(etags_strcasecmp): Like BSD's, for compatibility.
	(strcaseeq): Make it into a macro.

	* etags.c (make_tag): Never generate null length tag names.
	(linebuffer_init): Renamed from initbuffer.  All callers changed.
	(pattern): Structure renamed to `regexp', member regex renamed to
	pattern.
	(node_st): Member pat renamed to regex.
	(pattern); New member force_explicit_name, for future use.
	Now always set to true, cannot be reset.
	(add_regex, regex_tag_multiline, readline): Use it.
	(main): Free some global structures.
	(fdesc): New member `written'.
	(readline, process_file): Initialise it.
	(put_entries): Set it.
	(main): Use it to create entries for files without tags.
	(total_size_of_entries): Do not count invalid tags.

2002-08-19  Stefan Monnier  <monnier@cs.yale.edu>

	* make-docfile.c (scan_keyword_or_put_char, write_c_args): Use `fn'
	for the function name in the usage info.

2002-07-31  Colin Walters  <walters@gnu.org>

	* update-game-score.c (P_): New macro.  Use it for all prototypes.
	(lose): Don't use varargs.
	(lose_syserr): New function.

	* update-game-score.c: Change all functions to K&R style.

2002-07-30  Andreas Schwab  <schwab@suse.de>

	* Makefile.in (localstatedir): New variable.

2002-07-29  Jonathan I. Kamens  <jik@kamens.brookline.ma.us>

	* b2m.pl: Fix regexp for finding return address fields.

2002-07-15  Stefan Monnier  <monnier@cs.yale.edu>

	* make-docfile.c (scan_c_file): Warn about missing `usage' info.

2002-07-05  Jonathan I. Kamens  <jik@kamens.brookline.ma.us>

	* b2m.pl: Obey the rmail file and use the unpruned header properly.

2002-06-26  Pavel Janík  <Pavel@Janik.cz>

	* b2m.pl: New file.

2002-06-21  Francesco Potortì  <pot@gnu.org>

	* etags.c (F_getit, Fortran_functions, Ada_getit, Asm_labels)
	(Python_functions, PHP_functions, PHP_functions, PHP_functions)
	(PHP_functions, PHP_functions, Cobol_paragraphs)
	(Makefile_targets, Postscript_functions, Texinfo_nodes)
	(prolog_pr, erlang_func, erlang_attribute)
	(Perl_functions, Perl_functions, Pascal_functions)
	(TeX_commands, get_tag): Use make_tag instead of pfnote.
	(get_tag): Prototype changed, all callers changed.

2002-06-20  Francesco Potortì  <pot@gnu.org>

	* etags.c: Implement implicit tag names, that is, unnamed tags
	whose name is automatically deduced by etags.el.  The advantage is
	that there is no explicit tag name in most tags, so the size of
	the tags file is reduced, yet find-tag is able to do a match as
	accurate as with named tags.  See the comment in make_tag for details.
	(make_tag): New function (was the disabled function new_pfnote).
	(make_C_tag): Use it.

2002-06-19  Francesco Potortì  <pot@gnu.org>

	* etags.c (add_regex): Invalid regexp modifiers are ignored.
	(Makefile_targets): Tag variables unless --no-globals.
	(LOOP_ON_INPUT_LINES): Serious bug corrected.

2002-06-13  Francesco Potortì  <pot@gnu.org>

	* etags.c (erlang_atom, erlang_attribute): Bugs corrected.
	(invalidate_nodes): Bug corrected.
	(print_help): Better help for regexps.

2002-06-13  Juanma Barranquero  <lektu@terra.es>

	* makefile.w32-in (lisp): Add international/ucs-tables.elc and
	font-core.elc.

2002-06-12  Francesco Potortì  <pot@gnu.org>

	* etags.c: New multi-line regexp and new regexp syntax.
	(arg_type): at_icregexp label removed (obsolete).
	(pattern): New member multi_line for multi-line regexps.
	(filebuf): A global buffer containing the whole file as a string
	for multi-line regexp matching.
	(need_filebuf): Global flag raised if multi-line regexps used.
	(print_help): Document new regexp modifiers, remove references to
	obsolete option --ignore-case-regexp.
	(main): Do not set regexp syntax and translation table here.
	(main): Treat -c option as a backward compatibility hack.
	(main, find_entries): Init and free filebuf.
	(find_entries): Call regex_tag_multiline after the regular parser.
	(scan_separators): Check for unterminated regexp and return NULL.
	(analyse_regex, add_regex): Remove the ignore_case argument, which
	is now a modifier to the regexp.  All callers changed.
	(add_regex): Manage the regexp modifiers.
	(regex_tag_multiline): New function.  Reads from filebuf.
	(readline_internal): If necessary, copy the whole file into filebuf.
	(readline): Skip multi-line regexps, leave them to regex_tag_multiline.

2002-06-11  Francesco Potortì  <pot@gnu.org>

	* etags.c (add_regex): Better check for null regexps.
	(readline): Check for regex matching null string.
	(find_entries): Reorganization.

2002-06-07  Francesco Potortì  <pot@gnu.org>

	* etags.c (scan_separators): Support all character escape
	sequences supported by Gcc.
	(find_entries): Rewind unconditionally.
	(find_entries): Do not call language functions directly, now calls
	itself.
	(find_entries): Do general initialisations here.
	(CNL_SAVE_DEFINEDEF, C_entries, LOOP_ON_INPUT_LINES, F_getit)
	(Ada_getit, Pascal_functions, Pascal_functions)
	(prolog_skip_comment): Do not do them here.
	(readline_internal): Increment lineno here.
	(readline): Conditionally undo readline_internal increment.
	(readline): Do not return a value.

2002-06-06  Francesco Potortì  <pot@gnu.org>

	* etags.c: New option --parse-stdin=FILE.
	(enum arg_type): New label at_stdin.
	(STDIN): New constant.
	(parsing_stdin): New flag.
	(longopts): New option --parse-stdin=NAME.
	(print_help): Document it.
	(main): Handle it.
	(process_file): Split into process_file and process_file_name.
	(process_file_name): New function.

	* etags.c: Improvements and bug squashing in TeX handling.
	(TeX_commands): Skip comments.
	(TEX_defenv): Now contains more constructs.
	(TEX_cmt): Make it a static char and move it before TeX_commands.
	(TeX_commands): Shorten the tag to the brace after the name.
	(TeX_commands): Names now include the initial backslash.
	(TeX_commands): Names do not include numeric args #n.
	(TeX_commands): Correct line char number in tags.
	(TEX_tabent, TEX_token): Deleted.
	(TeX_commands, TEX_decode_env): Streamlined.

2002-06-05  Francesco Potortì  <pot@gnu.org>

	* etags.c (main): Avoid a buffer overrun with sprintf.

2002-05-30  Richard M. Stallman  <rms@gnu.org>

	* Makefile.in (LIBS_MAIL): Renamed from LIB_MAIL.
	(LIBS_MOVE): Renamed from MOVE_LIBS.

2002-05-26  Paul Eggert  <eggert@twinsun.com>

	Reinstate the following change from 2002-03-22, which was
	inadvertently lost on 2002-04-13.

	* etags.c (main): Use `sort -o TAGFILE TAGFILE' instead of
	`sort TAGFILE -o TAGFILE', as POSIX 1003.1-2001 disallows
	the latter usage.

2002-05-17  Eli Zaretskii  <eliz@is.elta.co.il>

	* pop.c (socket_connection): Move the code to resolve the POP
	host right before trying to connect with it.

2002-05-05  Eli Zaretskii  <eliz@is.elta.co.il>

	* tcp.c: Delete file since the TCP emulation is no longer in use on any
	platform.

2002-04-28  Colin Walters  <walters@verbum.org>

	* Makefile.in (${archlibdir}): Don't conditionalize on
	HAVE_SHARED_GAME_DIR.  Instead, test at installation time whether
	or not we have access to the specified game user.

	* update-game-score.c (SCORE_FILE_PREFIX): Delete.
	(main): New argument -d, for specifying directory.
	(usage): Document.
	(get_user_id): Compute.
	(get_home_dir): Deleted.
	(get_prefix): New function, taken from main.
	(main): Check whether or not we are running setuid.  Move prefix
	computation to get_prefix.  Don't call getpwent; we don't need to
	any more.  Instead, move it to get_user_id().

2002-04-24  Pavel Janík  <Pavel@Janik.cz>

	* ebrowse.c (skip_initializer): Return void.

2002-04-23  Colin Walters  <walters@verbum.org>

	* update-game-score.c (read_score) [HAVE_GETDELIM]: Trim trailing
	space.

2002-04-22  Francesco Potortì  <pot@gnu.org>

	* etags.c (last_node): Make it a global variable.
	(process_file): Print the tags from the nodes as soon as
	possible, and delete the nodes.  This brings down the memory
	occupancy as etags to almost the same level as when the #line
	directives were not parsed.
	(free_fdesc): New function.
	(find_entries): Use it.
	(invalidate_nodes): In etags mode, do not just mark the nodes as
	invalid, do delete them.

2002-04-21  Gerd Moellmann  <gerd@gnu.org>

	* ebrowse.c (add_declarator): Test *CLS instead of CLS.

2002-04-16  Eli Zaretskii  <eliz@is.elta.co.il>

	* update-game-score.c: Move config.h before the other headers, to
	avoid compiler warnings.

2002-04-16  Francesco Potortì  <pot@gnu.org>

	* etags.c (find_entries): Bug fix in list management.

2002-04-15  Francesco Potortì  <pot@gnu.org>

	* etags.c (get_language_from_filename): Add one argument.
	(strcaseeq): New function.
	(get_language_from_filename): Use it to do a case insensitive
	comparison if called with appropriate args.
	(find_entries): Try with case insensitive match.
	(process_file): Bug fixed.

2002-04-13  Francesco Potortì  <pot@gnu.org>

	* etags.c (find_entries): Delete tags previously obtained from
	file xxx.c's #line directives when parsing file xxx.y.  This is
	generally done for automatically generated files containing
	#line directives.  This handles the case when xxx.y is tagged
	before xxx.c, and the entries of xxx.c pointing to xxx.y should
	be discarded.
	(language): Add the metasource member.  Initializers changed.
	(invalidate_nodes): New function.
	(readline): Discard lines after having found a #line
	directive pointing to an already tagged file.  This handles the
	case when xxx.y is tagged before xxx.c, and the entries of
	xxx.c pointing to xxx.y should be discarded.
	(fdesc): New structure for keeping track of input files.
	(fdesc): Remove `file' member (a string) and use instead a pointer
	to a file description structure.
	(curfile, curfiledir, curtagfname, curlang, nocharno)
	(forced_lang): Global variables removed in favor of fdhead and
	curfdp, pointers to file description structures.
	(longopts, main, print_help): Use the CTAGS conditional to include
	or exclude options that work on etags or ctags only.
	(process_file, find_entries, pfnote, add_node, put_entries)
	(readline): Use fdhead and curfdp.
	(process_file, find_entries): Do not take an arg string, all
	callers changed.

	* etags.c (longopts, print_help, main): Test CTAGS to disallow
	options that are not right for either etags or ctags.

	* etags.c (number_len, total_size_of_entries): Define them also
	in CTAGS mode, because gcc does not compile all refs away.

2002-04-14  Colin Walters  <walters@debian.org>

	* update-game-score.c (lock_file): If the lock file is older than
	an hour, delete it.  Reset attempts to zero if we have to break
	the lock.

2002-04-14  Andreas Schwab  <schwab@suse.de>

	* update-game-score.c (read_score): Fix type of second parameter
	of getdelim to be of type size_t instead of int.  Use 0 instead of
	ESUCCES.

2002-04-10  Colin Walters  <walters@verbum.org>

	* update-game-score.c (toplevel): Include stdarg.h.
	(MAX_DATA_LEN, MAX_SCORES): New.
	(SCORE_FILE_PREFIX): If HAVE_SHARED_GAME_DIR is not defined,
	default to ~/.emacs.d/games.
	(get_user_id): Don't zero uid in the case where we can't get the
	username.
	(lose): New function.
	(main): Actually use `max', and default it to MAX_SCORES.
	Correctly handle new default for SCORE_FILE_PREFIX.  Use `lose'
	function.
	(read_score): Handle the case of reading unamelen characters, then
	finishing.  Use mktemp if mkstemp isn't available.
	(lock_file, unlock_file): Delete unused versions.
	(lock_file): Always sleep, even if we unlinked the lock file.

	* Makefile.in (gamedir, gameuser): New variables.
	(toplevel, UTILITIES): Add update-game-score.
	(${archlibdir}): Handle HAVE_SHARED_GAME_DIR.

2002-04-07  Colin Walters  <walters@verbum.org>

	* update-game-score.c (SCORE_FILE_PREFIX): Don't hardcode.
	(get_user_id): Take struct passwd as an argument.
	(get_home_dir): New function.
	(main): Read in user information here.  Discover home directory if
	necessary.
	(read_score): Trim newline only in `getline' case.

2002-04-05  Colin Walters  <walters@debian.org>

	* update-game-score.c (toplevel): Include pwd.h.
	(struct score_entry): Add username field.
	(push_score): Use it.
	(get_user_id): New function.
	(main): Don't malloc excessively.
	(main): Use username field.
	(read_score): Read it.
	(push_score): Handle it.
	(write_scores): Write it.
	(read_score): Handle arbitrary length data.

2002-03-30  Eli Zaretskii  <eliz@is.elta.co.il>

	* ebrowse.c (add_declarator): Fix the first call to add_member_defn.

2002-03-29  Gerd Moellmann  <gerd@gnu.org>

	* ebrowse.c (add_declarator, skip_initializer): New functions.
	(declaration): Use them.

2002-03-28  Jason Rumney  <jasonr@gnu.org>

	* makefile.w32-in (lisp): Move backquote.elc into emacs-lisp.

2002-03-27  Colin Walters  <walters@debian.org>

	* update-game-score.c: New file.

2002-03-22  Paul Eggert  <eggert@twinsun.com>

	* etags.c (main): Use `sort -o TAGFILE TAGFILE' instead of
	`sort TAGFILE -o TAGFILE', as POSIX 1003.1-2001 disallows
	the latter usage.

2002-03-12  Francesco Potortì  <pot@gnu.org>

	* etags.c (Python_functions): Skip spaces at beginning of lines.
	(Python_functions, PHP_functions): Name tags, for ctags' sake.
	(TeX_commands): Name tags.  Correction of old disabled code.

	* etags.c (curfiledir, curtagfname): New global variables.
	(process_file): Initialise them.
	(readline): Canonicalize the name found in #line directive.

2002-03-06  Jason Rumney  <jasonr@gnu.org>

	* etags.c (put_entries): Use #if !CTAGS, to fix link error on
	compilers that don't optimize out dead code.

2002-03-05  Francesco Potortì  <pot@gnu.org>

	* etags.c: Honour #line directives.
	(no_line_directive): New global var; set it for old behavior.
	(main): Remove some #ifdef in the getopt switch.
	(add_node, put_entries): Code added to merge different chunks of
	nodes referring to the same file.  Currently the tags are just
	appended, without any check for duplicates.
	(Perl_functions): Do not special case ctags.
	(readline): Identify #line directives and do the right thing.
	(nocharno, invalidcharno): New global vars.
	(process_file): Reset nocharno.
	(readline): Set nocharno.
	(pfnote): Read nocharno and maybe put invalidcharno in node.
	(total_size_of_entries, put_entries): Use invalidcharno.

	* etags.c: Keep the whole tag table in memory, even in etags mode.
	(main): Call put_entries here even in CTAGS mode.
	(main, process_file): Check the return values of fclose and pclose.
	(process_file): Do not call put_entries after parsing each file.
	(process_file): Canonicalise file names even for ctags.
	(process_file): Set curfile here...
	(find_entries): ... not here any more.
	(add_node): In etags mode, build a linked list of entries (on
	right pointer) for each file, and link the first entry of each
	file on left nodes.
	(put_entries): Print here the name of the file.
	(put_entries): Print the entries starting from the first file.
	(number_len, total_size_of_entries): Define these only in etags
	mode, make the second work only on the right nodes.

	* etags.c: Make all global variables static.

2002-02-25  Juanma Barranquero  <lektu@terra.es>

	* makefile.w32-in (lisp): Add missing backslash.

2002-02-24  Jason Rumney  <jasonr@gnu.org>

	* makefile.w32-in (WINNT_SUPPORT, MOUSE_SUPPORT, lisp): Revert to
	using .elc files.
	(lisp): Sync with list in src/Makefile.in
	(VMS_SUPPORT, MSDOS_SUPPORT): Define, so DOC files can be shared.

2002-02-10  Paul Eggert  <eggert@twinsun.com>

	* rcs-checkin: Use `sort -k 2', not `sort +1', as POSIX 1003.1-2001
	disallows the old syntax.

2002-02-03  Paul Eggert  <eggert@twinsun.com>

	* rcs2log (Copyright): Update to 2002.
	(AWK, TMPDIR): Work around portability problem in broken shells that
	don't understand `: ${VAR=val}'.
	(SORT_K_OPTIONS): New var, for hosts that conform to POSIX 1003.1-2001.
	Prefer the new -k option to the traditional +M -N option.

2002-01-01  Pavel Janík  <Pavel@Janik.cz>

	* b2m.c (main): Parenthesize assignment when used as truth value
	to prevent gcc warnings.

	* fakemail.c: Include <config.h>.

2001-12-29  Pavel Janík  <Pavel@Janik.cz>

	* cvtmail.c, emacsclient.c, emacsserver.c, pop.c, sorted-doc.c,
	* yow.c: Include <config.h>.

2001-12-21  Francesco Potortì  <pot@gnu.org>

	* etags.c (Perl_functions): Tag packages and use them in sub tags.
	(get_tag): Return a pointer to the tag that is found.

	* etags.c (LOOKING_AT): Use !intoken instead of iswhite.
	(F_takeprec): Renamed from takeprec.  All callers changed.
	(F_getit): Renamed from getit.  All callers changed.
	(nocase_tail): Renamed from tail.  All callers changed.
	(Ada_getit): Renamed from adagetit.  All callers changed.
	(L_getit): Simplify by using get_tag.
	(Perl_functions, Postscript_functions, erlang_attribute): Use the
	modified LOOKING_AT.
	(notinname): Removed '[' and added ')' to the recognised chars.
	(LOOKING_AT, get_tag, PHP_functions): Use notinname.
	(Ada_getit, Ada_funcs, Python_functions, Scheme_functions):
	Clarified, using strneq or notinname.
	(L_isdef, L_isquote): Removed.
	(Lisp_functions, L_getit): Clarified.

	* etags.c (P_): Renamed to __P for consistency with config.h.
	[HAVE_CONFIG_H]: Let config.h deal with __P.
	[__STDC__] [!HAVE_CONFIG_H]: Define PTR as in config.h.
	[!__STDC__] [!HAVE_CONFIG_H]: Do not undefine static, because
	gperf code needs it.
	[HAVE_CONFIG_H] [!PTR]: Define PTR (for use with XEmacs).
	[HAVE_CONFIG_H] [!__P]: Define __P (for use with XEmacs).
	(xmalloc, xrealloc): Use PTR instead of long *.
	(bool): Make it a define, not a typedef, for C++ compilers.
	(pattern): Members renamed to avoid name clash in some C++ compilers.
	(get_language_from_langname): Use const argument.

2001-12-22  Pavel Janík  <Pavel@Janik.cz>

	* makefile.nt, makefile.w32-in: Remove mocklisp files.

2001-12-19  Pavel Janík  <Pavel@Janik.cz>

	* emacsserver.c: Conditionally include config.h.

	* fakemail.c: Likewise.

	* emacsclient.c: Include "config.h", not <../src/config.h>.
	(main): Parenthesize assignment when used as truth value to
	prevent gcc warnings.

	* ebrowse.c: Include stdlib.h and string.h conditionally.

2001-12-18  Eli Zaretskii  <eliz@is.elta.co.il>

	* yow.c (main): Use time_t, not long, to avoid a compiler warning.

2001-12-18  Pavel Janík  <Pavel@Janik.cz>

	* test-distrib.c: Fix previous change.

2001-12-18  Dave Love  <fx@gnu.org>

	* test-distrib.c: Conditionally include fcntl.h.

	* fakemail.c: Include "config.h", not <../src/config.h>.
	(_XOPEN_SOURCE): Define as 500.

	* emacsserver.c: Include "config.h", not <../src/config.h>.

	* cvtmail.c: Include config.h, stdlib.h.
	(xmalloc, xrealloc, skip_to_lf sysfail): Prototype.

	* yow.c: Conditionally include various headers.  Use "epaths.h",
	not <../src/epaths.h>.
	(malloc, realloc) [!HAVE_STDLIB_H]: Prototype.

2001-12-12  Francesco Potortì  <pot@gnu.org>

	* etags.c (PHP_functions): New function for parsing PHP.
	(LOOKING_AT): New macro.
	(Perl_functions, Python_functions, PHP_functions)
	(Scheme_functions, Texinfo_nodes): Use it.
	(Perl_functions): Use strneq.
	(prolog_pred): Renamed to prolog_pr.
	(prolog_pr): Recognise Prolog rules in addition to predicates.
	[ETAGS_REGEXPS] [!HAVE_CONFIG_H] [__CYGWIN__]: Prevent
	unmodified compile, as Cygwin's regex.h is incompatible with us.
	[!HAVE_CONFIG_H] [!__STDC__]: #define const as the empty string.

2001-12-11  Richard M. Stallman  <rms@gnu.org>

	* Makefile.in (clean): Don't delete ../etc/DOC*.

2001-12-11  Pavel Janík  <Pavel@Janik.cz>

	* COPYING: Moved back.

2001-11-30  Andrew Innes  <andrewi@gnu.org>

	* makefile.w32-in (FACE_SUPPORT):
	(MOUSE_SUPPORT):
	(FLOAT_SUPPORT):
	(WINNT_SUPPORT):
	(lisp): Reference .el files instead of .elc files, to simplify
	bootstrapping.
	($(DOC)): Change dependency to just `make-docfile'.

2001-11-29  Pavel Janík  <Pavel@Janik.cz>

	* COPYING: Removed.

2001-11-28  Paul Eggert  <eggert@twinsun.com>

	* rcs2log (Copyright): Add '(C)' as per coding guidelines.

	The following changes are derived from suggestions by Bob Chapman
	<rechapman@compuserve.com>.

	* rcs2log (printlogline): Also allow tab and newline to separate
	'(function):' from the rest of a comment.
	(reformat the sorted log entries): Require date and author to
	match the clumpname.

2001-11-16  Gerd Moellmann  <gerd@gnu.org>

	* ebrowse.c (matching_regexp): Escape '\\'.

2001-11-15  Pavel Janík  <Pavel@Janik.cz>

	* Makefile.in: Add support for --program-prefix, --program-suffix
	and --program-transform-name options.

2001-11-03  Richard M. Stallman  <rms@gnu.org>

	* cvtmail.c (xrealloc): Always pass two args to `fatal'.

	* movemail.c (popmail): Always pass two args to `error'.

2001-10-24  Ken Raeburn  <raeburn@gnu.org>

	* Makefile.in (HESIODLIB) [HAVE_LIBHESIOD]: Set to include
	-lhesiod and maybe -lresolv.
	(CRYPTOLIB) [HAVE_LIBK5CRYPTO]: Use -lk5crypto for Kerberos
	support if it's available.

2001-10-21  Miles Bader  <miles@gnu.org>

	* make-docfile.c (struct rcsoc_state): New type.
	(read_c_string_or_comment): Add SAW_USAGE
	parameter, and implement scanning for a `usage:' keyword.
	Use a variable of type `rcsoc_state' to hold most of our state.
	(put_char): Add STATE parameter, and remove all other parameters
	except CH.  Use STATE to get access to all needed state.
	(scan_keyword_or_put_char): New function.
	(scan_c_file): Pass SAW_USAGE argument to read_c_string_or_comment.
	Don't output a usage-string if there was one in the doc-string.

2001-10-20  Gerd Moellmann  <gerd@gnu.org>

	* (Version 21.1 released.)

2001-10-19  Pavel Janík  <Pavel@Janik.cz>

	* b2m.c: Properly spell the name of Emacs.

2001-10-17  Miles Bader  <miles@gnu.org>

	* make-docfile.c (put_char): New function.
	(read_c_string_or_comment): Strip trailing spaces and newlines.

2001-10-16  Miles Bader  <miles@gnu.org>

	* make-docfile.c (scan_c_file): Handle `new style' doc strings in
	comments [with `doc:' keyword prefix].

2001-10-15  Gerd Moellmann  <gerd@gnu.org>

	* make-docfile.c (read_c_string_or_comment): Don't drop a '*'
	in a C doc comment.

2001-10-13  Gerd Moellmann  <gerd@gnu.org>

	* make-docfile.c (read_c_string_or_comment): Renamed from
	read_c_string.  Add parameter COMMENT.  Read C-style comments.
	(scan_c_file): Handle doc strings in C comments.

2001-10-12  Andrew Innes  <andrewi@gnu.org>

	* makefile.nt (ALL): Do not include fakemail.

	* makefile.w32-in (install): Do not copy fakemail.

2001-10-10  Jason Rumney  <jasonr@gnu.org>

	* makefile.w32-in (ALL): Do not include fakemail.

	* makefile.nt (install): Ditto.

2001-10-09  Gerd Moellmann  <gerd@gnu.org>

	* emacsserver.c (main): Cast geteuid in sprintf to int.

	* emacsclient.c (main): Cast isdigit argument to unsigned char.

2001-10-07  Pavel Janík  <Pavel@Janik.cz>

	* profile.c: Include config.h, not ../src/config.h.
	Include systime.h, not ../src/systime.h.

2001-10-05  Gerd Moellmann  <gerd@gnu.org>

	* Branch for 21.1.

2001-10-01  Alexander Zhuckov  <zuav@int.spb.ru>

	* ebrowse.c (struct alias): Add two new struct members: NAMESP and
	ALIASEE to help work with namespace aliases.
	(struct sym): Remove struct member NAMESP_ALIASES.
	(namespace_alias_table): New variable.
	(make_namespace): Add parameter CONTEXT.
	(check_namespace): New function.
	(find_namespace): Add parameter CONTEXT.
	(check_namespace_alias): New function.
	(register_namespace_alias): Change type of parameter OLD_NAME.
	Search for already defined alias in NAMESPACE_ALIAS_TABLE.
	(check_namespace): New function.
	(enter_namespace): Call find_namespace with CONTEXT parameter.
	(match_qualified_namespace_alias): New function.
	(parse_qualified_ident_or_type): Fix typo in comment.
	While parsing qualified ident or type update namespace context and
	restore it on exit.
	(parse_qualified_param_ident_or_type): Fix typo in comment.
	(globals): Change handling of namespace aliases.
	(version): Add year 2001.

2001-09-15  Eli Zaretskii  <eliz@is.elta.co.il>

	* etags.c (analyse_regex): If regex_arg is NULL, return
	immediately after a call to free_patterns.

2001-09-05  Paul Eggert  <eggert@twinsun.com>

	* rcs2log (Help, mainline code): Add new option -L FILE.
	(Copyright): Update year.
	(LANG, LANGUAGE, LC_ALL, LC_COLLATE, LC_CTYPE, LC_MESSAGES)
	(LC_NUMERIC, LC_TIME): New shell vars, to make sure we live in the
	C locale.
	(mainline code): Handle nonstandard -u option differently, by
	transforming it to standard form.  Check for "Working file: ", not
	"Working file:".  Allow file names with spaces.
	(SOH, rlogfile): New shell vars.
	(rlogout): Remove.  Its old functionality is mostly migrated to
	rlogfile.

	Append ';;' to the last arm of every case statement, for
	portability to ancient broken BSD shells.

	(logins): Fix bug; was not being computed at all, lowering performance.
	(pository): New var.  This fixes some bugs where repositories are
	remote, or have trailing slashes.
	(authors): $llogout is never an empty shell var, so don't worry
	about that possibility.
	(printlogline, mainline code): Fix bug with SOH's being put into
	the output.

2001-09-01  Eli Zaretskii  <eliz@is.elta.co.il>

	* ebrowse.c (SEEK_END): #define if not defined by system headers.
	Suggested by Dave Love <d.love@dl.ac.uk>.

2001-08-29  Eli Zaretskii  <eliz@is.elta.co.il>

	* makefile.nt (lisp): Synchronize with src/Makefile.in.
	* makefile.w32-in (lisp): Ditto.

2001-07-25  Juanma Barranquero  <lektu@terra.es>

	* grep-changelog (parse_changelog): Remove unused local variable.

	* grep-changelog (main): Add new option --reverse.
	(print_log): Use it.
	(parse_changelog): Use it.

2001-07-20  Gerd Moellmann  <gerd@gnu.org>

	* grep-changelog: Remove RCS Id keyword.

2001-07-20  Juanma Barranquero  <lektu@terra.es>

	* grep-changelog (parse_changelog): Add tests for defined values
	to quiet warning from Perl 5.005 or above.
	(entry_match_p, header_match_p): Fix handling of null or empty
	argument to prevent duplicate headers.

	* grep-changelog (main, parse_changelog): Make "use strict"-clean.

2001-07-17  Jan Nieuwenhuizen  <janneke@gnu.org>

	* emacsclient.c (print_help_and_exit): Fix help message for
	+LINE:COLUMN option.

2000-07-17  Han-Wen Nienhuys  <hanwen@cs.uu.nl>

	* emacsclient.c (main): Add support for +LINE:COLUMN command line
	argument.

2001-07-16  Gerd Moellmann  <gerd@gnu.org>

	* ebrowse.c (main): Check that the output file exists and
	is non-empty if invoked with `--append'.

2001-05-14  Francesco Potortì  <pot@gnu.org>

	* etags.c (add_regex): Reset the whole newly allocated pattern
	buffer instead of the individual members.  It's safer and works
	with XEmacs.

	* etags.1: Markups corrected.

2001-05-08  Gerd Moellmann  <gerd@gnu.org>

	* ebrowse.c (enter_namespace): Fix reallocation of namespace_stack.

2001-05-03  Gerd Moellmann  <gerd@gnu.org>

	* ebrowse.c (globals): Fix handling of namespace aliases.

2001-04-27  Eli Zaretskii  <eliz@is.elta.co.il>

	* etags.c (print_help): Enclose the regexp in the help text
	example in quotes.

2001-04-05  Dave Love  <fx@gnu.org>

	* emacsclient.c (fail): Don't return a value.
	(main): Cast uid values for sprintf.

2001-04-03  Gerd Moellmann  <gerd@gnu.org>

	* emacsclient.c (fail, main): Don't use implicit int return type.

	* b2m.c (main): Always return a value.

2001-03-02  Gerd Moellmann  <gerd@gnu.org>

	* ebrowse.c (parse_qualified_param_ident_or_type): Return a
	freshly allocated object in *LAST_ID.
	(read_line): Accept \r\n line endings.

2001-02-24  Andrew Innes  <andrewi@gnu.org>

	* makefile.w32-in: Fix copyright notice.

2001-02-23  Francesco Potortì  <pot@gnu.org>

	* etags.c (enum sym_type): New label st_C_template.
	(gperf input): Use it for switching to C++ from C.
	(consider_token): Do it.
	(C_entries): Initialise typdefcblev to quiet compilers.
	[!HAVE_CONFIG_H] [!__STDC__]: #define static as nothing.

2001-02-22  Andrew Innes  <andrewi@gnu.org>

	* makefile.nt ($(BLD)\movemail.obj): Remove reference to
	VMS header files.
	($(BLD)\profile.obj): Ditto.

	* makefile.w32-in ($(BLD)/movemail.$(O)): Remove reference to
	VMS header files.
	($(BLD)/profile.$(O)): Ditto.

2001-02-05  Andrew Innes  <andrewi@gnu.org>

	* makefile.w32-in ($(DOC)): Use $(THISDIR) instead of . in
	invocation of make-docfile, to work with Windows 2000.

2001-01-31  Dave Love  <fx@gnu.org>

	* etags.c (in_word_set): Use `static' in definition (for pcc).

2001-01-31  Francesco Potortì  <pot@gnu.org>

	* etags.c [NDEBUG]: #undef assert and #define it as ((void)0), for
	the sake of some buggy assert.h (e.g. in MinGW and sunos4 pcc).
	(C_entries): Tag token renamed to still_in_token because sunos4
	pcc wants to expand it as the token() macro even though it has no
	arguments.

2001-01-30  Andrew Innes  <andrewi@gnu.org>

	* etags.c (assert) [__MINGW32__]: Redefine assert to work around a
	bug in the Mingw32 assert.h header file.

2001-01-30  Francesco Potortì  <pot@gnu.org>

	* etags.c [WIN32-NATIVE]: #undef MSDOS, #undef WINDOWSNT and
	#define it for the sake of XEmacs.
	[WINDOWSNT]: #undef HAVE_NTGUI even if built without
	HAVE_CONFIG_H.  This change only affects a standalone etags.
	[WINDOWSNT]: #undef DOS_NT and #define it even if built with
	HAVE_CONFIG_H.  This change does nothing in Emacs, as DOS_NT is
	always defined when HAVE_CONFIG_H and WINDOWS are both defined.
	[!HAVE_UNISTD_H]: Use defined(WINDOWSNT) instead of the bare
	WINDOWSNT, as this is the correct way to use it.

2001-01-28  Francesco Potortì  <pot@gnu.org>

	* etags.c: Be capable to parse nested struct-like structures.
	(structdef, structtag): Struct state machine revisited.
	(struct tok): Revisited.
	(cstack, nestlev, instruct): New struct and macros.
	(pushclass_above, popclass_above, write_classname): New functions
	for dealing with nested class names.
	(consider_token, make_C_tag, C_entries): Many changes for dealing
	with arbitrarily nested structures.
	(etags_getcwd): #if MSDOS, not #ifdef MSDOS!
	(C_entries): Consider templates in C++.
	(sym_type): New constant st_C_class for detecting "class" also in
	C mode.
	(C_AUTO): New macro for automatic detection of C++.
	(consider_token): Automatic set C++ mode.
	(C_entries): New security check for yacc.
	(print_language_names, print_help): Mention the autodetect
	feature, do not show help for the -C option, now mostly useless.
	(C_entries): Tag C++ forward declarations if --declarations.
	(C_entries): Don't be fooled by things like XDEFUN.
	(consider_token): Discard asm pseudo function.

2001-01-27  Eli Zaretskii  <eliz@is.elta.co.il>

	* etags.c: Add a coding: tag.

2001-01-26  Gerd Moellmann  <gerd@gnu.org>

	* ebrowse.c (matching_regexp_buffer, matching_regexp_end_buf):
	New variables.
	(matching_regexp): Use them instead of static variables in
	function scope.

2001-01-25  Francesco Potortì  <pot@gnu.org>

	* etags.c (struct tok): Renamed from struct token.
	(token): Renamed from tok.
	(structtype): Make it a local variable.
	[DEBUG]: Use assert.
	(xrnew): Change the synopsis.
	(typedefs_or_cplusplus): Renamed from typedefs_and_cplusplus.
	(grow_linebuffer): Don't call xrnew when not needed.
	(token): Buffer renamed to line.
	(C_entries): Three calls to inibuffer moved here from main.
	(C_entries): Remove all references to var methodlen, delete it.
	(linebuffer_setlen): Was grow_buffer, now also sets len.
	(consider_token, C_entries, Pascal_functions): Use it.
	(C_entries): Preventing problems relative to extern "C".
	(C_entries): Can tag more than one variable or func separated by
	comma when --declarations is used.
	(C_entries): More accurate tagging of members and declarations.
	(yacc_rules): Was global, made local to C_entries.
	(next_token_is_func): Removed.
	(fvdef): New constants fdefunkey, fdefunname.
	(consider_token, C_entries): Use them.
	(C_entries): Build proper lisp names for Emacs DEFUNs.

2001-01-22  Gerd Moellmann  <gerd@gnu.org>

	* ebrowse.c (xfree): New function.
	(member, declaration, globals): Use xmalloc instead of alloca.

2001-01-15  Francesco Potortì  <pot@gnu.org>

	* etags.c (print_language_names): Print filenames in addition to
	suffixes.

2001-01-14  Francesco Potortì  <pot@gnu.org>

	* etags.c (get_language_from_langname): Renamed from
	get_language_from_name.
	(get_language_from_filename): Renamed from get_language_from_suffix.
	Now first looks for the complete file name.
	(language): New member char **filenames.
	(Makefile_filenames): List of possible filenames for makefiles.
	(lang_names): Add a NULL member for every entry, added an entry
	for makefiles.
	(Makefile_targets): New function.
	(Texinfo_nodes): Renamed from Texinfo_fuctions and made
	it conformant to the style of the rest of the code.

2001-01-13  Gerd Moellmann  <gerd@gnu.org>

	* make-docfile.c (write_c_args): Print newlines as spaces.

2001-01-06  Andrew Innes  <andrewi@gnu.org>

	* makefile.w32-in (clean): Delete $(COMPILER_TEMP_FILES) instead
	of *.pdb.

2001-01-03  Paul Eggert  <eggert@twinsun.com>

	* rcs2log: Avoid security hole allowing attacker to
	cause user of rcs2log to overwrite arbitrary files, fixing
	a bug reported by Morten Welinder.

	Don't put "exit 1" at the end of the exit trap; it's
	ineffective in POSIX shells.

2001-01-02  Gerd Moellmann  <gerd@gnu.org>

	* ebrowse.c (yyerror): Change to take two arguments.
	Add prototype.  Change callers.

2001-01-02  Eli Zaretskii  <eliz@is.elta.co.il>

	* ebrowse.c (enter_namespace, main): Cast variables to shut up
	compiler warnings.
	(yyerror): Change parameter declarations to be of type long, so
	that they can take pointers on 64-bit platforms.

	* emacsclient.c (main): Remove unused local variable statbfr.
	(main) <homedir>: Make its declaration conditional on
	SERVER_HOME_DIR, to avoid compiler warnings.

	* emacsserver.c (main) <homedir>: Make its declaration conditional
	on SERVER_HOME_DIR, to avoid compiler warnings.

	* fakemail.c (readline): Cast buffer to "long *" to pacify
	over-zealous compilers.

2000-12-16  Eli Zaretskii  <eliz@is.elta.co.il>

	* etags.c (canonicalize_filename) [DOS_NT]: Fix last change.

2000-12-15  Gerd Moellmann  <gerd@gnu.org>

	* ebrowse.c (operator_name): Cast argument of isalpha to
	unsigned char.

	* etags.c (ISALNUM, ISALPHA, ISDIGIT, ISLOWER): New macros.
	Use them throughout instead of ctype functions/macros.
	(lowcase): Cast to unsigned char.
	(UPCASE): New macro.
	(canonicalize_filename): Use UPCASE instead toupper.

	* fakemail.c (get_keyword): Make sure that isspace and
	similar aren't called with a negative argument.

2000-12-13  Dave Love  <fx@gnu.org>

	* ebrowse.c (ensure_scope_buffer_room): Fix xrealloc call.

2000-12-06  Andrew Innes  <andrewi@gnu.org>

	* makefile.w32-in (LOCAL_FLAGS): Remove -DVERSION flag, since we
	don't know the real version, and I can't seem to get the quoting
	right in all circumstances.

	* ebrowse.c (VERSION): Provide default definition, like etags.c
	does, because Windows build can't snarf this from version.el.

2000-11-30  Andrew Innes  <andrewi@gnu.org>

	* makefile.w32-in ($(BLD)/ebrowse.exe): Use tabs not spaces.
	(install): Ditto.

2000-11-23  Jason Rumney  <jasonr@gnu.org>

	* makefile.w32-in: Add targets for ebrowse.exe.
	(LOCAL_FLAGS): Add -DVERSION flag.

2000-09-25  Dave Love  <fx@gnu.org>

	* sorted-doc.c: Include config.h.
	[!HAVE_STDLIB_H]: Declare malloc.

2000-09-14  Andrew Innes  <andrewi@gnu.org>

	* makefile.w32-in: Revert to Unix line endings.

2000-09-04  Dave Love  <fx@gnu.org>

	* movemail.c (index, rindex): Prototype conditionally.

2000-09-03  Andrew Innes  <andrewi@gnu.org>

	* makefile.w32-in: Change to DOS line endings.

2000-09-01  Eli Zaretskii  <eliz@is.elta.co.il>

	* movemail.c (toplevel): Remove redundant fcntl.h.
	[!F_OK]: Provide default definitions only after including both
	fcntl.h and unistd.h.

2000-08-29  Dave Love  <fx@gnu.org>

	* movemail.c: Revert previous change.

2000-08-29  Eli Zaretskii  <eliz@is.elta.co.il>

	* Makefile.in (profile, make-docfile, hexl): Depend on config.h.

2000-08-28  Dave Love  <fx@gnu.org>

	* movemail.c (toplevel) [HAVE_STRING_H]: Include string.h.
	(toplevel) [HAVE_STRINGS_H]: Include strings.h.

2000-08-22  Andrew Innes  <andrewi@gnu.org>

	* ntlib.h (WIN32): Remove unnecessary definition.
	(sleep): Make argument unsigned long.
	(_WINSOCK_H): Undefine so normal winsock definitions can be used.

	* ntlib.c (sleep): Make argument unsigned long.

	* movemail.c (main) [WINDOWSNT]: Force binary mode for fileio.

	* makefile.w32-in: New file.

2000-08-20  Eli Zaretskii  <eliz@is.elta.co.il>

	* etags.c (canonicalize_filename) [DOS_NT]: Upcase the first
	letter only if it is a drive letter.

2000-07-14  Gerd Moellmann  <gerd@gnu.org>

	* ebrowse.c (xrealloc, xmalloc): Renamed from yrealloc and ymalloc.

	* etags.c (xmalloc, xrealloc): Make externally visible, for use
	by alloca.o.

	* Makefile.in (alloca.o): Add -Demacs so that alloca will use xmalloc.

2000-07-10  Gerd Moellmann  <gerd@gnu.org>

	* ebrowse.c (yylex): Accept string literals with newlines in them.
	(process_pp_line): Handle case of string literal with newline
	in it in replacement text, which counts as continuing the
	replacement text in GNU C.

2000-07-02  Gerd Moellmann  <gerd@gnu.org>

	* ebrowse.c (token_string): Add missing tokens.
	(parm_list): Handle case of qualified pointers.

2000-06-23  Dave Love  <fx@gnu.org>

	* ebrowse.c: Move config.h before other includes (which may use
	feature tests).

2000-06-14  Jim Meyering  <meyering@lucent.com>

	* grep-changelog: Fix typos in comments.  Remove trailing blanks.

2000-06-11  Jason Rumney  <jasonr@gnu.org>

	* makefile.nt: Add targets for ebrowse.

	* ebrowse.c [WINDOWS_NT]: Use stricmp instead of strcasecmp to
	compare filenames.

2000-06-06  Gerd Moellmann  <gerd@gnu.org>

	* ebrowse.c (ymalloc): Renamed from xmalloc.
	(yrealloc): Renamed from xrealloc.

2000-05-21  Dave Love  <fx@gnu.org>

	* movemail.c: Include config.h, not ../src/config.h.
	(Errmsg): Bump length.

	* pop.c (ERROR_MAX): Increase to 160.

2000-05-04  Gerd Moellmann  <gerd@gnu.org>

	* ebrowse.c (DEFAULT_OUTFILE): Set to `BROWSE'.

2000-05-02  Eli Zaretskii  <eliz@is.elta.co.il>

	* ebrowse.c (PATH_LIST_SEPARATOR) [__MSDOS__ || WINDOWSNT]:
	Define to semi-colon.
	(FILENAME_EQ): New macro, for comparing file names.
	(add_member_decl, add_global_decl, add_member_defn): Use FILENAME_EQ.
	(process_file): Don't assume that fread always reads as many bytes
	as it was told to (DOS-style CR-LF text files fail this logic).
	(open_file): Allocate enough space for path->path plus the file
	name and the slash.

2000-04-19  Dave Love  <fx@gnu.org>

	* etags.c (Texinfo_functions): New function.
	(lang_names): Install it.
	(Texinfo_suffixes): New variable.

2000-04-19  Gerd Moellmann  <gerd@gnu.org>

	* ebrowse.c (xmalloc, xrealloc): Rewritten.
	(declaration): Remove parameter IS_EXTERN.
	(class_definition): Remove unused variable.

2000-04-09  Gerd Moellmann  <gerd@gnu.org>

	* Makefile.in (INSTALLABLES): Add ebrowse.
	(ebrowse): New target.

	* ebrowse.c: New file.

2000-03-29  Andreas Schwab  <schwab@suse.de>

	* make-docfile.c (scan_lisp_file): Also look for `defsubst'.

2000-03-02  Gerd Moellmann  <gerd@gnu.org>

	* etags.c (lisp_suffixes)  Add `LSP'.

2000-02-10  Francesco Potortì  <pot@gnu.org>

	* etags.c (iswhite): Redefine not to consider '\0' as white
	space, and use it throughout in place of isspace, thus preventing a
	potential signed char to int conversion problem.
	(MSDOS): #undefine before redefining.

2000-02-04  Francesco Potortì  <pot@gnu.org>

	* etags.c (many functions): Add prototypes.

2000-02-10  Dave Love  <fx@gnu.org>

	* etags.c (pfnote, new_pfnote, C_entries, prolog_pred)
	(erlang_func): Add `static' to definitions to keep pcc happy.

2000-01-31  Francesco Potortì  <pot@gnu.org>

	* etags.c [MSDOS]: Set MSDOS to 1 if #defined, 0 otherwise.
	(get_compressor_from_suffix, process_file): Use MSDOS in if clause.
	(etags_strchr, etags_strrchr): Use const char * and int as arguments.
	(getenv, getcwd): Only declare them if necessary.
	(EMACS_NAME): New constant macro.
	(print_version): Use it.
	(P_) [__STDC__]: Macro for defining function prototypes.

2000-01-18  Fabrice Popineau  <Fabrice.Popineau@supelec.fr>

	* etags.c [WINDOWSNT]: #include <direct.h>

2000-01-18  Martin Buchholz  <martin@xemacs.org>

	* etags.c (all functions): Made them static.
	(all functions): Write prototypes.

2000-01-29  Richard M. Stallman  <rms@caffeine.ai.mit.edu>

	* movemail.c (main): Improve error message if can't create lock file.

2000-01-28  Eric Hanchrow  <offby1@blarg.net>

	* emacsclient.c (socket_status): New function.
	(main): If $LOGNAME or $USER exist and differ from our euid, look
	for a socket based on the UID associated with the name.

2000-01-12  Han-Wen Nienhuys  <hanwen@cs.uu.nl>

	* emacsclient.c: Add option -a EDITOR and environment variable
	ALTERNATE_EDITOR.  Exec this editor if we fail to contact Emacs.

1999-12-10  Jonathan I. Kamens  <jik@kamens.brookline.ma.us>

	* movemail.c (popmail): Allow mailbox specifications of the
	form `po:username:hostname'.

1999-11-19  Francesco Potortì  <pot@gnu.org>

	* etags.c (_GNU_SOURCE): Define only if undefined.
	(get_scheme): Declaration deleted.
	(main): Error was called with an integer as second arg, instead of
	a char pointer.
	(canonicalize_filename): Bug removed.

1999-11-18  Dave Love  <d.love@dl.ac.uk>

	* etags.c (C_entries): Rename label `intoken', avoiding K&R
	lossage from name clash with macro.

1999-11-13  Gerd Moellmann  <gerd@gnu.org>

	* Makefile.in (b2m): Add dependency on GETOPTDEPS.

1999-11-03  Gerd Moellmann  <gerd@gnu.org>

	* etags.c (print_help): Change email address to send bugs to.

1999-11-01  Francesco Potortì  <pot@gnu.org>

	* etags.c: Add suffix psw for PSWrap.
	(L_getit): Generalize a "cp!=' '" into "!isspace(*cp)".
	(Postscript_functions): Add code for PSWrap.
	(Scheme_functions): Use local pointer and new get_tag function.
	(get_tag): New name for old get_scheme.
	(process_file): Do not free NULL when file does not exist.
	(typdef): ttypedefseen renamed to tkeyseen, new label ttypeseen.
	(C_entries): Modifications that make --members tag even inside
	typedefs and C nested structs (one level only).
	(consider_token): Correct a bug which prevented tagging of enum
	constants.
	(C_stab_entry): Add if, for, while, switch, return as
	st_C_ignore.  This makes it simpler to work when cblev!=0.

	* etags.c (C_entries): Tag member function declarations when
	--declarations is used.

	* etags.c (C_entries, consider_token): C++ `operator' now is
	tagged in most cases.
	As before, :: is not recognised if surrounded by spaces.

	* etags.c (relative_filename): Account for DOS file names such
	that is impossible to make one relative to another.

	* etags.c (sym_type): New st_C_extern tag.
	(gperf input): Use it for spotting external declarations.
	(print_help): Document the new behavior of --declarations.
	(fvextern): New global variable.
	(consider_token, C_entries): Use it.

	* etags.c (HAVE_GETCWD) [WINDOWSNT]: Define if undefined.
	(etags_getcwd): Remove test for WINDOWSNT.

	* etags.c (process_file) [MSDOS]: If foo.c.gz is not found, try
	foo.cgz, foo.cz, etc.

	* etags.c (declarations): New global switch.
	(longopts): Describe it.
	(print_help): Document it.
	(C_entries): Use it.
	(process_file): Don't process a file twice.

	* etags.c (Fortran_functions): No tags for "procedure".

1999-11-01  Eli Zaretskii  <eliz@is.elta.co.il>

	* etags.c (get_compressor_from_suffix): Second argument EXTPTR, if
	non-zero, returns a pointer to where the extension begins; callers
	changed.
	[MSDOS]: Support DOS file names by handling e.g. foo.cgz as if it
	were foo.c.gz.

1999-11-01  Francesco Potortì  <pot@gnu.org>

	* etags.c (sym_type, C_stab_entry): New constant st_C_operator.
	(fvdev): New constant foperator.
	(consider_token): Use it to get "operator" in C++.
	(C_entries): Extend length of operator@ function name.
	(C_entries): Use foperator when necessary.

	* etags.c (main) [!ETAGS_REGEXPS]: Do not call free_patterns.

	* etags.c (compressor): New struct for compressed files.
	(get_compressor_from_suffix): New function.
	(get_language_from_suffix): Use it.  Also, semantics changed.
	(process_file): Consider compressed files, close file.
	(find_entries): Use different call arg for get_language_from_suffix,
	don't close file.

	* etags.c (main): Call free_tree.
	(find_entries): Do not free curfile.
	(pfnote): Cosmetic change: NULL and '\0' where appropriate.
	(prolog_pred, erlang_func, substitute): Cast strlen to int when
	comparing.
	(canonicalize_filename): Shut up compiler warning.
	(Perl_functions): Make tag significant.

1999-11-01  Dave Love  <d.love@dl.ac.uk>

	* etags.c (longopts, optstring): New option --ignore-case-regex (-c).
	(argument_type): New member at_icregexp.
	(lc_trans): New global.
	(main): Fill lc_trans.  Process -c args.
	(add_regex): New arg determining whether to use translation table.
	(analyse_regex): New arg.  Use it for add_regex.

1999-11-01  Francesco Potortì  <pot@gnu.org>

	* etags.c (init): Cosmetic change: NULL --> '\0'.
	(erlang_attribute): Bug corrected (uninitialized variable).
	(filename_is_absolute): New function replaces absolutefn macro and
	corrects a bug.  All callers changed.
	(canonicalize_filename): New function.
	(process_file, etags_getcwd, absolute_dirname): Use it.
	(relative_filename, absolute_filename): Removed var shadowing.
	(C_entries, Pascal_functions): Add fake initializations to keep
	compilers quiet.
	(TeX_functions, Prolog_functions, Erlang_functions): Cleanup.

	* etags.c (xrnew): New macro.  All callers of xrealloc changed.
	(language): New typedef (was struct lang_entry).
	(curlang): New global variable.
	(node): Typedef renamed from NODE.
	(linebuffer): New typedef (was struct linebuffer).
	(pattern): New typedef (was struct pattern).  Some members added.
	Now used as element of a linked list.
	(patterns, num_patterns): Global variables deleted.
	(p_head): New global variable.
	(forced_lang): New global variable (replaces lang_func).
	(get_language_from_name, get_language_from_interpreter)
	(get_language_from_suffix): Semantics changed.  All callers changed.
	(last_node): New global variable.
	(free_tree, add_node, put_entries, total_size_of_entries):
	Change name of local vars to avoid clashes with typedef node.
	(number_len): Rewritten for elegance.
	(token): New typedef replaces TOKEN.
	(analyse_regex, add_regex): Rewritten for new functionality.
	(free_patterns): New function called from main and add_regex.
	(initbuffer, readline_internal, readline, grow_linebuffer):
	Change name of local vars to avoid clashes with typedef linebuffer.
	(readline): Rewritten for new functionality.

	* etags.c (Scheme_suffixes): New suffix ".ss".
	(print_help): --globals is now used for more than C-type languages.
	(Perl_functions): Tag global variables ("my" and "local").

	* etags.c (print_help): Some messages clarified.
	(LOOP_ON_INPUT_LINES): New macro.
	(just_read_file, Fortran_functions, Asm_labels, Perl_functions)
	(Python_functions, Cobol_paragraphs, Pascal_functions)
	(Lisp_functions, Postscript_functions, Scheme_functions)
	(TeX_functions, Prolog_functions, Erlang_functions): Use it.
	(Cobol_paragraphs, Postscript_functions, TeX_functions)
	(Prolog_functions, Erlang_functions): Use a local variable instead
	of the global variable dbp.
	(Pascal_functions, L_isquote, Scheme_functions): Use GNU coding
	standard indentation.

	* etags.c (Python_suffixes, lang_names, Python_functions):
	Python support.
	(skip_spaces, skip_non_spaces): Utility functions.
	(find_entries, takeprec, getit, Fortran_functions, Perl_functions)
	(Python_functions, L_getit, Lisp_functions, Scheme_functions)
	(prolog_pred, erlanf_func, erlang_attribute): Use them.
	(eat_white): Deleted.

	* etags.c (CHAR, init): Keep into account non US-ASCII
	characters and compilers with default signed chars.
	(L_getit): Tag "(defstruct (foo", "(defun (operator" and similar
	constructs.
	(C_stab_entry): "interface" in Java behaves like "class".

	* etags.c (HAVE_NTGUI) [WINDOWSNT]: #undef if HAVE_CONFIG_H.
	(main): Put interval syntax here.
	(add_regex): And remove it from here.

	* etags.c (suggest_asking_for_help): Provide a
	meaningful help message with and without LONG_OPTIONS.

	* etags.c (<io.h>) [MSDOS]: Include it, don't include string.h.
	<stdlib.h, string.h>: Don't test MSDOS when including them.
	(white, nonam, endtk): Like elsewhere, use \r instead of \013.
	(put_entries): Correctly use %ld instead of %d in printf.

	* etags.c (<unistd.h>) [HAVE_UNISTD_H]: Include conditionally, else
	declare getcwd if HAVE_GETCWD.
	(consider_token): Dead break instruction removed.

1999-10-19  Paul Eggert  <eggert@twinsun.com>

	Add support for large files.  Merge glibc 2.1.2.

	* b2m.c, emacsclient.c, emacsserver.c, fakemail.c, make-docfile.c,
	* movemail.c, pop.c:
	Do not include <stdlib.h>, as <config.h> does this now.

	* b2m.c, emacsserver.c, etags.c, profile.c:
	Include <config.h> before any system include files.

	* emacsclient.c, emacsserver.c, fakemail.c, movemail.c, pop.c,
	* test-distrib.c:
	(read, write, open, close): Do not undef.

	* getopt.c, getopt1.c: Adopt glibc 2.1.2, with the following fix:
	(const): Do not define if HAVE_CONFIG_H; that's config.h's job.

	* getopt.h: Adopt glibc 2.1.2.

1999-10-15  Dave Love  <fx@gnu.org>

	* Makefile.in (pop.o): Depend on config.h.

1999-10-11  Jonathan I. Kamens  <jik@kamens.brookline.ma.us>

	* pop.c: Use "pop3" as the POP service name on all platforms,
	instead of using "pop" on Unix and "pop3" on Windows NT.  "pop3"
	has been the standard service name since RFC 1340 was published in
	July 1992, so I think it's safe to start using it by default.

1999-09-27  Dave Love  <fx@gnu.org>

	* make-docfile.c (scan_lisp_file): Fix typo causing infloop.

1999-09-19  Richard M. Stallman  <rms@caffeine.ai.mit.edu>

	* make-docfile.c (scan_lisp_file): Fix previous changes;
	swallow CRLF like just CR or just LF.

1999-09-03  Richard Stallman  <rms@gnu.org>

	* make-docfile.c: Include config.h not ../src/config.h.
	(main, fopen, chdir): Add #undef.
	(read_c_string, scan_c_file, skip_white, read_lisp_symbol)
	(scan_lisp_file): Handle \r like \n.

1999-08-30  Andreas Schwab  <schwab@gnu.org>

	* make-docfile.c, fakemail.c: Include <stdlib.h> if available.

	* emacsserver.c: Include <stdlib.h> if available.  Don't declare
	errno if it's a macro.

	* test-distrib.c: Include <unistd.h> if available.

1999-08-29  Richard Stallman  <rms@gnu.org>

	* emacsclient.c (print_help_and_exit): Mention --version.

1999-08-25  Richard M. Stallman  <rms@gnu.org>

	* emacsclient.c (decode_options): Update version output.
	(print_help_and_exit): Update bug report address.

1999-08-13  Richard M. Stallman  <rms@gnu.org>

	* emacsclient.c (main): Move the dynamic allocation of
	system_name outside of the SERVER_HOME_DIR conditional.
	* emacsserver.c (main): Likewise.

1999-08-10  Gerd Moellmann  <gerd@gnu.org>

	* grep-changelog: New.
	* Makefile.in (INSTALLABLE_SCRIPTS): Add it.

1999-07-12  Richard Stallman  <rms@gnu.org>

	* Version 20.4 released.

1999-06-30  Markus Rost  <markus.rost@mathematik.uni-regensburg.de>

	* Makefile.in (clean): Remove fns*.el.

1999-06-23  Dave Love  <fx@gnu.org>

	* etags.c (erlang_attribute): Fix undefined variable usage (after
	Potorti).

1999-05-02  Andrew Innes  <andrewi@gnu.org>

	* movemail.c (main) [WINDOWSNT]: Call ftruncate, which is now
	mapped to _chsize.

1999-04-29  Richard M. Stallman  <rms@gnu.org>

	* emacsclient.c (main, both versions): Use quote_file_name on cwd.

1999-03-30  Dave Love  <fx@gnu.org>

	* sorted-doc.c (main): Split up tables.  Modify the preamble
	somewhat.

1999-03-05  Geoff Voelker  <voelker@cs.washington.edu>

	* makefile.nt: Remove common multiple file compilation commands.

1999-02-26  Richard Stallman  <rms@gnu.org>

	* Makefile.in (yow): Depend on epaths.h, not paths.h.

	* yow.c: Refer to epaths.h.

1999-02-22  Simon Josefsson  <jas@pdc.kth.se>

	* emacsserver.c (perror_1, fatal_error): Don't compile unless needed.

1999-01-27  Andrew Innes  <andrewi@gnu.org>

	* makefile.nt: Do make version comparison as strings.

1999-01-25  Richard Stallman  <rms@gnu.org>

	* emacsclient.c (xmalloc): Fix previous change.

1999-01-24  Richard M. Stallman  <rms@borg.ai.mit.edu>

	* emacsclient.c (xmalloc): Declare to return long.

1999-01-22  Geoff Voelker  <voelker@cs.washington.edu>

	* etags.c (etags_getcwd, absolute_filename) [DOS_NT]: Canonicalize
	the case of the drive letter.

1999-01-15  Richard Stallman  <rms@psilocin.ai.mit.edu>

	* emacsserver.c (main): Eliminate arbitrary limit on
	length of system_name.

	* emacsclient.c (main): Eliminate arbitrary limit on
	length of system_name.
	(xmalloc): Define unconditionally.

1999-01-12  Darrin B. Jewell  <jewell@mit.edu>

	* etags.c (relative_filename): Stop backward search at beginning
	of string, since non-Unix systems can have absolute paths with no
	initial slash.

1998-12-08  Geoff Voelker  <voelker@cs.washington.edu>

	* makefile.nt: Do string comparision of _NMAKE_VER.

1998-11-03  Theodore Jump  <tjump@cais.com>

	* makefile.nt: Compile multiple source files when possible.

1998-10-13  Richard Stallman  <rms@psilocin.ai.mit.edu>

	* Makefile.in: Replace tabs with spaces
	when they might confuse some Make versions.

1998-10-10  Richard Stallman  <rms@psilocin.ai.mit.edu>

	* emacsclient.c (main): Null-terminate system_name.

	* emacsserver.c (main): Null-terminate system_name.

1998-09-21  Jonathan I. Kamens  <jik@kamens.brookline.ma.us>

	* movemail.c (popmail, pop_retr) [MAIL_USE_POP]: When displaying
	an error message from POP, mention that it's from POP, to
	distinguish it from local error messages.

1998-09-04  Jonathan I. Kamens  <jik@kamens.brookline.ma.us>

	* movemail.c [MAIL_USE_POP]: Add the "-r" flag to reverse the
	order of messages downloaded from a POP server (e.g., if the
	server stores messages in mailboxes in reverse order).

1998-08-19  Richard Stallman  <rms@psilocin.ai.mit.edu>

	* Version 20.3 released.

1998-08-11  Paul Eggert  <eggert@twinsun.com>

	* rcs2log: Update copyright date and bug report address.
	(initialize_fullname): Prefer getent if available.

1998-07-30  Paul Eggert  <eggert@twinsun.com>

	* Makefile.in (REGEXPDEPS, regex.o):
	Prepend $(srcdir)/ to rule dependencies outside this dir.

1998-06-09  Andrew Innes  <andrewi@harlequin.co.uk>

	* etags.c (etags_getcwd) [WINDOWSNT]: Use getcwd on Windows.

1998-06-06  Richard Stallman  <rms@psilocin.ai.mit.edu>

	* Makefile.in: Properly terminate a comment.

1998-06-01  Andrew Innes  <andrewi@mescaline.gnu.org>

	* movemail.c (sys_wait): Rename to wait.

	* ntlib.h: Undefine _WINSOCKAPI_.

	* makefile.nt (LOCAL_FLAGS): Define HAVE_CONFIG_H.

1998-05-30  Geoff Voelker  <voelker@cs.washington.edu>

	* ntlib.c (getppid): Look for EM_PARENT_PROCESS_ID.

1998-05-01  Andrew Innes  <andrewi@harlequin.co.uk>

	* movemail.c [WINDOWSNT]: Undefine DISABLE_DIRECT_ACCESS.  Force
	all file i/o to be in binary mode.  Include ntlib.h.

1998-04-27  Andreas Schwab  <schwab@delysid.gnu.org>

	* make-docfile.c: Include <unistd.h> for chdir.

1998-04-25  Richard Stallman  <rms@psilocin.gnu.org>

	* etags.c (TEX_decode_env): Don't free the value getenv returns.

1998-04-17  Geoff Voelker  <voelker@cs.washington.edu>

	* makefile.nt (obj): Update with new files in src.
	(clean): Delete patch scratch files, optimized compilation dir.

1998-04-08  Dave Love  <fx@gnu.org>

	* emacsclient.c: Move inclusion of unistd.h to top, else fails on
	Irix6, at least.

1998-04-06  Andreas Schwab  <schwab@gnu.org>

	Silence -Wimplicit:
	* movemail.c: Move cancelations up.  Include <stdlib.h> if
	available.
	* fakemail.c (_XOPEN_SOURCE): Define for declaration of cuserid.
	(parse_header): Explicitly declare return type.
	* emacsserver.c: Include <unistd.h> if available.
	(main, handle_signals, perror_1, fatal_error): Explicitly declare
	return types.  Add forward declarations.
	* emacsclient.c: Include <stdlib.h> and <unistd.h> if available.
	Don't declare geteuid.
	(print_help_and_exit): Change return type to void.  Forward
	declare it.
	* b2m.c: Include <stdlib.h> if available.
	(main): Explicitly declare return type.

1998-04-03  Richard Stallman  <rms@psilocin.gnu.org>

	* etags.c (put_entries): Use %ld.

	* b2m.c (fatal): Declare the arg.

1998-03-26  Richard Stallman  <rms@psilocin.gnu.org>

	* pop.c (pop_getline): Renamed from getline.

1998-03-05  Richard Stallman  <rms@psilocin.gnu.org>

	* Makefile.in (install): Use INSTALL_STRIP with INSTALL_PROGRAM
	for the utilities.

1998-01-23  Dave Love  <d.love@dl.ac.uk>

	* etags.c (getit, Cobol_paragraphs, Pascal_functions,
	Postscript_functions, prolog_pred, erlang_func, erlang_attribute):
	Always make named tags.
	(Fortran_functions): Grok BLOCK DATA.

1998-01-23  Andreas Schwab  <schwab@gnu.org>

	* movemail.c (main): Fix interwoven brace and cpp conditional
	nesting.

1997-12-03  Paul Eggert  <eggert@delysid.gnu.org>

	* movemail.c (mbx_write) [MAIL_USE_POP]: Disable the code which quotes
	with a '>' any lines starting with "From " read from the POP server,
	but leave the code in place, wrapped in #ifdef
	MOVEMAIL_QUOTE_POP_FROM_LINES, in case we have to restore it later
	because it turns out that something is depending on it.  Change
	suggested by Paul Eggert <eggert@twinsun.com>.
	Convert the character \037 (^_) at the beginning of a line into
	the character '^' followed by the character '_', because otherwise
	Emacs can't parse the resulting file as a valid BABYL file.
	Change suggested by Paul Eggert <eggert@twinsun.com>.

1997-12-03  Jonathan I. Kamens  <jik@kamens.brookline.ma.us>

	* movemail.c, pop.c, pop.h: Allow messages retrieved from the POP
	server to contain embedded nulls.

1997-12-02  Jonathan I. Kamens  <jik@kamens.brookline.ma.us>

	* movemail.c (mbx_write) [MAIL_USE_POP]: Disable the code which
	quotes with a '>' any lines starting with "From " read from the
	POP server, but leave the code in place, wrapped in #ifdef
	MOVEMAIL_QUOTE_POP_FROM_LINES, in case we have to restore it later
	because it turns out that something is depending on it.  Change
	suggested by Paul Eggert <eggert@twinsun.com>.

	Convert the character \037 (^_) at the beginning of a line into
	the character '^' followed by the character '_', because otherwise
	Emacs can't parse the resulting file as a valid BABYL file.
	Change suggested by Paul Eggert <eggert@twinsun.com>.

1997-11-22  Richard Stallman  <rms@gnu.org>

	* b2m.c: Include getopt.h.
	(main): Use getopt_long to handle --version and --help.

	* Makefile.in (b2m): Define VERSION.  Link with $(GETOPTOBJS).

1997-10-31  Jonathan I. Kamens  <jik@kamens.brookline.ma.us>

	* pop.c (fullwrite): Get rid of an extra call to write.  Problem
	pointed out by Chiaki Ishikawa.

1997-10-16  Dave Love  <d.love@dl.ac.uk>

	* etags.c (L_getit): Always make named tags so that Emacs
	completion on symbols containing `:' etc. works.
	(get_scheme): Likewise.

1997-09-24  Jonathan I. Kamens  <jik@kamens.brookline.ma.us>

	* pop.c: Use system header files instead of declaring C-library
	functions explicitly.

1997-09-19  Richard Stallman  <rms@psilocin.gnu.ai.mit.edu>

	* Version 20.2 released.

1997-09-15  Richard Stallman  <rms@psilocin.gnu.ai.mit.edu>

	* Version 20.1 released.

1997-09-02  Andrew Innes  <andrewi@harlequin.co.uk>

	* makefile.nt (movemail.exe): Link wsock32.lib before LIBS.

	* ntlib.c (getpid): Delete function.

1997-08-28  Andreas Schwab  <schwab@issan.informatik.uni-dortmund.de>

	* make-docfile.c (scan_lisp_file): Handle custom-declare-variable.

1997-08-26  Andreas Schwab  <schwab@issan.informatik.uni-dortmund.de>

	* emacsclient.c [HAVE_SYSVIPC]: Include errno.h, as in the other case.
	(main) [!BSD_SYSTEM]: Fix error message for getcwd failure.

1997-08-14  Richard Stallman  <rms@psilocin.gnu.ai.mit.edu>

	* emacsserver.c (main): Use SOCKLEN_TYPE for fromlen, if it is defined.

1997-08-13  Kazushi (Jam) Marukawa  <jam@poboxes.com>

	* profile.c (get_time): Cast arg to fprintf.

	* hexl.c (main): Use %08lx instead of %08x in printf because the
	variable named addresses is long.

1997-08-08  Geoff Voelker  <voelker@cs.washington.edu>

	* makefile.nt (lisp): Update paths to lisp files that have moved.

1997-08-08  Andrew Innes  <andrewi@harlequin.co.uk>

	* makefile.nt (ctags.obj): New target.
	(etags.obj, getopt.obj, make-docfile.obj): Update dependencies.

	* ntlib.h: Add includes.
	Undo definitions of crt routines from config.h.

1997-08-06  Richard Stallman  <rms@psilocin.gnu.ai.mit.edu>

	* etags.c (Yacc_suffixes, Asm_suffixes): Add some alternatives.

1997-07-22  Jonathan I. Kamens  <jik@kamens.brookline.ma.us>

	* pop.c: Support auto-configuration of both Kerberos V4 and
	Kerberos V5 for movemail, including detection of V4 and V5 header
	files and libraries.
	Include <string.h> when STDC_HEADERS is defined, to get
	declarations of string functions.
	[KERBEROS5] (socket_connection): Support the current MIT Kerberos
	V5 API rather than the old one.
	[KERBEROS] (socket_connection): Change a constant name from
	SOCKET_ERROR to POP_SOCKET_ERROR to avoid a namespace conflict
	with a constant in a header file.

	* Makefile.in: Support auto-configuration of both Kerberos V4 and
	Kerberos V5 for movemail, including detection of V4 and V5 header
	files and libraries.

1997-07-17  Richard Stallman  <rms@psilocin.gnu.ai.mit.edu>

	* fakemail.c [HAVE_UNISTD_H]: Include unistd.h.

	* etags.c [HAVE_UNISTD_H]: Include unistd.h.

1997-07-09  Richard Stallman  <rms@psilocin.gnu.ai.mit.edu>

	* emacsclient.c [C_ALLOCA] (xmalloc): New function.

1997-07-04  Richard Stallman  <rms@psilocin.gnu.ai.mit.edu>

	* movemail.c (rindex): Add declaration.

1997-07-01  Geoff Voelker  <voelker@cs.washington.edu>

	* makefile.nt (GETOPTOBJS, GETOPTDEFS, MOVEMAILOBJS): Define.
	(movemail.exe): Depend upon and link with getopt files.
	(obj): Include new source files.
	(FACE_SUPPORT, MOUSE_SUPPORT, FLOAT_SUPPORT, WINNT_SUPPORT): Define.
	(lisp): Include new and reorganized elisp files.

1997-06-27  Richard Stallman  <rms@psilocin.gnu.ai.mit.edu>

	* Makefile.in (blessmail): Find blessmail.el in mail subdirectory.

1997-06-25  Paul Eggert  <eggert@twinsun.com>

	* rcs2log: Don't assign to $0 in awk; some awks don't allow this.

1997-06-14  Karl Heuer  <kwzh@gnu.ai.mit.edu>

	* b2m.c (readline): Terminate buffer properly when EOF seen.
	Test for valid pointer before dereferencing it.

1997-05-30  Francesco Potortì  <F.Potorti@cnuce.cnr.it>

	* Makefile.in (etags): Remove -DETAGS_REGEXPS, because now it is
	defined inside etags.c if HAVE_CONFIG_H is defined.

1997-05-29  Francesco Potortì  <F.Potorti@cnuce.cnr.it>

	* etags.c (logical): Type name changed to bool.
	(ETAGS_REGEXPS, LONG_OPTIONS) [HAVE_CONFIG_H]: #define them.
	(<getopt.h>) [LONG_OPTIONS]: Include conditionally.
	(getopt_long) [!LONG_OPTIONS]: Redefine as macro.
	(main): Accepted options depend on ETAGS_REGEXPS and LONG_OPTIONS.
	(longopts): New long options without short counterpart are
	globals, members, no-globals, no-members.  Regexp options are now
	defined  conditionally to ETAGS_REGEXPS.
	(print_help): Updated.

1997-05-22  Francesco Potortì  <F.Potorti@cnuce.cnr.it>

	* etags.c (C_entries): Use "." instead of "::" for Java.
	(consider_token): is_func renamed to is_func_or_var.
	(C_entries): is_func renamed to funorvar.
	(C_entries): Initialise tok.named.
	(sym_type, C_stab_entry, consider_token): st_C_ignore is used to
	get rid of "import", "package" and "friend".
	(fvdef): Renamed from funcdef.  Also some constants renamed.  All
	users changed.
	(C_entries): Make separate tags for variables separated by comma.
	(globals, members): New flags.
	(main, C_entries): Use them.
	(make_C_tag, C_entries): Make tok a global variable.

1997-05-16  Francesco Potortì  <F.Potorti@cnuce.cnr.it>

	* etags.c (funcdef): New vignore constant.
	(consider_token, C_entries): Use it to tag global variables.
	(print_help): Update for global variables.
	(consider_token, C_entries): Set the len member of token_name.
	(prolog_pred): Cleanup according to GNU coding standards.
	(Cobol_suffixes, lang_names, Cobol_paragraphs): Cobol support.
	(prolog_white, erlang_white): Renamed to eat_white, callers changed.

1997-05-15  Francesco Potortì  <F.Potorti@cnuce.cnr.it>

	* etags.c (CHARS, CHAR): New constant and macro.
	(iswhite, begtoken, intoken, endtoken): Use them.
	(notinname, _nin, nonam): New macro, array, string.
	(init): Cleanup and init _nin.
	(new_pfnote): New function.
	(make_C_tag) [traditional_tag_style]: Use it.
	(traditional_tag_style): Constant set to TRUE for now.

1997-05-14  Francesco Potortì  <F.Potorti@cnuce.cnr.it>

	* etags.c (C_entries, Pascal_functions): Cleanup.
	(TeX_functions): NULL as a function arg needs a cast.
	(Erlang_functions, erlang_func, erlang_attribute): Cleanup.

1997-05-13  Francesco Potortì  <F.Potorti@cnuce.cnr.it>

	* etags.c (TeX_functions): Cleaned up.
	(tex_getit): Removed.

1997-05-13  Paul Eggert  <eggert@twinsun.com>

	* rcs2log (files): When computing arguments automatically, ignore
	non-files within the RCS subdirectory.

1997-05-13  Francesco Potortì  <F.Potorti@cnuce.cnr.it>

	* etags.c (C_JAVA): New #define.
	(Cjava_suffixes): .java is Java.
	(Cjava_entries): New function.
	(lang_names): Add Java.
	(sym_type): Add st_C_javastruct for Java.
	(C_stab_entry): Add `extends' and `implements' keywords.
	(consider_token, C_entries): Recognise Java structures.

1997-05-12  Francesco Potortì  <F.Potorti@cnuce.cnr.it>

	* etags.c (Cplusplus_suffixes): .pdb is Postscript with C syntax.
	(Postscript_suffixes): .ps is Postscript.
	(lang_names): Add Postscript.
	(Postscript_functions): New function.
	(TEX_decode_env): Close minor memory leak.
	(just_read_file): Correct the char number of the tag.

1997-05-11  Paul Eggert  <eggert@twinsun.com>

	* rcs2log (loginFullnameMailaddrs, logins, rlog_options, files):
	Don't prepend $nl since this causes some shells to generate the
	empty string when IFS is $nl.
	(printlogline): Use SOH (octal code 1), not CR, since some
	PC-based shells mishandle CR.
	(initialize_fullname): Set NIS_PATH to the empty string before invoking
	nismatch, in case it's set to some nonstandard value.

1997-05-06  Jonathan I. Kamens  <jik@kamens.brookline.ma.us>

	* pop.c (getline): Don't miss CRLF pairs when the CR and LF are
	read in separate blocks.

1997-04-30  Francesco Potortì  <F.Potorti@cnuce.cnr.it>

	* etags.c [TeX_named_tokens]: Set to FALSE if undefined.
	(struct linebuffer): New member `len' is the length of the string.
	(find_entries, Pascal_functions, TeX_functions, TEX_getit):
	Use it instead of strlen.
	(TEX_getit): Declare and define unconditionally as static.
	(TeX_functions): Use if instead of #if TeX_named_tokens.
	(add_regex): Set RE_INTERVALS flag for regex compilation.
	(substitute): Code cleanup.
	(readline_internal): Code cleanup, set new member `len'.
	(readline): Bug corrected.

1997-04-23  Geoff Voelker  <voelker@cs.washington.edu>

	* makefile.nt: Change references of windowsnt.h to ms-w32.h.
	(obj): Change references of nt*.c files to w32*.c files.

1997-04-15  Francesco Potortì  <F.Potorti@cnuce.cnr.it>

	* etags.c (xnew): Add support for debugging with chkmalloc.
	(error): Use this instead of printf whenever possible.
	(main): Only call xnew after having initialised progname.
	(substitute): Bad memory corruption error corrected.

1997-04-08  Francesco Potortì  <F.Potorti@cnuce.cnr.it>

	* etags.c (add_regex): Undo previous change.
	(relative_filename): Small memory leak closed.
	(absolute_filename): Cleaned up the code, possibly closing a bug.
	(absolute_dirname): Always return a newly allocated string.

1997-03-21  Paul Eggert  <eggert@twinsun.com>

	* rcs2log (files): Ignore files in RCS directory whose names are
	of the form ,*, or *_; they are probably RCS lock files.
	Also, ignore files named .rcsfreeze.log or .rcsfreeze.ver;
	they are used by rcsfreeze.

1997-03-14  Francesco Potortì  <F.Potorti@cnuce.cnr.it>

	* etags.c (add_regex): Reset *putbuf before using it.

1997-02-23  Jonathan I. Kamens  <jik@kamens.brookline.ma.us>

	* movemail.c (popmail): Remove some unnecessary function
	declarations.
	(popmail, pop_retr): Since popmail always passes mbx_write and mbf
	into pop_retr, there's no reason to pass in mbx_write, and the
	file argument can be declared FILE * explicitly.  This fixes a
	compilation problem on systems with 64-bit pointers.

1997-02-13  Richard Stallman  <rms@whiz-bang.gnu.ai.mit.edu>

	* movemail.c: Delete duplicate inclusion of fcntl.h
	and duplicate #undefs of open, read, write, close.

1997-01-20  Jonathan I. Kamens  <jik@kamens.brookline.ma.us>

	* movemail.c (main): Do not display "[POP-password]" in the usage
	message when movemail is compiled without POP support.
	(main, popmail): Add the optional "-p" argument, which causes
	movemail to leave mail in the inbox after copying it into the
	output file.

	* Makefile.in (movemail): Link with getopt.

1997-01-20  Paul Eggert  <eggert@twinsun.com>

	* rcs2log (--help, --version): New options, per GNU coding standards.
	(Copyright, Help, Id): New variables, for above.
	(rlog): Use -q option with cvs log, to avoid useless chatter.

	Treat logs of "Initial revision" (RCS) or "file F was initially added
	on branch B." (CVS) as if they said "New file.", for consistency with
	change log entries.

1997-01-01  Paul Eggert  <eggert@twinsun.com>

	* vcdiff (PATH): Add /usr/xpg4/bin,
	where XPG4 SCCS hangs out in Solaris 2.5.
	(sid1): Don't use bare -r, since XPG4 `get' does not allow it.

1996-12-19  Richard Stallman  <rms@ethanol.gnu.ai.mit.edu>

	* etags.c (streq, strneq): Use == NULL rather than !.

1996-12-18  Jonathan I. Kamens  <jik@annex-1-slip-jik.cam.ov.com>

	* Makefile.in (LIBMAIL): New macro.  Conditionally includes -lmail.
	(movemail): Use LIBMAIL, to link against -lmail.

	* movemail.c: Include maillock.h (conditionally).
	Remove a redundant inclusion of <stdio.h>.
	(MAIL_USE_MAILLOCK): New macro, conditionally defined.
	(main): Add variable spool_name.
	Support the usage of maillock and mailunlock to
	lock and unlock mailboxes.
	(mail_spool_name): New function.

	* movemail.c: Fix an uninitialized variable which could cause
	movemail to exit with an error status incorrectly on systems which
	use lock files rather than a system locking function to lock
	mailboxes.

1996-12-16  Richard Stallman  <rms@psilocin.gnu.ai.mit.edu>

	* pop.c (socket_connection): Free realhost after using it.

1996-12-04  Francesco Potortì  <F.Potorti@cnuce.cnr.it>

	* etags.c (C_entries): Test tok.valid.  This handles some
	particular cases involving function declarations that failed.

1996-11-22  Charles Hannum  <mycroft@gnu.ai.mit.edu>

	* pop.c (socket_connection):
	gethostbyname may return a pointer to static data.
	krb_realmofhost can clobber it.  So copy it.

1996-11-14  Francesco Potortì  <F.Potorti@cnuce.cnr.it>

	* etags.c (pfnote, fatal, error): Callers using a NULL pointer
	must cast it to (char *) because we have no prototypes.
	(make_C_tag): Macro deleted, new function.
	(C_entries): Calls to make_C_tag macro changed to call function.

1996-11-13  Francesco Potortì  <F.Potorti@cnuce.cnr.it>

	* etags.c (grow_linebuffer): New function.
	(GROW_LINEBUFFER): Macro deleted.  All callers changed.
	(make_tag): Macro renamed to make_C_tag.  All callers changed.
	(<stdlib.h>, <string.h>) [STDC_HEADERS]: New #include's.
	(Prolog_functions): prolog_skip_comment was called with wrong
	number of arguments.
	(xrealloc): fatal was called with wrong number of arguments.

1996-11-08  Francesco Potortì  <F.Potorti@cnuce.cnr.it>

	* etags.c (relative_filename): Bug corrected.
	(etags_getcwd): Avoid warning of unused variable.
	(C_entries, consider_token): Added support for enum labels.

1996-11-03  Paul Eggert  <eggert@twinsun.com>

	* rcs2log: When processing cvs log output, remove `Attic/' from
	repository file names.

1996-10-22  Karl Heuer  <kwzh@gnu.ai.mit.edu>

	* emacsserver.c: Fix 1996-09-02 change.

1996-10-12  Paul Eggert  <eggert@twinsun.com>

	* rcs2log (rlog_options): Look for ' option' rather than 'unknown
	option', since CVS says 'invalid option'.
	(datearg): Use the empty string, not '-d>1970-01-01', to extract all
	revisions, since some hosts reject 1970-01-01 when east of UTC.
	(date): Remove.

1996-10-06  Richard Stallman  <rms@ethanol.gnu.ai.mit.edu>

	* etags.c (etags_getcwd) [WINDOWSNT]: Convert backslashes to slashes.

1996-10-02  Francesco Potortì  <F.Potorti@cnuce.cnr.it>

	* etags.c (print_version): Print copyright info.

	* etags.c (print_help): Print the bug reporting address.
	(main): Use return as the last instruction, instead of exit.

	* etags.c (main): Don't open the tags file in cxref mode.

1996-09-29  Dave Love  <d.love@dl.ac.uk>

	* rcs2log (date): Make default format acceptable to CVS post v1.8
	as well as earlier CVSs and RCS.

1996-09-29  Richard Stallman  <rms@ethanol.gnu.ai.mit.edu>

	* movemail.c (main): If the lock call fails with EBUSY or
	EAGAIN, retry a few times.

1996-09-25  Paul Eggert  <eggert@twinsun.com>

	* rcs2log (rlog_options): Use $rlog, not rlog, when deciding
	whether to append -zLT.

1996-09-16  Karl Heuer  <kwzh@gnu.ai.mit.edu>

	* fakemail.c: Replaced symbol BSD with BSD_SYSTEM.
	* emacsclient.c, movemail.c: Likewise.

1996-09-09  Richard Stallman  <rms@ethanol.gnu.ai.mit.edu>

	* emacsclient.c (longopts): Change nowait to no-wait.
	(print_help_and_exit): Fix option name; upcase metavars.

1996-09-06  Erik Naggum  <erik@naggum.no>

	* emacsserver.c (main): Declare `fromlen' as size_t.

1996-09-02  Eli Zaretskii  <eliz@is.elta.co.il>

	* etags.c (etags_getcwd): Use getcwd if available even if MSDOS.

1996-09-02  Richard Stallman  <rms@ethanol.gnu.ai.mit.edu>

	* emacsclient.c (quote_file_name): Quote with &, not \.
	Quote `-' only at start of file name.  Terminate the value string.

	* emacsserver.c: Include signal.h properly;
	delete the duplicate includes for it.

	* emacsserver.c: On fatal signal, delete socket-file:
	* emacsserver.c: Include signal.h.
	(xmalloc, fatal, error): New functions.
	(delete_socket, handle_signals): New functions.
	(progname, socket_name): New variables.
	[HAVE_SOCKETS] (main): Call handle_signals; set the new variables.

1996-09-01  Richard Stallman  <rms@ethanol.gnu.ai.mit.edu>

	* emacsclient.c (quote_file_name): New function.
	(main, both versions): Use quote_file_name.
	(decode_options): Don't return a value.
	(main, both versions): Use optind.
	Don't check for -nowait here.

	* emacsclient.c (decode_options): New function.
	(main, both versions): Call decode_options.
	(print_help_and_exit): New function.
	(VERSION): New macro.

	* Makefile.in (emacsclient): Link with getopt.
	Add -DVERSION so emacsclient knows its version number.

1996-08-31  Geoff Voelker  <voelker@cs.washington.edu>

	* makefile.nt (lisp): Include dos-nt.elc.

1996-08-31  Richard Stallman  <rms@ethanol.gnu.ai.mit.edu>

	* Makefile.in (blessmail): Use $srcdir to find blessmail.el.

1996-08-28  Richard Stallman  <rms@psilocin.gnu.ai.mit.edu>

	* emacsclient.c (both versions): Handle -nowait and --nowait
	by sending data to the server.

1996-08-26  Richard Stallman  <rms@ethanol.gnu.ai.mit.edu>

	* Makefile.in (INSTALL_STRIP): New variable.
	(${archlibdir}): Use INSTALL_STRIP.

	* Makefile.in (MOVE_LIBS): Use conditionals on KERBEROS,
	HAVE_LIBKRB, HAVE_LIBDES, HAVE_LIBCOM_ERR to set it up.

	* pop.c: Reverse conditional in previous change.

1996-08-24  Richard Stallman  <rms@ethanol.gnu.ai.mit.edu>

	* pop.c: Include des.h krb.h with no dir name if SOLARIS2.

1996-08-24  Paul Eggert  <eggert@twinsun.com>

	* rcs2log: Use ISO 8601 date format, with time zone appended
	if change-log-time-zone-rule is non-nil, instead of
	traditional Unix date format.

	(datearg): When computing default from ChangeLog, handle ISO format
	dates in addition to old-fashioned dates from Emacs 19.31 and earlier.
	Don't worry about hh:mm:ss since the resolution is now by day.
	Use empty datearg, not empty rlog_options, to decide whether to pass
	"$datearg" option to $rlog.
	(logTZ): New variable, set to TZ specified by change-log-time-zone-rule.
	(month_data): Remove `mo'; no longer needed.
	(rlog_options): Use -zLT for localtime output, if `rlog' supports it.

	Match `revision' line of rlog output more accurately.

	Add -c, -v options.

1996-08-23  Eli Zaretskii  <eliz@is.elta.co.il>

	* hexl.c: Include <config.h>, so DOS_NT is defined on MSDOS.

1996-08-11  Richard Stallman  <rms@psilocin.gnu.ai.mit.edu>

	* Version 19.33 released.

1996-07-31  Richard Stallman  <rms@psilocin.gnu.ai.mit.edu>

	* Version 19.32 released.

1996-07-23  Andrew Innes  <andrewi@harlequin.co.uk>

	* etags.c (readline_internal) [DOS_NT]: Don't include CRs when
	computing character positions in source files.

1996-07-16  Andrew Innes  <andrewi@harlequin.co.uk>

	* makefile.nt (clean): Use OBJDIR macro.

1996-07-16  Karl Heuer  <kwzh@gnu.ai.mit.edu>

	* cvtmail.c, sorted-doc.c, yow.c, emacsserver.c: Undo previous change.

1996-07-15  David Mosberger-Tang  <davidm@AZStarNet.com>

	* cvtmail.c, sorted-doc.c, yow.c [__GNU_LIBRARY__]: Use <string.h>.
	* emacsserver.c (main) [__GNU_LIBRARY__]: Use size_t for fromlen.
	* etags.c, fakemail.c, profile.c: Declare main as int, not void.

1996-07-15  Andrew Innes  <andrewi@harlequin.co.uk>

	* ntlib.h: Correct return type of getwd.
	* ntlib.c (getwd): Correct return type.

1996-07-02  Richard Stallman  <rms@whiz-bang.gnu.ai.mit.edu>

	* emacsserver.c (main) [HAVE_SOCKETS]: Call rewind before writing
	to infile.

1996-07-01  Andrew Innes  <andrewi@harlequin.co.uk>

	* makefile.nt: Remove all references to wakeup.

1996-06-28  Francesco Potortì  <F.Potorti@cnuce.cnr.it>

	* etags.c (C_stab_entry): New keywords for C++ namespace, bool,
	explicit, mutable, typename.

1996-06-29  Richard Stallman  <rms@psilocin.gnu.ai.mit.edu>

	* emacsclient.c (main) [HAVE_SOCKETS]: Use two separate stdio
	streams, one for sending and one for reading the reply.

1996-06-21  Richard Stallman  <rms@psilocin.gnu.ai.mit.edu>

	* Makefile.in (timer, timer.o, getdate.o, $(srcdir)/getdate.c)
	(wakeup): Target deleted.
	(UTILITIES): Delete wakeup and timer.

	* wakeup.c, timer.c, getdate.y, getdate.c: Files deleted.

1996-06-11  Geoff Voelker  <voelker@cs.washington.edu>

	* etags.c (etags_getcwd) [DOS_NT]: Change conditional to MSDOS only.
	* makefile.nt (ETAGS_CFLAGS): Define HAVE_GETCWD macro.

1996-06-06  Richard Stallman  <rms@psilocin.gnu.ai.mit.edu>

	* etags.c (main): Copy cwd when appending slash.

1996-05-25  Karl Heuer  <kwzh@gnu.ai.mit.edu>

	* Version 19.31 released.

1996-05-17  Francesco Potortì  <F.Potorti@cnuce.cnr.it>

	* etags.c (CNL_SAVE_DEFINEDEF): Set linecharno for use by readline.
	(Pascal_functions): Increase linecharno by the correct number of
	chars, inline the GET_NEW_LINE macro and delete its definition.

1996-05-03  Andrew Innes  <andrewi@harlequin.co.uk>

	* makefile.nt (OBJDIR, BLD): Remove macro definitions.

1996-05-03  Andrew Innes  <andrewi@harlequin.co.uk>

	* makefile.nt (LOCAL_FLAGS): Include path to NT shadow includes.
	(movemail.exe, fakemail.exe): Now built under Win32.o.

	* ntlib.c: Include ntlib.h.
	(nt_sleep): Rename to sleep.
	(getwd): Return directory.
	(getlogin, cuserid, getuid, setuid, getpwuid, getpass, fchown,
	sys_ctime, sys_fopen): New functions.

	* ntlib.h: New file.

1996-04-29  Richard Stallman  <rms@delasyd.gnu.ai.mit.edu>

	* pop.c (SEND, RECV): Renamed from send, recv.
	(pop_open, pop_trash): Make the trash_started code unconditional.
	(socket_connection): Delete casts to void.

1996-04-28  Richard Stallman  <rms@delasyd.gnu.ai.mit.edu>

	* movemail.c (DIRECTORY_SEP, IS_DIRECTORY_SEP): Definitions
	copied from lisp.h.

1996-04-22  Andrew Innes  <andrewi@harlequin.co.uk>

	* fakemail.c [WINDOWSNT]: Include ntlib.h.

	* hexl.c [DOSNT]: Include fcntl.h.
	[WINDOWSNT]: Include io.h.
	(main) [MSDOS]: Change conditional to DOS_NT.

	* movemail.c (access, unlink) [WINDOWSNT]: Macros undefined.
	(fork, syswait, DISABLE_DIRECT_ACCESS) [WINDOWSNT]: Macros defined.
	[WINDOWSNT]: Include locking.h.
	(main): Update usage message.  Use IS_DIRECTORY_SEP.
	(main) [DISABLE_DIRECT_ACCESS]: Don't check access if defined.
	(main) [WINDOWSNT]: Invoke locking instead of flock.
	(main) [MAIL_USE_SYSTEM_LOCK && WINDOWSNT]: Emulate ftruncate.
	(main) [MAIL_USE_POP]: Pass password to popmail if used.
	Include winsock.h; don't include unix inet headers.
	(popmail): Add password argument and pass it to pop_open.
	Open output file in binary mode.

	* pop.c [WINDOWSNT]: Include winsock.h and ntlib.h.
	Macro SOCKET_ERROR undefined.
	Don't declare h_errno.
	[!WINDOWSNT]: Define macros recv and send.
	[!WINDOWSNT] (POP_SERVICE): Change to pop3.
	(pop_open) [WINDOWSNT]: Initialize trash_started.
	(have_winsock) [WINDOWSNT]: New variable.
	(socket_connection) [WINDOWSNT]: Initialize winsock.
	(socket_connection): Use closesocket instead of close.
	(getline): Use recv instead of read.
	(fullwrite): Use send instead of write.
	(pop_trash): Use closesocket instead of close.
	(pop_trash) [WINDOWSNT]: Cleanup winsock.
	Check if being called recursively by sendline.

	* pop.h (struct _popserver): New field trash_started.

	* wakeup.c [HAVE_CONFIG_H]: Only include config.h when defined.

1996-04-14  Richard Stallman  <rms@mole.gnu.ai.mit.edu>

	* hexl.c (main) [DJGPP v2]: Don't change to binary for a tty.

1996-04-10  Richard Stallman  <rms@mole.gnu.ai.mit.edu>

	* etags.c [WINDOWSNT]: Include io.h.

1996-04-10  Geoff Voelker  <voelker@cs.washington.edu>

	* makefile.nt (CTAGSOBJ): Compile with regexp support.

1996-04-09  Eli Zaretskii  <eliz@is.elta.co.il>

	* hexl.c [DJGPP v2]: Include io.h.
	(main) [DJGPP v2]: Switch standard streams to binary with setmode.

	* b2m.c (main) [MSDOS]: Switch standard streams to binary under
	DJGPP v2.

1996-04-02  Richard Stallman  <rms@mole.gnu.ai.mit.edu>

	* etags.c (absolute_filename): Use absolutefn.

1996-03-31  Eli Zaretskii  <eliz@is.elta.co.il>

	* etags.c (absolutefn) [DOS_NT]: Support Novell drives whose drive
	letter isn't an alphabetic character.
	(main) [DOS_NT]: Use binary mode on redirected `stdout'.
	(process_file) [DOS_NT]: Convert all slashes to forward style.
	(absolute_filename) [DOS_NT]: Emit error message for relative
	paths with a drive letter.
	(absolute_filename) [DOS_NT]: Handle absolute pathnames with
	DOS/NT drive letters which try to reference the parent of the root.
	(absolute_dirname) [DOS_NT]: Convert all slashes to forward style.

1996-03-27  Geoff Voelker  <voelker@cs.washington.edu>

	* makefile.nt: Change uses of del to $(DEL).

1996-03-22  Francesco Potortì  <F.Potorti@cnuce.cnr.it>

	* etags.c (just_read_file): Reset lineno and charno on entry.

1996-03-15  Anders Lindgren  <andersl@csd.uu.se>

	* etags.c: Prolog language totaly rewritten.
	(Prolog_functions): Rewritten from scratch.
	(skip_comment, prolog_getit): Removed.
	(prolog_skip_comment): New function, like old skip_comment.
	(prolog_pred, prolog_atom, prolog_white): New functions.
	(erlang_func, erlang_attributes): Forward declarations added.
	(erlang_atom): Check if backslash ends line inside quoted atom.

1996-03-14  Francesco Potortì  <F.Potorti@cnuce.cnr.it>

	* etags.c (absolutefn): DOS_NT version corrected.
	(main): Append "/" to the dir name only if not already there.
	(print_help): Explain the absolute/relative file name issue.

1996-03-08  Anders Lindgren  <andersl@csd.uu.se>

	* etags.c: New Language Erlang added.
	(Erlang_functions, erlang_func, erlang_attribute, erlang_atom)
	(erlang_white): New functions.
	(Erlang_suffixes): New suffix list.
	(lang_names): Erlang entry added.
	(prolog_getit): Accepts headers spanning several lines.
	Always name tags.
	(Prolog_functions): Removed incorrect compensation for
	newline characters.
	(readline_internal): Zero-terminate last line.

1996-03-20  Mike Long  <mike.long@analog.com>

	* b2m.c (main): Initialize progname variable before using it.
	Quote `username' in From_ header.

1996-03-18  Geoff Voelker  <voelker@cs.washington.edu>

	* ntlib.c (getpid): New function.

1996-02-21  Richard Stallman  <rms@whiz-bang.gnu.ai.mit.edu>

	* emacsclient.c (main, both definitions):
	Print a newline for normal termination.

1996-02-21  Noah Friedman  <friedman@prep.ai.mit.edu>

	* tcp.c (main): Convert port to network byte order.

1996-01-20  Karl Heuer  <kwzh@gnu.ai.mit.edu>

	* pop.c (pop_retrieve, getline): Avoid type clashes.

1996-01-19  Karl Heuer  <kwzh@gnu.ai.mit.edu>

	* etags.c (enum sym_type, anonymous enum): Delete final comma.

1996-01-15  Paul Eggert  <eggert@twinsun.com>

	* rcs2log (initialize_fullname): Add support for NIS+.
	(hostname): Fully qualify the default hostname with the domainname
	if the hostname lacks a `.'.

1996-01-10  Karl Heuer  <kwzh@gnu.ai.mit.edu>

	* etags.c (consider_token): Fix typo in expression.

1996-01-04  Paul Eggert  <eggert@twinsun.com>

	* etags.c (substitute): Fix spelling in message.

1996-01-03  George V. Reilly  <georger@microcrafts.com>

	* makefile.nt (etags, ctags): Compile with regexp support.
	(make-docfile, wakeup, etags, ctags, hexl): Ensure build
	subdirectory exists before compiling.

1996-01-02  Karl Heuer  <kwzh@gnu.ai.mit.edu>

	* emacsserver.c (main): Do chmod based on existing permission.

1995-12-27  Richard Stallman  <rms@mole.gnu.ai.mit.edu>

	* Makefile.in (install): Turn on read/execute permission.

1995-12-03  Richard Stallman  <rms@whiz-bang.gnu.ai.mit.edu>

	* Makefile.in (LIB_STANDARD_LIBSRC): Use this instead of LIB_STANDARD.
	(LOADLIBES): Use LIB_STANDARD_LIBSRC.

1995-12-01  Richard Stallman  <rms@whiz-bang.gnu.ai.mit.edu>

	* Makefile.in (THIS_IS_MAKEFILE): Renamed from THIS_IS_YMAKEFILE.

1995-12-07  Francesco Potortì  <pot@cnuce.cnr.it>

	* etags.c (pfnote): Don't make a tag for ctags if there is no name.
	(getit, Asm_labels, Perl_functions, Pascal_functions, L_getit,
	get_scheme, prolog_getit): Name the tag in ctags mode.
	(pfnote): Truncate ctags lines to 50 chars, like it worked once.
	(Perl_interpreters): Accept "@PERL@" as an interpreter.
	(suggest_asking_for_help): New function.
	(main, get_language_from_name): Use suggest_asking_for_help.
	(main): Let get_language_from_name make language existence check.
	(streq, strneq): Check the arguments #if DEBUG.

1995-12-06  Francesco Potortì  <pot@cnuce.cnr.it>

	* etags.c (Cplusplus_suffixes): Add .M suffix for Objective C++.
	(gperf): Added keywords for Objective C and GNU macros.
	(sym_type): Added values to account for Objective C and GNU macros.
	(begtk): The '@' character can start a token.
	(objdef, methodlen, objtag): New variables for Objective C.
	(consider_token, C_entries): Added code for Objective C.
	(plain_C_suffixes): Add .m and .lm for Objective C.
	(Yacc_suffixes): Add .ym for Objective yacc.
	(GROW_LINEBUFFER): New macro.
	(consider_token, C_entries, Pascal_functions): Use the new macro.
	(consider_token): Take one more argument.  Caller changed.
	(consider_token): Use the hashing function to spot GNU macros.
	(C_entries): Consider // as a comment start even in plain C for
	the sake of Objective C parsing.

1995-12-04  Francesco Potortì  <pot@cnuce.cnr.it>

	* Makefile.in (ctags): Depend on etags only for simplicity;
	compile with regexp support enabled.

1995-11-24  Richard Stallman  <rms@mole.gnu.ai.mit.edu>

	* Version 19.30 released.

1995-11-22  Geoff Voelker  <voelker@cs.washington.edu>

	* makefile.nt (DOC, clean): Don't use switches to del not
	supported by Windows 95.

1995-11-13  Richard Stallman  <rms@mole.gnu.ai.mit.edu>

	* Makefile.in (regex.o): Depend on ../src/config.h.

1995-11-12  Richard Stallman  <rms@mole.gnu.ai.mit.edu>

	* Makefile.in (LIB_STANDARD): Extract this as in src/Makefile.in.
	(LOADLIBES): Use LIB_STANDARD.

1995-11-07  Kevin Gallo  <kgallo@microsoft.com>

	* makefile.nt (DOC): Include strings from w32term.c, w32xfns.c,
	w32fns.c, w32faces.c, w32select.c, w32menu.c, w32reg.c; remove
	Windows 95 conditional.

1995-11-06  Francesco Potortì  (pot@cnuce.cnr.it)

	* etags.c (get_lang_from_name, get_lang_from_interpreter,
	get_lang_from_suffix): New functions.
	(get_language): Function deleted.
	(lang_entry): Two members added to struct.
	(lang_names): Reflect the new layout of lang_entry.
	(print_language_names, main, find_entries): Use the new functions.
	(find_entries): Look at the first line for #! if no language.
	(C_entries): Invalidate the token when funcdef is reset.
	(Perl_functions): New function.
	(lang_suffixes): .pl and .pm are Perl suffixes.

1995-11-02  Francesco Potortì  (pot@cnuce.cnr.it)

	* etags.c (lowcase): Use the standard tolower function.
	(substitute): Remove some wrong and some useless code related with
	escape '\' character in regexp replacement string.
	(TEX_defenv): Added part, appendix, entry, index.  Removed typeout.
	(lang_suffixes): New suffixes: .hpp for C++; .f90 for Fortran;
	.bib, .ltx, .TeX for TeX (.bbl, .dtx removed); .ml for Lisp;
	.prolog for prolog (.pl removed).
	(massage_name, etags_getcwd): Use lowcase instead of tolower.
	(C_entries, find_entries): Added comments about memory leakage.
	(add_node): Dead code removed.

1995-10-29  Richard Stallman  <rms@mole.gnu.ai.mit.edu>

	* Makefile.in (getdate.o, movemail.o): Specify -Demacs.
	(ALL_CFLAGS, LINK_CFLAGS, CPP_CFLAGS): Delete -Demacs.

1995-08-30  Richard Stallman  <rms@mole.gnu.ai.mit.edu>

	* test-distrib.c: Add #undef for open, close, read, write.

1995-08-23  Roland McGrath  <roland@churchy.gnu.ai.mit.edu>

	* test-distrib.c [HAVE_CONFIG_H]: Include config.h.
	[! O_RDONLY]: Define it to zero.
	(main): Use O_RDONLY instead of explicit zero.

1995-08-17  Francesco Potortì  (pot@cnuce.cnr.it)

	* etags.c (Pascal_functions): Close comment bug corrected.
	(add_node): Correctly compare node file names.
	(Pascal_functions): Correctly allocate and free memory for tline.
	(pfnote): Put the definition of fp in the innermost block.
	(NODE): `named' member removed.
	(pfnote, free_tree, put_entries, total_size_of_entries): Do not
	use the `named' member, check whether `name' is NULL instead.
	(pfnote): `named' argument removed, all callers changed.
	(getit, Asm_labels, Pascal_functions, L_getit, get_scheme,
	TeX_functions, TEX_getit, prolog_getit): Useless string allocation
	removed from pfnote call, some code cleanup.
	(relative_filename): Free temporary space allocated by concat.

1995-08-16  Richard Stallman  <rms@mole.gnu.ai.mit.edu>

	* Makefile.in (getdate.c): New target.
	(getdate.o): Just compile getdate.c.

1995-08-12  Karl Heuer  <kwzh@gnu.ai.mit.edu>

	* fakemail.c (xrealloc): Change cast to match return type.

1995-08-10  Richard Stallman  <rms@mole.gnu.ai.mit.edu>

	* fakemail.c (xmalloc, xrealloc): Use return-type long *.

1995-08-06  Richard Stallman  <rms@mole.gnu.ai.mit.edu>

	* movemail.c (main): Fix previous change.
	Add error check for empty OUTNAME.

1995-08-05  Richard Stallman  <rms@mole.gnu.ai.mit.edu>

	* movemail.c (main): Mention lock file name in error message.

1995-07-30  Richard Stallman  <rms@mole.gnu.ai.mit.edu>

	* profile.c (gettimeofday): New function, defined if necessary.

1995-07-18  Richard Stallman  <rms@mole.gnu.ai.mit.edu>

	* Makefile.in: Renamed from Makefile.in.in.
	(distclean): Delete Makefile.c, not Makefile.in.

1995-07-17  Michael Shields  <shields@tembel.org>

	* Makefile.in.in (tags): Synonym for `TAGS'.

1995-07-16  Karl Heuer  <kwzh@gnu.ai.mit.edu>

	* Makefile.in.in (install, maybe-blessmail): Don't cd ..;
	configure has already set $(INSTALL) to the proper relative path.

1995-06-27  Francesco Potortì  (pot@cnuce.cnr.it)

	* etags.c (plain_C_entries): New function.
	(lowcase): New macro.
	(tail, Fortran_functions, Pascal_functions): Use new macro lowcase.
	(lang_suffixes): New suffix ".pc" for Pro*C files.
	(consider_token): Don't tag all tokens beginning with DEFUN & Co..
	(tail): Look for the end of the token when comparing.
	(takeprec): Since now tail behaves differently, use strneq.

1995-07-08  Paul Eggert  <eggert@twinsun.com>

	* rcs2log (datearg): Separate date from time with comma, not space,
	to work around CVS 1.5 bug.
	(CVSROOT): Don't abort when unset if repository is absolute.

1995-07-07  Paul Eggert  <eggert@twinsun.com>

	* rcs-checkin, rcs2log, vcdiff:
	Replace `#!/bin/sh' with `#! /bin/sh', for benefit of systems
	that interpret `#! /' as a 4-byte magic number.

1995-06-29  Jonathan I. Kamens  <jik@cam.ov.com>

	* movemail.c (main) [MAIL_USE_POP]: When a user specifies a
	mailbox with "po:mailbox", the mailbox is everything after the
	"po:" prefix.

1995-06-28  Richard Stallman  <rms@mole.gnu.ai.mit.edu>

	* emacsserver.c: Make all error messages start with `Error: '.
	(fatal_error, perror_1): New functions, use throughout.

1995-06-28  Paul Eggert  <eggert@twinsun.com>

	* rcs2log (CVSROOT, repository):
	Allow remote repositories a la CVS 1.4.

1995-06-27  Francesco Potortì  (pot@cnuce.cnr.it)

	* etags.c (plain_C_entries): New function.
	(lowcase): New macro.
	(tail, Fortran_functions, Pascal_functions): Use new macro lowcase.
	(lang_suffixes): New suffix ".pc" for Pro*C files.
	(consider_token): Don't tag all tokens beginning with DEFUN & Co..
	(tail): Look for the end of the token when comparing.
	(takeprec): Since now tail behaves differently, use strneq.

1995-06-26  Richard Stallman  <rms@mole.gnu.ai.mit.edu>

	* movemail.c (main): Add newline in usage message.

1995-06-21  Richard Stallman  <rms@mole.gnu.ai.mit.edu>

	* make-docfile.c (scan_file): Make sure it never looks at filename[-1].

1995-06-21  Francesco Potortì  (pot@cnuce.cnr.it)

	* etags.c (find_entries): Rewind before rereading the input file.

1995-06-20  Richard Stallman  <rms@mole.gnu.ai.mit.edu>

	* Version 19.29 released.

	* make-docfile.c (main) [MSDOS]: Do set _fmode.
	This undoes part of the previous change.

1995-06-19  Richard Stallman  <rms@mole.gnu.ai.mit.edu>

	* make-docfile.c (main): On MSDOS, don't change stdout
	to binary, and insist on an -o option.

1995-06-13  Geoff Voelker  <voelker@cs.washington.edu>

	* etags.c (process_file,absolute_filename): Handle filenames
	starting with a drive letter.

	* makefile.nt (install): Copy wakeup.exe properly.

1995-06-08  Karl Heuer  <kwzh@gnu.ai.mit.edu>

	* make-docfile.c [MSDOS]: #undef chdir.

1995-06-04  Paul Eggert  <eggert@twinsun.com>

	* rcs2log (output_authors): Allow ':' in time zone,
	as per ISO 8601 and RCS 5.6.8 beta.

1995-05-29  Francesco Potortì  (pot@cnuce.cnr.it)

	* etags.c (etags_getcwd): Undo the /bin/pwd change.  It may raise
	compatibility problems.

1995-05-26  Richard Stallman  <rms@gnu.ai.mit.edu>

	* etags.c (etags_getcwd): Don't use #elif.
	Have just one function body.

1995-05-25  Geoff Voelker  <voelker@cs.washington.edu>

	* makefile.nt (LIBS): Use BASE_LIBS.
	(make-docfile.exe,hexl.exe,wakeup.exe,etags.exe): Don't depend
	upon LIBS.
	(DOC): Use del instead of rm.
	(DOC) [WINDOWS95]: Use DOC.
	(clean): Handle MSVC aux files.
	(config.h,paths.h): Use $(CP) instead of cp.
	(config.h): Use $(CONFIG_H)
	(make-docfile.obj): Depend upon config.h.
	Clean up comments.

1995-05-23  Francesco Potortì  (pot@cnuce.cnr.it)

	* etags.c (etags_getcwd): Use /bin/pwd instead of pwd because the
	former gives the true path even in the presence of simlinks.

1995-05-07  Richard Stallman  <rms@mole.gnu.ai.mit.edu>

	* movemail.c (main): Increase lock timeout to five minutes.

1995-05-06  Geoff Voelker  <voelker@cs.washington.edu>

	* makefile.nt (obj): Use .c files.

1995-05-04  Richard Stallman  <rms@mole.gnu.ai.mit.edu>

	* make-docfile.c: Include config.h.
	(NO_SHORTNAMES): New definition.
	(xmalloc): Return long *.

	* etags.c (C_entries): Cast result of xrealloc.
	(xmalloc, xrealloc): Declare them to return long *.

	* b2m.c (xmalloc, xrealloc): Declare them long *.

	* movemail.c (xmalloc): Declare it to return long *.

1995-04-30  Paul Eggert  <eggert@twinsun.com>

	* rcs2log (datearg): If rlog options are specified explicitly,
	omit the implicit '-d>DATE' option.
	(repository, rlog): Allow absolute paths to CVS repositories.
	Look only at the first line of CVS/Repository.

1995-04-26  Karl Heuer  <kwzh@gnu.ai.mit.edu>

	* Makefile.in.in (extraclean): Depend on maintainer-clean, not
	realclean.

1995-04-24  Richard Stallman  <rms@mole.gnu.ai.mit.edu>

	* Makefile.in.in [REGEXP_IN_LIBC] (REGEXPOBJ, REGEXPDEPS):
	Alternative (empty) definitions.

1995-04-18  Richard Stallman  <rms@mole.gnu.ai.mit.edu>

	* emacsclient.c (main): Add argv[0] to an error message.

1995-04-13  Karl Heuer  <kwzh@gnu.ai.mit.edu>

	* emacsclient.c (main): Improve error handling.
	* cvtmail.c (main, skip_to_lf): Improve error handling.
	(sysfail): New function.

	* b2m.c (main): Check for trailing ", " before trying to delete it.

1995-04-12  Andreas Schwab  <schwab@issan.informatik.uni-dortmund.de>

	* Makefile.in.in (all): Build test-distrib and make-docfile.

	* make-docfile.c (scan_c_file): At end, restore file name last char
	to its original value.

1995-04-10  Richard Stallman  <rms@mole.gnu.ai.mit.edu>

	* emacsclient.c, emacsserver.c: Test NO_SOCKETS_IN_FILE_SYSTEM.

1995-04-08  Richard Stallman  <rms@mole.gnu.ai.mit.edu>

	* Makefile.in.in (BASE_CFLAGS): Renamed from ALLOCA_CFLAGS.
	(alloca.o, regex.o): Use BASE_CFLAGS.

1995-04-06  Richard Stallman  <rms@mole.gnu.ai.mit.edu>

	* emacsclient.c [Berkeley sockets version] (main): Declare getcwd.

1995-04-04  Karl Heuer  <kwzh@gnu.ai.mit.edu>

	* Makefile.in.in (aixcc, aixcc.c): Targets deleted.
	(SOURCES, distclean): Removed obsolete references to aixcc.

1995-04-02  Richard Stallman  <rms@mole.gnu.ai.mit.edu>

	* aixcc.lex: File deleted--surely obsolete now.

1995-03-23  Paul Eggert  <eggert@twinsun.com>

	* rcs2log (output_authors): Replace /[/]/ by /[\/]/, for
	portability to mawk and nawk.

1995-03-21  Paul Eggert  <eggert@twinsun.com>

	* rcs2log: Treat -u "login:fullname:mailaddr" as if it were
	-u "login<tab>fullname<tab>mailaddr".

1995-03-21  Paul Eggert  <eggert@twinsun.com>

	* rcs2log: Add -u "login<tab>fullname<tab>mailaddr" option, which
	replaces the (now obsolescent) -n login fullname mailaddr option.
	Add -R option for recursive rlog.
	(AWK): New environment variable (default `awk') for awk program name.
	(output_authors, tab, loginFullnameMailaddrs, recursive): New vars.
	Quote authors and fullnames correctly.
	Don't omit path from repository root when logging CVS files.

1995-03-15  Richard Stallman  <rms@mole.gnu.ai.mit.edu>

	* emacsclient.c, emacsserver.c: Use BSD sockets whenever available,
	even if HAVE_SYSVIPC.
	* emacsclient.c (main): Use getcwd if not BSD.

1995-03-13  Francesco Potortì  (pot@cnuce.cnr.it)

	* etags.c (process_file): Free (filename) after using it.
	(readline_internal): Do not access the char before start of line.

1995-02-22  Francesco Potortì  (pot@cnuce.cnr.it)

	* etags.c (C_entries): token_saved removed.  Initialise tok.valid and
	savetok.valid.  Mark token as valid when it is initialised.
	(make_tag): Make token only if token is valid and reset validity.
	(CNL_SAVE_DEFINEDEF): Test for savetok.valid instead of token_saved.
	(TOKEN): Added a new member: valid.

1995-02-15  Francesco Potortì  (pot@cnuce.cnr.it)

	* etags.c (C_entries): Bug corrected in xrealloc of token_str.
	(main): Do not read twice the last filename in the stdin file list.

1995-02-14  Francesco Potortì  (pot@cnuce.cnr.it)

	* etags.c (C_entries): Initialise the new members of TOKEN.
	(C_entries): Do not allocate a new space for each token found by
	consider_token.  Let make_tag do that instead.
	(make_tag): Since now TOKEN has memory of where it is taken from,
	this new macro substitutes both make_tag_from_new_lb and
	make_tag_from_oth_lb.  All callers changed.
	(TOKEN): Add linepos and buffer members.
	(main): Initialise token_str.
	(lang_extensions): Recognise .c++ and .h++ as C++ file suffixes.
	(token_str): New global variable used by C_entries.

1995-02-07  Richard Stallman  <rms@pogo.gnu.ai.mit.edu>

	* Makefile.in.in (maintainer-clean): Renamed from realclean.

1995-02-01  Francesco Potortì  (pot@cnuce.cnr.it)

	* etags.c (pfnote): Initialise been_warned in the node.
	(C_entries): Removed a speed hack for the sake of clarity.

1995-01-18  Francesco Potortì  (pot@cnuce.cnr.it)

	* etags.c (longopts, print_help, main): Use -I as abbreviation
	for the --ignore-indentation option.
	(main): Do not print an error message for unknown options.

1995-01-12  Francesco Potortì  (pot@cnuce.cnr.it)

	* etags.c (FILEPOS, GET_CHARNO, GET_FILEPOS, max, LINENO): Deleted.
	(append_to_tagfile, typedefs, typedefs_and_cplusplus)
	(constantypedefs, update, vgrind_style, no_warnings)
	(cxref_style, cplusplus, noindentypedefs): Were int, now logical.
	(permit_duplicates): Was a var, now a #define.
	(filename_lb): Was global, now local to main.
	(main): Open the tag file when in cxref mode.
	Use a BUFSIZ size buffer for making the shell commands.
	Look at the return value from the system routine.
	Exit when cannot open the tag file.
	(process_file): Open the file and pass the FILE* to find_entries.
	(find_entries): Now void, because does not open the file itself.
	(pfnote): Recovering from lack of memory does not work.  Removed.
	Use savenstr and simplify the code.
	(free_tree): Only free the name space if node is named.
	(structtag): Now a pointer, not a fixed length array of chars.
	(consider_token): Don't take a token as argument.  Use savenstr
	when saving a tag in structtag.  Callers changed.
	(TOKEN): Structure changed.  Now used only in C_entries.
	(TOKEN_SAVED_P, SAVE_TOKEN, RESTORE_TOKEN): Deleted.
	(C_entries): nameb and savenameb deleted.  Use dinamic allocation.
	(pfcnt): Deleted.  Users updated.
	(getit, Asm_labels, Pascal_functions, L_getit, get_scheme)
	(TEX_getit, prolog_getit): Use dinamic allocation for storing
	the tag instead of a fixed size buffer.

1995-01-10  Richard Stallman  <rms@mole.gnu.ai.mit.edu>

	* movemail.c (main): Skip past the colon in inname.

1995-01-10  Francesco Potortì  (pot@cnuce.cnr.it)

	* etags.c (pfatal): New function.
	(main, etags_getcwd): Use pfatal.
	(etags_getcwd): Corrected another bug in the HAVE_GETCWD version.

1995-01-10  Francesco Potortì  (pot@cnuce.cnr.it)

	* etags.c (Lang_function): Use void instead to declare the
	language functions, because many compilers are buggy.
	(etags_getcwd): Fix the previous fix on the #else branch.
	(readline_internal): Discard possible \r before \n here.
	(C_entries): Do not deal with \r here: undo previous fix.

1995-01-09  Francesco Potortì  (pot@fly)

	* b2m.c (concat, xmalloc, xrealloc, readline, xnew): Four new
	functions and a macro that allow the program to work on input
	lines of whatever length.  Copied from etags.c.
	(fatal): Print a fatal error message and exit.
	(main): Use the new functions.  Fixed a bug that made a \037 char
	appear at the end of the output.

1995-01-06  Richard Stallman  <rms@mole.gnu.ai.mit.edu>

	* etags.c (C_entries): Ignore carriage return at end of line.

1994-12-26  Richard Stallman  <rms@mole.gnu.ai.mit.edu>

	* fakemail.c (xmalloc, xrealloc): Add casts.
	(add_field): Handle <...> and "..." syntax.
	(setup_files, get_keyword): Clean up parens and line breaks.
	(args_size): Likewise.

1994-12-21  David J. MacKenzie  <djm@geech.gnu.ai.mit.edu>

	* yow.c: Include program name in error messages.

1994-12-21  Richard Stallman  <rms@mole.gnu.ai.mit.edu>

	* make-docfile.c (scan_lisp_file): Handle dynamic doc strings.
	(xmalloc, fatal, error): New functions.
	(progname): New variable.
	(main): Set progname.

1994-12-05  Richard Stallman  <rms@mole.gnu.ai.mit.edu>

	* emacsclient.c, emacsserver.c [HAVE_SYSVIPC]: Include sys/utsname.h.
	(main): If socket/mqueue name is in home dir, add in the host name.
	Rename .emacs_server to .emacs-server....

1994-12-04  Richard Stallman  <rms@mole.gnu.ai.mit.edu>

	* emacsclient.c [!HAVE_SYSVIPC] (main): Fix error message diction.

1994-11-22  Francesco Potortì  (pot@cnuce.cnr.it)

	* etags.c (print_help): Print --regex usage for ctags also.
	(main): Use -h in addition to -H as abbreviation for --help.

1994-11-16  Francesco Potortì  (pot@cnuce.cnr.it)

	* etags.c [ETAGS_REGEXP]: All the new code that deals with regexps
	is compiled if this is defined.  The new functions and variables
	added #ifdef ETAGS_REGEXP are not listed in this ChangeLog.
	[VMS]: All VMS specific code previously contained in
	etags-vmslib.c is now included here, modified for dealing with
	language and regex options intermixed with filenames.
	(header_file): Global variable deleted.
	(Lang_Function): New typedef.  All language parser functions
	changed to this new type.
	(string_numeric_p, substr, prestr): Functions deleted.
	(readline_internal): Does the job that readline did previously.
	(longopts): --language and --regex options added.
	(lang_names, lang_extensions, lang_func, print_language_names):
	New structures, variables and functions for choosing languages.
	(print_help): Help strings updated.  Calls print_language_names.
	(argument_type, ARGUMENT): Typedefs for dealing with language and
	regex options intermixed with filenames.
	(main): Changed the way of dealing with arguments on the command
	line to deal with language and regex options intermixed with
	filenames.
	(get_language, default_C_entries, Cplusplus_entries,
	Cstar_entries, Yacc_entries, just_read_file): New functions.
	(find_entries): Use the new method for choosing the language.
	(Pascal_functions): Allow intermixing of comment styles.
	(prolog_getit, skip_comment): Rewritten for speed.
	(readline): Rewritten to deal with regexps.

1994-11-16  Francesco Potortì  (pot@cnuce.cnr.it)

	* etags.c (<errno.h>): #include added.
	(etags_getcwd): Check return value from getcwd.

1994-11-10  Richard Stallman  <rms@mole.gnu.ai.mit.edu>

	* profile.c (TV1, TV2): Use EMACS_TIME as type.
	(get_time): Use EMACS_SUB_TIME.

1994-10-30  Geoff Voelker  <voelker@cs.washington.edu>

	* ntlib.c: New file.
	* makefile.nt: New file.

	* make-docfile.c (main) [WINDOWSNT]: Set _fmode and stdout to O_BINARY.
	[WINDOWSNT]: Include the NT headers.
	(READ_TEXT, READ_BINARY): Test DOS_NT, not MSDOS.

	* etags.c (main, etags_getcwd): Test DOS_NT instead of MSDOS.
	[WINDOWSNT]: Include some NT headers.

1994-10-24  Jonathan I. Kamens  (jik@cam.ov.com)

	* pop.c (getline): When a search of already-read input for CRLF
	fails, store the fact that we've searched it and don't search it
	again after reading more data.

	* pop.c (getline): When determining whether or not it's necessary
	to grow the input buffer, take into account the null that's stored
	at the end of already-read input in the buffer.

1994-10-21  Francesco Potortì  (pot@cnuce.cnr.it)

	* etags.c (prestr, substr): Return a logical type.
	(consider_token): Comment out "EXFUN".  Use "DEFUN" instead of "DEF".
	(consider_token): Set funcdef to fignore when a DEFUN is met.
	(C_entries): Now we can use Tom Hageman patch for extern "C".

1994-10-20  Richard Stallman  <rms@mole.gnu.ai.mit.edu>

	* movemail.c: PopServer renamed to popserver throughout.

1994-10-20  David J. MacKenzie  <djm@duality.gnu.ai.mit.edu>

	* etags.c: Don't declare malloc, since we include config.h.
	* fakemail.c: Likewise.

1994-10-19  Richard Stallman  <rms@mole.gnu.ai.mit.edu>

	* movemail.c: Don't declare malloc.

1994-10-19  David J. MacKenzie  <djm@duality.gnu.ai.mit.edu>

	* rcs-checkin: Use test -r instead of < to check readability, to
	avoid syntax error.

1994-10-19  Jonathan I. Kamens  (jik@cam.ov.com)

	* pop.c: Only include ../src/config.h if HAVE_CONFIG_H is
	defined, and if HAVE_CONFIG_H isn't defined, define
	MAIL_USE_POP always (so that this file can be included in
	other programs besides emacs).

	* pop.c: Only declare h_errno if HAVE_H_ERRNO isn't defined or
	HAVE_CONFIG_H isn't defined.

	* pop.c (find_crlf, getline): Instead of using strstr, use a
	custom function for finding CRLF.
	(my_strstr): Function deleted.

1994-10-17  Jonathan I. Kamens  (jik@cam.ov.com)

	* pop.c (getline): Fix a segfault because of passing a
	non-null-terminated string into strstr().  Fix from
	djm@va.pubnix.com (David J. MacKenzie).

	* pop.c: Don't include <string.h> and <strings.h>.

	* pop.c: Include <des.h> before <krb.h>, rather than after.  They
	should be interchangeable, and indeed the inclusion is done in
	both orders in various files in the Kerberos 4 library sources,
	but djm@va.pubnix.com (David J. MacKenzie) reports that BSDI
	requires that <des.h> be included first, and I don't see any harm
	in changing the order.

	* pop.c: Include ../src/config.h, to get HAVE_STRING_H and
	STDC_HEADERS, if they're defined.  Undef open, read, write and
	close after including it.

1994-10-18  Richard Stallman  <rms@mole.gnu.ai.mit.edu>

	* pop.c: Fix mismatch in conditionals.

	* make-docfile.c (main): Don't process one input file twice.
	Never use exit code > 1.

	* pop.c (open, close, read, write): Add #undefs.

	* pop.c: Don't declare malloc, realloc, free.
	Include ../src/config.h.
	Don't include string.h or strings.h.
	Include des.h before krb.h.
	Do declare my_strstr.
	(getline): Really use my_strstr.
	Leave one empty place in server->buffer,
	and put a null at the end of the data in it.

1994-10-17  Andreas Schwab  <schwab@issan.informatik.uni-dortmund.de>

	* emacsserver.c [SYSV_IPC] (main): Catch SIGHUP as well.  Don't
	call kill with pid 0.  Handle EINTR when receiving messages.

1994-10-17  Karl Heuer  <kwzh@gnu.ai.mit.edu>

	* Makefile.in.in (regex.o): Use full path to find regex.c.

1994-10-17  Francesco Potortì  (pot@fly.cnuce.cnr.it)

	* Makefile.in.in (etags): Add dependency on regex.o, link with it.
	(REGEXPOBJ, REGEXPDEPS, regex.o): Target and macros added.

1994-10-12  David J. MacKenzie  (djm@duality.gnu.ai.mit.edu)

	* Makefile.in.in (DONT_INSTALL): Remove make-path.
	(${archlibdir}): Use mkinstalldirs instead.

	* movemail.c: Make functions that return nothing void, not
	implicitly int.
	(main): Improve usage message.
	(error): Write to stderr, not stdout.

	* b2m.c cvtmail.c digest-doc.c emacsclient.c emacsserver.c etags.c
	fakemail.c hexl.c make-docfile.c profile.c sorted-doc.c test-distrib.c
	timer.c wakeup.c yow.c: Eliminate some -Wall warnings from unused
	variables and implicitly declared functions.

1994-10-11  Richard Stallman  <rms@mole.gnu.ai.mit.edu>

	* Makefile.in.in (clean): rm DOC* and *.tab.[ch].
	(distclean): Not here.

	* Makefile.in.in (libexecdir): Renamed from libdir.

1994-10-11  Francesco Potortì  (pot@cnuce.cnr.it)

	* etags.c (C_entries): Name the #define's that are macros.

1994-10-10  Roland McGrath  <roland@churchy.gnu.ai.mit.edu>

	* emacsserver.c [! SYSVIPC] (main): Fix uses of FD_* macros:
	fd_set arg is a pointer, descriptor arg comes first.

1994-09-29  Francesco Potortì  (pot@cnuce.cnr.it)

	* etags.c (C_entries): Recognise typedef of ANSI style functions.
	(C_entries): Recognise #define inside a struct.
	(C_entries): ANSI tells that preprocessor commands do not have to
	start on the first column.
	(print_help): Documentation corrected for -d and -D.
	(white, endtk): ANSI tells the vertical tab is a separator.

1994-09-24  Jonathan I. Kamens  (jik@gza-client1.aktis.com)

	* Makefile.in.in (MOVE_FLAGS, MOVE_LIBS): New variables.
	(pop.o, movemail.o): New targets.
	(movemail): Link in pop.o and movemail.o.  Use MOVE_LIBS, MOVE_FLAGS.

	* pop.c, pop.h: New files.

	* movemail.c: Improve POP code, move most of it into a separate file.
	(mbx_delimit_end, mbx_delimit_begin): Check for errors.
	(mbx_write): Check for errors and for From line.
	(pop_retr, popmail): Use subroutines in pop.c to do the real work.
	(get_errmsg, multiline, getline, putline, pop_stat, pop_command)
	(pop_init): Functions deleted.

1994-09-23  Richard Stallman  <rms@churchy.gnu.ai.mit.edu>

	* make-path.c (touchy_mkdir): Make dir ugo+rx even if it isn't new.
	Rename path to dirname.

1994-09-23  Richard Stallman  <rms@mole.gnu.ai.mit.edu>

	* Makefile.in.in (UTILITIES):
	Remove test-distrib, make-docfile, make-path.
	(DONT_INSTALL): New variable--list those files here.
	(clean): Delete the files in DONT_INSTALL.

1994-09-20  Richard Stallman  <rms@mole.gnu.ai.mit.edu>

	* b2m.c (from, labels, data): Use MAX_DATA_LEN as length.
	(main): Use fgets, not gets.

1994-09-17  Richard Stallman  <rms@mole.gnu.ai.mit.edu>

	* timer.c: Don't declare malloc.

1994-09-16  Karl Heuer  <kwzh@gnu.ai.mit.edu>

	* emacsserver.c (FD_*) [HAVE_SOCKETS & !HAVE_SYSVIPC]: If not already
	defined, use simple 32-bit versions of these macros.
	(main) [HAVE_SOCKETS & !HAVE_SYSVIPC]: Use these macros.

1994-09-16  Andreas Schwab  <schwab@issan.informatik.uni-dortmund.de>

	* etags.c (etags_getcwd): Use getcwd if available.

1994-09-11  Richard Stallman  <rms@mole.gnu.ai.mit.edu>

	* Version 19.27 released.

1994-09-07  Richard Stallman  <rms@mole.gnu.ai.mit.edu>

	* Version 19.26 released.

1994-08-15  Paul Eggert  <eggert@twinsun.com>

	* rcs2log: Add support for CVS.
	Work with `rlog's that output ISO 8601 dates.

1994-08-09  Lawrence R. Dodd  <dodd@roebling.poly.edu>

	* rcs2log: Use <> to delimit email address.

1994-08-06  Richard Stallman  <rms@mole.gnu.ai.mit.edu>

	* emacsserver.c [SYSV_IPC] (main): Make a separate process
	so we can listen for multiple requests.

1994-08-04  Richard Stallman  <rms@mole.gnu.ai.mit.edu>

	* movemail.c: Include config.h first thing.

1994-08-01  Richard Stallman  <rms@mole.gnu.ai.mit.edu>

	* emacsserver.c (main): Add casts to avoid warnings.

1994-07-29  Richard Stallman  <rms@mole.gnu.ai.mit.edu>

	* Makefile.in.in (${archlibdir}): Compare the proper dir
	before installing the scripts.

1994-07-27  Richard Stallman  <rms@mole.gnu.ai.mit.edu>

	* emacsclient.c (main): New local var progname saves argv[0].

1994-07-26  Richard Stallman  <rms@mole.gnu.ai.mit.edu>

	* emacsclient.c (main): Don't actually modify argv[0].
	Modify a copy instead.

1994-07-25  Richard Stallman  <rms@mole.gnu.ai.mit.edu>

	* profile.c (reset_watch, get_time): Use EMACS_GET_TIME.
	(tzp): Var deleted.

	* Makefile.in.in: Add #undef alloca.

1994-07-12  Richard Stallman  (rms@mole.gnu.ai.mit.edu)

	* timer.c (xmalloc): New function.

1994-07-11  Richard Stallman  (rms@mole.gnu.ai.mit.edu)

	* Makefile.in.in (ALLOCA_CFLAGS): New variable.
	(alloca.o): New target.

1994-07-08  Dave Love  (d.love@dl.ac.uk)

	* etags.c (takeprec): Recognise `character*(*) function'.

1994-07-08  Francesco Potortì  (pot@cnuce.cnr.it)

	* etags.c (main): Don't barf on obsolete -t and -T switches.
	(main): Print an explicative message when a switch is not known.

1994-06-23  Richard Stallman  (rms@mole.gnu.ai.mit.edu)

	* hexl.c: Don't declare exit or perror.

	* emacsserver.c (main): Don't declare geteuid.
	Don't declare getenv if convex.

1994-06-07  Richard Stallman  (rms@mole.gnu.ai.mit.edu)

	* Makefile.in.in (test-distrib): Use ALL_CFLAGS.

1994-06-03  Francesco Potortì  (pot@fly.cnuce.cnr.it)

	* etags.c (absolute_filename): Remove infinite loop bug when
	accessing files in directories whose name begins with a dot.

1994-06-03  Francesco Potortì  (pot@fly.cnuce.cnr.it)

	* etags.c (etags_getcwd): Delete the trailing newline from cwd.

1994-06-01  Morten Welinder  (terra@diku.dk)

	* yow.c (rootrelativepath) [MSDOS]: Define, expanding to dynamic
	location of data directory.

1994-05-30  Richard Stallman  (rms@mole.gnu.ai.mit.edu)

	* Version 19.25 released.

1994-05-28  Richard Stallman  (rms@mole.gnu.ai.mit.edu)

	* Makefile.in.in (distclean): Delete Makefile, Makefile.in, blessmail.

1994-05-27  Richard Stallman  (rms@mole.gnu.ai.mit.edu)

	* Makefile.in.in (blessmail): Don't depend on ../src/emacs.

1994-05-23  Richard Stallman  (rms@mole.gnu.ai.mit.edu)

	* Version 19.24 released.

1994-05-19  Richard Stallman  (rms@mole.gnu.ai.mit.edu)

	* make-docfile.c (write_c_args): Put `default' in upper case.

1994-05-17  Richard Stallman  (rms@mole.gnu.ai.mit.edu)

	* etags.c (etags_getcwd): Cast result of popen.
	(popen): Declaration deleted.

1994-05-17  Karl Heuer  (kwzh@gnu.ai.mit.edu)

	* etags.c [!MSDOS]: Declare popen.

1994-05-17  Richard Stallman  (rms@mole.gnu.ai.mit.edu)

	* b2m.c (main): Avoid crash if argc is 1.

1994-05-16  Richard Stallman  (rms@mole.gnu.ai.mit.edu)

	* Version 19.23 released.

	* Makefile.in.in (blessmail): Specify directory for blessmail.el.

1994-05-12  Richard Stallman  (rms@mole.gnu.ai.mit.edu)

	* Makefile.in.in (maybe-blessmail): Mention bless-mail is in lib-src.

1994-05-05  David J. MacKenzie  (djm@nutrimat.gnu.ai.mit.edu)

	* Makefile.in.in: Fix out of date comment.

1994-05-05  Richard Stallman  (rms@mole.gnu.ai.mit.edu)

	* Makefile.in.in: Put in a separator for where to start cpp procssing.
	Move all autoconf substitutions above that point.
	Above that point, use Make-style comments.
	This goes with changes in ../configure.in.

1994-05-03  Richard Stallman  (rms@mole.gnu.ai.mit.edu)

	* Makefile.in.in (maybe-blessmail): New target to print the blessmail
	warning message.
	(${archlibdir}): Don't do it here.  Don't depend on blessmail.

1994-05-02  Karl Heuer  (kwzh@gnu.ai.mit.edu)

	* Makefile.in.in (${archlibdir}): Be lenient about wc output format.

1994-05-01  Richard Stallman  (rms@mole.gnu.ai.mit.edu)

	* Makefile.in.in (${archlibdir}): Don't run blessmail; instead
	print advice to run it, if it has anything significant to do.
	And only if MOVEMAIL_NEEDS_BLESSING.
	(blessmail): Use emacs, not temacs.
	(configuration): Renamed from configname.

1994-04-30  Morten Welinder  (terra@diku.dk)

	* etags.c (find_entries): Treat `*.cpp' as C++ files.

1994-04-30  Morten Welinder  (terra@diku.dk)

	* etags.c [MSDOS]: #include <sys/param.h> for the following.
	[MSDOS] (etags_getcwd): Define simple MSDOS version without spawning
	a shell.

1994-04-29  Morten Welinder  (terra@diku.dk)

	* hexl.c [MSDOS]: Don't define proto type for exit.

1994-04-28  Richard Stallman  (rms@mole.gnu.ai.mit.edu)

	* b2m.c: Don't include string.h or strings.h.

1994-04-27  Karl Heuer  (kwzh@gnu.ai.mit.edu)

	* Makefile.in.in: C_SWITCH_SYSTEM and C_SWITCH_MACHINE are now cpp
	symbols, not make variables.

1994-04-23  Richard Stallman  (rms@mole.gnu.ai.mit.edu)

	* Makefile.in.in (etags, ctags): Make VERSION a string constant.
	* etags.c (print_version): Print VERSION as a string.

1994-04-20  Richard Stallman  (rms@mole.gnu.ai.mit.edu)

	* fakemail.c (readline): Fix updating of p when buffer grows.

1994-04-20  Karl Heuer  (kwzh@gnu.ai.mit.edu)

	* Makefile.in.in (blessmail): New target.
	${archlibdir}: Use blessmail when installing movemail.

1994-04-18  Richard Stallman  (rms@mole.gnu.ai.mit.edu)

	* fakemail.c (readline): When extending the buffer,
	calculate end afresh using the new size.

1994-04-18  Francesco Potortì  (pot@fly.cnuce.cnr.it)

	* etags.c (main, print_help): Eliminate the -F option.

1994-04-18  Francesco Potortì  (pot@fly.cnuce.cnr.it)

	* etags.c (absolute_filename): Compare against '\0' instead of NULL.

1994-04-16  Richard Stallman  (rms@mole.gnu.ai.mit.edu)

	* Makefile.in.in: Renamed from Makefile.in.
	Makefile.in is now generated from it, and then preprocessed.
	Change comments to C syntax.
	Include config.h.
	(LIBS_SYSTEM, LIBS_MACHINE): Define as empty if not defined.
	(LOADLIBES): Define from LIBS_SYSTEM and LIBS_MACHINE.

1994-04-13  Richard Stallman  (rms@mole.gnu.ai.mit.edu)

	* movemail.c [HAVE_UNISTD_H]: Include unistd.h.

1994-04-12  Francesco Potortì  (pot@fly.cnuce.cnr.it)

	* etags.c (etags_getcwd): Initialize bufsize.

1994-04-11  Richard Stallman  (rms@mole.gnu.ai.mit.edu)

	* profile.c (gettimeofday): If system doesn't have this, define it
	to give a fatal error.

1994-04-11  Karl Heuer  (kwzh@gnu.ai.mit.edu)

	* movemail.c (main): Use setuid, not seteuid.

1994-04-11  Richard Stallman  (rms@mole.gnu.ai.mit.edu)

	* etags.c: #undef static.

1994-04-08  Francesco Potortì  (pot@fly.cnuce.cnr.it)

	* etags.c (outf, outfiledir): Renamed to tagf, tagfiledir.
	(PF_funcs, Asm_funcs, L_funcs, PAS_funcs, TEX_funcs)
	(Scheme_funcs, prolog_funcs): Renamed to Fortran_functions,
	Asm_labels, Lisp_functions, Pascal_functions, Scheme_functions,
	TeX_functions, Prolog_functions.
	(inf): No more a global variable.
	(C_entries): Take 2nd parameter `inf' instead of using the global one.
	(find_entries): Added the cp1 var for optimisation.
	(find_entries): Added more suffixes for assembler files.
	(Asm_funcs): Now finds labels even without an ending colon.

1994-03-30  Francesco Potortì  (pot@fly.cnuce.cnr.it)

	* etags.c (main): Use etags_getcwd for compatibility.
	(etags_getcwd): New function.

1994-03-25  Richard Stallman  (rms@mole.gnu.ai.mit.edu)

	* Makefile.in (etags, ctags): Pass -D for VERSION.

1994-03-25  Francesco Potortì  (pot@cnuce.cnr.it)

	* etags.c (emacs_tags_format, ETAGS): Removed.  Use CTAGS instead.
	(main): Don't allow the use of -t and -T in etags mode.
	(print_help): Don't show options enabled by default.
	(print_version): Show the emacs version number if VERSION is #defined.
	(find_entries): Add "ss" as suffix for Chez Scheme.

1994-03-23  Francesco Potortì  (pot@cnuce.cnr.it)

	* etags.c (cwd, outfiledir): Vars added.
	(relative_filename, absolute_filename, absolute_dirname):
	functions added to compute filenames in tags files.
	(process_file): Filenames in tags file are relative to the
	directory where the tags file is (useful with the -o option).
	(main): Initialise the outfiledir var.
	(TYPEDST): Added the `tignore' value.
	(C_entries): Corrected various small bugs.

1994-03-19  Richard Stallman  (rms@mole.gnu.ai.mit.edu)

	* Makefile.in (UTILITIES): `env' deleted.
	(env): Target deleted.
	* env.c: File deleted.

1994-03-14  Richard Stallman  (rms@mole.gnu.ai.mit.edu)

	* Makefile.in (install, ${archlibdir}): Switch back to ..
	before running INSTALL_PROGRAM.

1994-03-14  Francesco Potortì  (pot@cnuce.cnr.it)

	* etags.c (TYPEDST): Added the `tignore' value.
	(C_entries): Corrected various bugs, now correctly parses the
	`extern "C" {' construction (patch by Tom R.Hageman).

1994-03-05  Richard Stallman  (rms@mole.gnu.ai.mit.edu)

	* b2m.c: Use <...> to include config.h.
	Don't include stdlib.h.

1994-03-03  Heiko Muenkel  (muenkel@tnt.uni-hannover.de)

	* b2m.c (main): Change delimiter from "^L" to "^_^L".
	Allow for text following "BABYL OPTIONS:".
	Add --help option.  Use argv[0] in error messages.

1994-03-01  Richard Stallman  (rms@mole.gnu.ai.mit.edu)

	* emacsclient.c (main) [HAVE_SYSVIPC]:
	Make msgp->mtext longer if necessary.
	On HPUX, error if it's more than 512 chars.

1994-02-26  David J. MacKenzie  (djm@geech.gnu.ai.mit.edu)

	* etags-vmslib.c: Use GPL.
	* emacstool.c: Use GPL.
	* fakemail.c: Update GPL.

	* make-path.c (main): Return 1 on error, not -1.
	Update GPL.

	* cvtmail.c: Declare malloc, realloc, xmalloc, xrealloc, getenv.
	(xmalloc, xrealloc): Return char *, not int.
	(error): Write to stderr, not stdout.
	Update GPL.

1994-02-23  Karl Heuer  (kwzh@gnu.ai.mit.edu)

	* profile.c (main, get_time): Don't crash on invalid input.

1994-02-22  Karl Heuer  (kwzh@gnu.ai.mit.edu)

	* profile.c (get_time): Simplify; avoid calling index.
	(main): Exit on EOF.

1994-02-17  Francesco Potortì  (pot@cnuce.cnr.it)

	* etags.c (--absolute-pathnames): Option removed.

1994-02-16  Richard Stallman  (rms@mole.gnu.ai.mit.edu)

	* fakemail.c (put_line): Don't break the line if it all fits.

1994-02-14  Francesco Potortì  (pot@fly)

	* etags.c (absolute_pathnames, cwd): Added global vars.
	(longopts, print_help, main, process_file): Put absolute filenames
	in the tag file if the -A --absolute-pathnames option is used.
	(print_help): Alphabetically order the options.
	(malloc, realloc, strcpy, strncpy, strcmp): Remove extern declar.

1994-02-09  Richard Stallman  (rms@mole.gnu.ai.mit.edu)

	* Makefile.in (C_SWITCH_MACHINE): Get this from autoconf.
	(ALL_CFLAGS, LINK_CFLAGS, CPP_CFLAGS): Use C_SWITCH_MACHINE.

1994-02-07  Christian Lynbech  (lynbech@avignon)

	* emacsserver.c (main) [HAVE_SYSVIPC]: Reverse test of fork value.

1994-02-04  Richard Stallman  (rms@mole.gnu.ai.mit.edu)

	* Makefile.in (UTILITIES): Mention profile.
	(profile): New target.

	* profile.c: New file.

1994-01-16  Roland McGrath  (roland@churchy.gnu.ai.mit.edu)

	* make-docfile.c: Make the argument list output look more like the
	Lisp docstrings do.
	(write_c_args): Take new arg FUNC.  Make output
	look like lisp call prototypes: (function ARG1 ARG2), upcasing args.
	(scan_c_file): Pass BUF to write_c_args for FUNC arg.

1994-01-14  Francesco Potortì  (pot@cnuce.cnr.it)

	* etags.c (stab_entry, stab_create, stab_find, stab_search,
	stab_type, add_keyword, C_reate_stab, C_create_stabs): Deleted.
	Use gperf generated hash table instead of linked list.
	(C_stab_entry, hash, in_word_set, get_C_stab, C_symtype): Added.
	Mostly code generated by gperf.
	(consider_token): Removed unused parameter `lp'.
	(PF_funcs, getit): Allow subroutine and similar declarations
	to span multiple lines.
	(C_entries): Check for newline if inchar to avoid bus errors.
	(process_file, find_entries): Distinguish among nonexistent
	and not regular file.

1994-01-14  Richard Stallman  (rms@mole.gnu.ai.mit.edu)

	* timer.c: Include errno.h; don't include fasync.h.
	(schedule): Don't return a value.
	(sigcatch): Reestablish the handler first.
	(getevent): Always call notify at the end.
	(notify): Defer alarms around the whole body of function.

1994-01-12  Richard Stallman  (rms@mole.gnu.ai.mit.edu)

	* timer.c (main): Don't request SIGIO, and don't handle it.
	Loop calling getevent.
	(sigcatch): Delete code to handle SIGIO.
	if defer_alarms is set, don't call notify, just set alarm_deferred.
	(getevent): Use read, not getchar.  Handle EINTR and EAGAIN.
	Set defer_alarms around realloc and schedule.
	If alarm_deferred gets set, call notify.
	Likewise if this event is the only pending event.
	Make buf and buf_size global variables.
	Don't malloc buf if it is already non-zero.
	(schedule): Just exit if run out of memory.
	Return the number of events.
	(signal) [_CX_UX]: Add #undef.

1994-01-11  Richard Stallman  (rms@mole.gnu.ai.mit.edu)

	* timer.c [USG] (SIGIO): Define as SIGPOLL.
	(main) [USG]: Do ioctl to enable SIGPOLL.

1994-01-08  Roland McGrath  (roland@churchy.gnu.ai.mit.edu)

	* timer.c: Don't declare sys_errlist; declare strerror instead.
	(schedule, main): Call strerror instead of using sys_errlist.
	* movemail.c (get_errmsg, pfatal_with_name, pfatal_and_delete):
	Call strerror instead of using sys_errlist.
	* env.c (main): Call strerror instead of using sys_errlist.
	* emacsclient.c: Don't declare sys_errlist; declare strerror instead.
	(main): Call strerror instead of using sys_errlist.
	* emacsclient.c [! HAVE_STRERROR] (strerror): Define the function.
	* env.c [! HAVE_STRERROR] (strerror): Likewise.
	* timer.c [! HAVE_STRERROR] (strerror): Likewise.
	* movemail.c [! HAVE_STRERROR] (strerror): Likewise.

1994-01-05  Richard Stallman  (rms@mole.gnu.ai.mit.edu)

	* hexl.c: Fix up whitespace.  Get rid of spurious casts to void.

	* movemail.c (malloc): Don't declare it.
	(xmalloc): Cast result of malloc.
	(strcpy): Don't declare it.

1993-11-14  Morten Welinder  (terra@diku.dk)

	* hexl.c [MSDOS]: Use binary file modes for non-text side of pipe.
	(main): Use fclose to close file opened by fopen.

	* fakemail.c (main) [MSDOS]: Dummy stub just to make the file compile.

	* movemail.c [MSDOS]: #undef `access'.

	* b2m.c (main) [MSDOS]: Open all files as binary.
	* etags.c (main) [MSDOS]: Open all files as binary.

	* make-docfile.c [MSDOS]: Use text/binary mode as appropriate.
	(scan_c_file, scan_lisp_file): Extra parameter for the mode to open
	with.

1994-01-02  Richard Stallman  (rms@mole.gnu.ai.mit.edu)

	* Makefile.in (ALL_CFLAGS): Include LDFLAGS.
	Use ALL_CFLAGS in all the rules that compile and link with one cmd.
	(LINK_CFLAGS): New variable.
	(timer): Use LINK_CFLAGS.

1993-12-30  Richard Stallman  (rms@mole.gnu.ai.mit.edu)

	* movemail.c: Include syswait.h.
	Fork a subprocess and use it to copy the mail file.

1993-12-07  Richard Stallman  (rms@srarc2)

	* make-docfile.c (scan_lisp_file): Don't add newline at end of string.

1993-12-04  Richard Stallman  (rms@srarc2)

	* movemail.c (main): When making tempname, cast result of xmalloc.
	Include room for EXXXXXX in the size.
	Don't use result of strcpy.

1993-12-03  Paul Eggert  (eggert@twinsun.com)

	* vcdiff: Add --brief option.

1993-12-02  Richard Stallman  (rms@srarc2)

	* Makefile.in (${archlibdir}, install): Use $(INSTALL_PROGRAM)
	for all executables and scripts.

1993-11-27  Richard Stallman  (rms@mole.gnu.ai.mit.edu)

	* Version 19.22 released.

1993-11-26  Richard Stallman  (rms@mole.gnu.ai.mit.edu)

	* Makefile.in (mostlyclean): Make it distinct from clean.

1993-11-24  Richard Stallman  (rms@mole.gnu.ai.mit.edu)

	* Makefile.in (${archlibdir}): Don't do chown or chgrp.

1993-11-16  Richard Stallman  (rms@mole.gnu.ai.mit.edu)

	* Version 19.21 released.

	* Makefile.in (install): Don't change mode or group when installing.

	* etags.c (FUNCST, TYPEDST, STRUCTST, DEFINEST): Delete excess commas.

1993-11-12  Richard Stallman  (rms@mole.gnu.ai.mit.edu)

	* make-docfile.c (read_c_string): For "", concatenate the two strings.

	* movemail.c (main): Fix error message text.

1993-11-11  Richard Stallman  (rms@mole.gnu.ai.mit.edu)

	* Version 19.20 released.

1993-11-08  Tom Hageman  (tom@basil.icce.rug.nl)

	* etags.c (C_entries): Keep track of ()-parenthesis level so that
	functions returning a pointer to a function, a la `signal', can be
	parsed.  This also required new state `fstartlist' to `FUNCST'.
	(SAVE_TOKEN, RESTORE_TOKEN, TOKEN_SAVED_P): 1-deep token save stack.
	(C_entries, CNL): Use it to isolate preprocessor directive processing
	from the other state engines.
	(begtk): Add '~', for C++ class destructors.

1993-11-02  Francesco Potortì  (pot@cnuce.cnr.it)

	* etags.c (consider_token): Removed unused variable firsttok.
	(prolog_getit): Call pfnote with the right number of arguments.

1993-10-19  Paul Eggert  (eggert@twinsun.com)

	* rcs2log (printlogline): Don't generate lines containing only
	white space.

1993-10-04  Roland McGrath  (roland@churchy.gnu.ai.mit.edu)

	* Makefile.in (${archlibdir}):
	Install ${SCRIPTS} from ${srcdir}, not cwd.

1993-10-03  Roland McGrath  (roland@churchy.gnu.ai.mit.edu)

	* Makefile.in: Fixed typos or brainos of whoever thought `@' was
	the comment character.

1993-10-01  Francesco Potortì  (pot@cnuce.cnr.it)

	* etags.c (process_file): Dead code removed.
	(S_ISREG): #define it using S_IFREG if not defined.
	(process_file): Regular files have nothing to do with symlinks.

1993-09-28  Brian J. Fox  (bfox@ai.mit.edu)

	* Makefile.in (${archlibdir}): Install ${SCRIPTS} from ${srcdir}, not
	from current directory.  Only chmod and chgrp files that we
	installed, which excludes ${INSTALLABLE_SCRIPTS}.  They go in
	${bindir}.
	(INSTALLFLAGS): Deleted definition, since it is an unused variable
	now.

1993-09-27  Brian J. Fox  (bfox@ai.mit.edu)

	* Makefile.in (INSTALL, INSTALL_PROGRAM, INSTALL_DATA): Let
	configure figure out the correct values for these variables.

1993-09-14  Brian J. Fox  (bfox@ai.mit.edu)

	* Makefile.in (archlibdir): Only install executables internally
	used by emacs; don't install bindir binaries here.

1993-09-24  Paul Eggert  (eggert@twinsun.com)

	* rcs2log: Add -h, -n, -r options.
	By default, look for *,v files as well as RCS/*,v files.
	Use $TMPDIR (default /tmp) instead of /tmp.

1993-09-20  Francesco Potortì  (pot@fly)

	* etags.c (C_entries): is_func is initialised here instead of in
	consider_token for the sake of the yacc rules section.
	(C_entries): Now class, struct, enum, union and typedef produce
	named tags.

1993-09-11  Roland McGrath  (roland@baalperazim.gnu.ai.mit.edu)

	* yow.c: Include <src/paths.h>, instead of "src/paths.h".

1993-09-10  Roland McGrath  (roland@churchy.gnu.ai.mit.edu)

	* Makefile.in: Support configuring in a different directory when
	${srcdir} has already been configured.
	(ALL_CFLAGS, CPP_CFLAGS): Put -I. -I../src before -I${srcdir}
	-I${srcdir}/../src.
	(b2m, movemail, fakemail, env, emacsserver, emacsclient,
	getdate.o, timer.o, timer): Remove `-I${srcdir}/../src', since it
	is already in CPP_FLAGS.
	* etags.c, emacsclient.c, wakeup.c, timer.c, b2m.c, fakemail.c,
	movemail.c, emacsserver.c: Include <config.h> instead of "config.h".

1993-08-25  Paul Eggert  (eggert@twinsun.com)

	* rcs2log: Change /{/ to /\{/ for Posix ERE compatibility;
	otherwise, HP awk complains.

	* vcdiff: Append /usr/ccs/bin and /usr/sccs to PATH, since these
	are common hangouts for SCCS commands.

1993-08-14  Richard Stallman  (rms@mole.gnu.ai.mit.edu)

	* Version 19.19 released.

1993-08-12  Richard Stallman  (rms@mole.gnu.ai.mit.edu)

	* Makefile.in (make-path): Dep on config.h.

1993-08-11  Richard Stallman  (rms@mole.gnu.ai.mit.edu)

	* b2m.c (TRUE, FALSE): Don't define if already defined.

1993-08-09  Paul Eggert  (eggert@twinsun.com)

	* rcs2log (awkscript):
	Some sites put comma-separated junk after the fullname.
	Remove it, but leave "Bill Gates, Jr" alone.
	Remove the junk from fullnames like "0000-Admin(0000)".

1993-08-08  Richard Stallman  (rms@mole.gnu.ai.mit.edu)

	* Version 19.18 released.

1993-08-04  Francesco Potortì  (pot@spiff.gnu.ai.mit.edu)

	* etags.c (L_isdef, L_isquote, L_getit): Small optimisations.
	(L_funcs): The (foo::defmumble stuff now should work.
	(consider_token): Function returned random value--corrected.
	(C_entries): Corrected == versus = typo.

1993-08-01  Roland McGrath  (roland@churchy.gnu.ai.mit.edu)

	* etags.c (put_entries): For NODE->rewritten, put pattern before
	\177 and name after, not vice versa.

1993-08-01  Richard Stallman  (rms@mole.gnu.ai.mit.edu)

	* timer.c (main): Generate a SIGIO as soon as we've initialized.

1993-07-30  Francesco Potortì  (pot@cnuce.cnr.it)

	* etags.c (FINCST): Added the fignore status.  Means we are
	after the parameter list and before the open curly brace.
	Allows correct parsing of C++ constructors.
	(C_entries, consider_token): Make use of fignore.
	(consider_token): Reset funcdef when next_token_is_func: when in
	ctags mode makes DEFVAR and others work better.
	(L_isquote): Function that recognises the "(quote" string.
	(L_getit): Ignore quoting via "'" or "(quote".  Useful for defalias.

1993-07-29  Paul Eggert  (eggert@twinsun.com)

	* rcs-checkin: Don't check whether a file is readable until we have
	decided not to ignore it.

1993-07-20  Richard Stallman  (rms@mole.gnu.ai.mit.edu)

	* Makefile.in (etags): Depend on ../src/config.h.

	* emacsserver.c: Include types.h before file.h.

1993-07-19  Richard Stallman  (rms@mole.gnu.ai.mit.edu)

	* Makefile.in (install): Use .n, not .new, for temporary filenames.

1993-07-18  Richard Stallman  (rms@mole.gnu.ai.mit.edu)

	* Version 19.17 released.

1993-07-15  Jim Blandy  (jimb@totoro.cs.oberlin.edu)

	* etags.c (print_help): Break up the very long strings containing
	the help message into shorter strings, to placate chintzy C
	compilers which can't handle strings that long.

	* wakeup.c: Use CPP tangle from autoconf manual to #include the
	correct combination of <time.h> and <sys/time.h>.

1993-07-08  Francesco Potortì  (pot@cnuce.cnr.it)

	* etags.c (alloca): Removed all references to it.
	(main): Now calls xnew instead of alloca for portability.
	(../src/config.h): Included only if HAVE_CONFIG_H.
	(const): Void definition removed--config.h takes care of it.

1993-07-08  Francesco Potortì  (pot@cnuce.cnr.it)

	* etags.c (consider_token): Was `==', now is `='.
	(consider_token): DEFUNs now treated like funcs in ctags mode.

	* etags.c (LEVEL_OK_FOR_FUNCDEF): Removed.
	(C_entries): Optimized the test that used LEVEL_OK_FOR_FUNCDEF.
	(C_entries): Removed a piece of useless code.
	(C_entries): Making typedef tags is delayed until a semicolon
	is met.  This handles "typedef int X, Y, Z;" correctly.

1993-07-06  Jim Blandy  (jimb@geech.gnu.ai.mit.edu)

	* Version 19.16 released.

	* b2m.c: #include <sys/types.h>.
	(ltoday): Declare this to be time_t.

1993-06-30  Paul Eggert  (eggert@twinsun.com)

	* vcdiff: Add -q option.

1993-06-29  Jim Blandy  (jimb@wookumz.gnu.ai.mit.edu)

	* etags.c: #include "config.h" and the alloca CPP tangle before
	#including the system headers and getopt.h.  AIX requires the
	#pragma to come before any actual C code.

1993-06-21  Jim Blandy  (jimb@wookumz.gnu.ai.mit.edu)

	* Makefile.in (ctags): Depend on etags, so that parallel makes
	don't write etags.o files on top of each other.

1993-06-19  Jim Blandy  (jimb@wookumz.gnu.ai.mit.edu)

	* version 19.15 released.

1993-06-19  Richard Stallman  (rms@mole.gnu.ai.mit.edu)

	* etags.c (add_node): Move var last_node to file scope.

1993-06-17  Jim Blandy  (jimb@wookumz.gnu.ai.mit.edu)

	* Version 19.14 released.

1993-06-16  Jim Blandy  (jimb@wookumz.gnu.ai.mit.edu)

	Bring mumbleclean targets into conformance with GNU coding standards.
	* Makefile.in (distclean): Call clean to do most of the work.
	Delete aixcc.c and TAGS.
	(realclean): Just call distclean.

	* Makefile.in: Remember, spaces are not tabs.

1993-06-13  Richard Stallman  (rms@mole.gnu.ai.mit.edu)

	* Makefile.in (CPP_CFLAGS): New variable.
	Use it instead of ALL_CFLAGS when compiling a .c file.
	(getopt.o, getopt1.o): Add explicit compilation commands.

1993-06-10  Mark D. Baushke  (mdb@cisco.com)

	* etags.c: Reinstate old -f option as an alias for -o for
	installed base uses.

1993-06-09  Jim Blandy  (jimb@wookumz.gnu.ai.mit.edu)

	* emacsserver.c (main): When we're passing a `struct sockaddr_un'
	to bind or accept, cast the pointer, to avoid warnings on systems
	which declare prototypes for this.
	* emacsclient.c (main): Same.

	* Makefile.in (YACC): New variable, to be set by top-level Makefile.

1993-06-08  Jim Blandy  (jimb@wookumz.gnu.ai.mit.edu)

	* Version 19.13 released.

	* wakeup.c: Include sys/types.h, too; I think that's where time_t
	comes from, not sys/time.h.

1993-06-02  Richard Stallman  (rms@mole.gnu.ai.mit.edu)

	* wakeup.c: Include sys/time.h.

	* etags.c: #undef static.

	* Version 19.12 released.

	* Makefile.in (all): Exclude INSTALLABLE_SCRIPTS and SCRIPTS from deps.

1993-06-01  Richard Stallman  (rms@mole.gnu.ai.mit.edu)

	* Version 19.11 released.

	* timer.c [LINUX]: #undef signal.
	* emacsserver.c: #undef signal.

1993-05-30  Richard Stallman  (rms@mole.gnu.ai.mit.edu)

	* wakeup.c (main): Make when a time_t.

1993-05-30  Jim Blandy  (jimb@wookumz.gnu.ai.mit.edu)

	* Makefile.in (${archlibdir}): Use `(cd foo && pwd)' instead of
	`(cd foo ; pwd)' to get the canonical name of a directory; cd
	might fail, and have pwd print out the current directory.

	* movemail.c [MAIL_USE_POP] (main): Don't use non-portable
	string-handling functions.

1993-05-30  Richard Stallman  (rms@mole.gnu.ai.mit.edu)

	* Version 19.10 released.

1993-05-29  Paul Eggert  (eggert@twinsun.com)

	* rcs2log: When given no file arguments, inspect RCS/.* as well
	as RCS/*.  Don't report an error if RCS is empty or nonexistent.

1993-05-29  Richard Stallman  (rms@mole.gnu.ai.mit.edu)

	* Makefile.in (timer): Link with $(LOADLIBES).

1993-05-28  Richard Stallman  (rms@mole.gnu.ai.mit.edu)

	* fakemail.c (put_line): Don't output \n\t unless more text follows.

1993-05-28  Jim Blandy  (jimb@geech.gnu.ai.mit.edu)

	* etags.c: Replace the CPP tangle for alloca with the one from the
	autoconf documentation, since that's working elsewhere.

1993-05-27  Jim Blandy  (jimb@geech.gnu.ai.mit.edu)

	* Makefile.in (ALL_CFLAGS): Add "-I.", so the system and machine
	description files can find their ancestors.

1993-05-27  Richard Stallman  (rms@mole.gnu.ai.mit.edu)

	* Makefile.in (install): Get the scripts from ${srcdir},
	unlike the executables.
	(ALL_CFLAGS): Add -I../src.

1993-05-27  Jim Blandy  (jimb@geech.gnu.ai.mit.edu)

	* Version 19.9 released.

1993-05-26  Jim Blandy  (jimb@wookumz.gnu.ai.mit.edu)

	* Makefile.in (install): Do install the programs listed in
	INSTALLABLE_SCRIPTS.  Make the renaming loop use INSTALLABLES and
	INSTALLABLE_SCRIPTS, instead of writing the programs out.

	* Makefile.in (ALL_CFLAGS): Include -I${srcdir}.
	(getopt.o, getopt1.c): Use ${srcdir} as appropriate.

1993-05-25  Richard Stallman  (rms@mole.gnu.ai.mit.edu)

	* etags.c: Include ../src/config.h.

	* Makefile.in (install): Don't handle INSTALLABLE_SCRIPTS
	in first loop.  Delete files from bindir before installing new ones.
	(ALL_CFLAGS): Use ${srcdir} to find .../src dir.

1993-05-24  Jim Blandy  (jimb@wookumz.gnu.ai.mit.edu)

	* Version 19.8 released.

	* make-docfile.c: Doc fix.

1993-05-24  Richard Stallman  (rms@mole.gnu.ai.mit.edu)

	* tcp.c: Fix comment syntax at top of file.
	(main): Don't call htons with the port number.

1993-05-24  Jim Blandy  (jimb@wookumz.gnu.ai.mit.edu)

	* Makefile.in (timer.o, sorted-doc.c): Link with alloca.o, if it's
	appropriate.

	* Makefile.in (install): Refer to the variables INSTALLABLES and
	INSTALLABLE_SCRIPTS, instead of writing them out.

1993-05-23  Richard Stallman  (rms@mole.gnu.ai.mit.edu)

	* make-path.c (main): Return 0.

1993-05-22  Jim Blandy  (jimb@geech.gnu.ai.mit.edu)

	* Version 19.7 released.

1993-05-22  Richard Stallman  (rms@mole.gnu.ai.mit.edu)

	* make-docfile.c (scan_lisp_file): Recognize defalias like fset.

1993-05-19  Richard Stallman  (rms@mole.gnu.ai.mit.edu)

	* tcp.c: New file.

1993-05-18  Jim Blandy  (jimb@wookumz.gnu.ai.mit.edu)

	* Makefile.in (.c.o): Make the rule start with a tab, not spaces.

1993-05-15  Jim Blandy  (jimb@geech.gnu.ai.mit.edu)

	* timer.c (notify): Don't call sighold or sigrelse; they're USG
	only.  We should really fix this later, but let's just make it
	compile for now.

	Install patches from David J. Mackenzie to make the srcdir option
	work.
	* Makefile.in (srcdir, VPATH): Get this value from the top-level
	Makefile.
	(INSTALLABLES): Split this into two lists - INSTALLABLES and
	INSTALLABLE_SCRIPTS.
	(INSTALLABLE_SCRIPTS): New list.
	(EXECUTABLES): Include INSTALLABLE_SCRIPTS.
	(${archlibdir}): The scripts to be installed live in the source
	tree, not in the object tree.
	(test-distrib): Note that the data file lives in the source tree,
	not the object tree.
	(GETOPTDEPS): Note that getopt.h lives in the source tree.
	(all other targets): Change references to source files to use
	${srcdir}, except for config.h, which lives in the object dir.
	(timer.o): Note that this depends on ../src/config.h.
	* make-docfile.c (main): Add a -d option, to tell it where to find
	the source files.
	* test-distrib.c (main): Take the name of the distribution file to
	test from the command line.

	* timer.c: Fix misspellings of get_date function's name.

1993-05-12  Roland McGrath  (roland@geech.gnu.ai.mit.edu)

	* etags.c (main):
	Don't require that there be input files if -i switches were given.

1993-05-09  Jim Blandy  (jimb@totoro.cs.oberlin.edu)

	The GNU coding standards specify that CFLAGS should be left for
	users to set.
	* Makefile.in (CFLAGS): Put this in the "things configure might
	edit" section, and have it default to -g.
	(ALL_CFLAGS): New variable, set to all the flags which should be
	passed to compilations.  Replace all other uses of CFLAGS with
	ALL_CFLAGS.
	(.c.o): New rule, to pass ALL_CFLAGS to compilations.

	* Makefile.in (DEFS): Remove this; it's always just going to be
	"-DHAVE_CONFIG_H -Demacs".

1993-05-03  Paul Eggert  (eggert@twinsun.com)

	* rcs2log: mawk, SunOS 4.1.3 nawk, and Ultrix/MKS nawk all barf on
	/[/]/, so change it to /[\/]/.  This should work on all
	Posix-compliant awks.  It's slightly wrong with traditional awk,
	since it matches \ too, but that's a minor problem compared to awk
	syntax errors.

1993-05-01  Jim Blandy  (jimb@geech.gnu.ai.mit.edu)

	* Makefile.in (ALLOCA): New variable, whose value we should
	inherit from the top-level makefile.
	(etags, ctags): Include ALLOCA in the list of object files that
	these executables depend on and link.

1993-04-09  Jim Blandy  (jimb@totoro.cs.oberlin.edu)

	* Makefile.in (DEFS): Renamed from CONFIG_CFLAGS.

1993-04-07  Jim Blandy  (jimb@churchy.gnu.ai.mit.edu)

	* make-docfile.c (write_c_args): Print an argument named "defalt"
	as "default".

1993-03-24  Jim Blandy  (jimb@geech.gnu.ai.mit.edu)

	* Makefile.in (C_SWITCH_SYSTEM): New variable.
	(CFLAGS): Include C_SWITCH_SYSTEM in the flags to pass to the
	compiler.

1993-03-22  Francesco Potortì  (pot@cnuce.cnr.it)

	* etags.c (YACC): Flag added to c_ext.
	(c_ext): No more a synonim for c_ext&C_PLPL because of YACC.
	(find_entries): Consistently use streq when reasonable.
	(find_entries): A .y file is a yacc file.
	(get_C_stab): c_ext becomes c_ext&C_PLPL.
	(C_entries): Logical cplpl means c_ext&C_PLPL.
	(C_entries): Logical yacc_rules means we are after the first %%.
	(C_entries): Added logic for yacc files.

1993-03-16  Francesco Potortì  (pot@cnuce.cnr.it)

	* etags.c (C_entries): ':' case moved to the second switch.
	(C_entries): Do not examine token if structdef==scolonseen.
	(consider_token): structtag set to null string for enum.

1993-03-12  Francesco Potortì  (pot@cnuce.cnr.it)

	* etags.c (GET_COOKIE): And related macros removed.
	(logical): Is now int, no more a char.
	(reg): Define deleted.
	(isgood, _gd, notgd): Deleted.
	(gotone): Deleted.
	(TOKEN): Member linestart removed.
	(linepos, prev_linepos, lb1): Deleted.
	(main): Call initbuffer on lbs array instead of lb1.
	(init): Removed the initialisation of the logical _gd array;
	(find_entries): A .sa suffix means assembler file.
	(C_create_stab): "auto", "void", "extern", "static" are st_C_typespec.
	All C state machines rewritten.
	(C_entries): Complete rewrite.
	(condider_token): Complete rewrite.
	(getline): Deleted.

1993-03-01  Francesco Potortì  (pot@fly.CNUCE.CNR.IT)

	* etags.c (C_entries): Added the quotednl logical variable.
	Used for parsing of #define's spanning multiple lines.

1993-02-23  Francesco Potortì  (pot@fly.CNUCE.CNR.IT)

	* etags.c (C_entries): Save the definedef status even when a
	newline is met inside a string.

1993-03-19  Eric S. Raymond  (eric@geech.gnu.ai.mit.edu)

	* Makefile.in (EXECUTABLES): Added rcs-checkin.

	* Makefile.in (unlock, relock): New productions.

1993-03-16  Paul Eggert  (eggert@twinsun.com)

	* rcs2log: Some awks don't understand "\r".  Code around this.
	Unfortunately this requires putting a carriage return in the
	source code.  Don't assume that rlog will tolerate times like
	`10:10:60'; RCS 5.7 won't allow this.

1993-03-10  Jim Blandy  (jimb@totoro.cs.oberlin.edu)

	* timer.c (main): Set the ownership of the stdin file descriptor
	to the current process.  Print error messages if either of the
	fcntl's fails.

	* timer.c (sigcatch): Declare this to return SIGTYPE (defined in
	../src/config.h), not void.

1993-03-06  Jim Blandy  (jimb@totoro.cs.oberlin.edu)

	* b2m.c (main): Don't exit upon reading a blank line.

1993-03-01  Francesco Potortì  (pot@fly.CNUCE.CNR.IT)

	* etags.c (C_entries): New local variable quotednl.  Used for
	parsing of #define's spanning multiple lines.

	* etags.c (C_entries): Save the definedef status
	even when a newline is met inside a string.

1993-02-26  Jim Blandy  (jimb@totoro.cs.oberlin.edu)

	* timer.c (notify): Initialize waitfor properly.

1993-02-22  Francesco Potortì  (pot@CNUCE.CNR.IT)

	* etags.c (C_entries): Don't reset definedef when a newline inside a
	comment is met.

1993-01-14  Richard Stallman  (rms@mole.gnu.ai.mit.edu)

	* etags.c (find_entries): If filename ends in .f or .for,
	don't try anything but Fortran.

1993-01-08  Michael I Bushnell  (mib@geech.gnu.ai.mit.edu)

	* timer.c (notify): Flush stdout after writing message to avoid lossage
	on terminals.

	(notify): Also, write a newline after the token.

1992-12-12  Jim Blandy  (jimb@totoro.cs.oberlin.edu)

	* Makefile.in (exec_prefix): New variable.
	(bindir, libdir): Use it instead of `prefix'.

	* Makefile.in (CFLAGS): #define HAVE_CONFIG_H, too.

	* Makefile.in (libdir): Default to ${prefix}/lib.
	(archlibdir): Adjusted to match.

	* Makefile.in (distclean): Don't delete backup or autosave files.
	(extraclean): Like realclean, but does delete backup and autosave
	files.

	* Makefile.in (realclean): Ignore errors from rm.

	* Makefile.in (distclean): Don't bother to delete ../arch-lib;
	that doesn't exist anymore.

1992-12-11  Jim Blandy  (jimb@totoro.cs.oberlin.edu)

	* Makefile.in (prefix, bindir, libdir, srcdir): New variables, as
	described in the top-level Makefile.
	(UTILITIES): Add make-path to the list of utility programs.
	(../arch-lib): Replaced by the ${archlibdir} target, which places
	the executables in their permanent home.
	(install, install.sysv, install.xenix): Consolidated into one
	target which should work under all circumstances, modulo a few
	ignored error messages.

	* make-docfile.c (scan_c_file): Since DEFVAR_PER_BUFFER now takes
	a different number of arguments than other DEFVARs, recognize it
	specially, and expect the right number of commas.

1992-12-04  Jim Blandy  (jimb@totoro.cs.oberlin.edu)

	* make-path.c: New program, to help with the installation process.
	* Makefile.in (make-path): New target.

	* make-path.c (touchy_mkdir): Remove debugging output.

1992-11-05  Jim Blandy  (jimb@totoro.cs.oberlin.edu)

	* Makefile.in (getdate.o): Added explicit target for this, so we
	can indicate that it depends on ../src/config.h.

1992-11-04  Jim Blandy  (jimb@totoro.cs.oberlin.edu)

	* Makefile.in (CONFIG_CFLAGS): Let the configure script edit this
	instead of CFLAGS.
	(CFLAGS): Add -Demacs and -I../src to CONFIG_CFLAGS to produce this.

1992-09-30  Jim Blandy  (jimb@wookumz.gnu.ai.mit.edu)

	* getdate.y: Correctly recognize Mt. Xinu BSD running on an HP
	9000/300 as BSD; don't include both <sys/time.h> and <time.h> on
	that system.

	* Makefile.in (arch-lib): Give rm the `-f' option.

1992-09-28  Jim Blandy  (jimb@wookumz.gnu.ai.mit.edu)

	* make-docfile.c (write_c_args): Rewritten to correctly print
	&optionals before the first identifier, but after the first paren.
	This code used to just wait for commas or spaces; now it notices
	identifier boundaries.

1992-09-26  Roland McGrath  (roland@churchy.gnu.ai.mit.edu)

	* rcs2log: When getting date, use %02d instead of %.2d in awk printf.

1992-09-23  Jim Blandy  (jimb@wookumz.gnu.ai.mit.edu)

	* make-docfile.c (write_c_args): Print the argument lists properly
	when the first argument is optional.

1992-09-19  Richard Stallman  (rms@mole.gnu.ai.mit.edu)

	* sorted-doc.c (main): Redefine special chars to use fonts tensy, teni.
	Redefine @item.  Set catcode of +.

1992-08-22  Richard Stallman  (rms@mole.gnu.ai.mit.edu)

	* emacsclient.c (main): Set IPC_CREAT in msgget call.

1992-08-20  Richard Stallman  (rms@mole.gnu.ai.mit.edu)

	* etags.c (TEX_funcs): Keep just 1 of two redundant nested loops.
	(TEX_decode_env): Make `tab' one element longer.

1992-08-20  Jim Blandy  (jimb@pogo.cs.oberlin.edu)

	* etags.c (PF_funcs): Recognize the "entry" keyword.

1992-08-18  Jim Blandy  (jimb@pogo.cs.oberlin.edu)

	* Makefile.in: Add rcs2log and vcdiff to the list of utilities.

1992-08-14  Jim Blandy  (jimb@pogo.cs.oberlin.edu)

	* timer.c (events): Rather than having slots marked as in use or
	out of use by the `token' field, keep all pending events at the
	beginning of the array.  When we delete an event in the middle of
	the array, we move the last event into its place.
	(num_events): New variable.
	(schedule): It is now cheaper to find a free event slot;
	events[num_events] is the first free slot.
	(notify): Scan events[0 .. num_events-1], instead of the whole
	array.  When an event fires, move the last event in the array into
	its spot.  Use num_events to determine whether or not there are
	any pending events, not wait_for.
	(getevent): Deleted unused variable `ep'.
	(sigcatch): It's now easier to find all the active events.
	(main): Initialize num_events.

	* etags.c: Rather than fret about which systems have index and
	which systems have strchr, and how to tell the difference between
	them, we just write out our own versions.  Big deal.
	(index, rindex): Extern declarations removed.
	(NEED_INDEX, NEED_RINDEX): Special hacks for hpux removed.
	(etags_index, etags_rindex): New declarations.
	(process_file, find_entries, pfnote, TEX_funcs, TEX_decode_env,
	TEX_getit, substr): Use the etags_*index functions, rather than
	the native *index functions.
	(rindex, index): Renamed to etags_rindex and tags_rindex, and
	made them unconditionally defined, rather than having them depend
	on NEED_*INDEX.

	* etags.c (savenstr): Add declaration for this at top of file.
	(TEX_decode_env): Don't declare it local to this function.

	* b2m.c: #include "../src/config.h", so we can test for the USG
	macro, and decide whether to include <string.h> or <strings.h>.
	* Makefile.in: Note that b2m.c depends on ../src/config.h.

1992-08-13  Jim Blandy  (jimb@pogo.cs.oberlin.edu)

	* timer.c: Reformatted according to the GNU coding standards.
	Removed arbitrary limits on the number of events queued and the
	length of the tokens used to identify them.
	Removed casts to (void).
	Removed debugging printfs; they clutter the code, and the need
	can be better filled using a real debugger.

1992-08-07  Jim Blandy  (jimb@pogo.cs.oberlin.edu)

	* timer.c: Installed new version from Eric Raymond; this is more
	portable, since it doesn't try to use SIGIO.

1992-07-17  Jim Blandy  (jimb@wookumz.gnu.ai.mit.edu)

	* emacsclient.c (main): If we can't find the socket in this
	person's home directory, print a message which asks if they've
	started the server, instead of just printing the message from
	sys_errmsg; Cygnus finds that people are much less confused by
	this.

1992-07-14  Jim Blandy  (jimb@wookumz.gnu.ai.mit.edu)

	* etags.c: Rather than defining "notdef" when "hpux" is #defined,
	so that index and rindex get defined, why don't we actually
	control index and rindex using symbols called "NEED_INDEX" and
	"NEED_RINDEX", and define them if hpux is defined?  Isn't that a
	little more readable than defining something whose name implies
	that it's not?

1992-07-08  Jim Blandy  (jimb@wookumz.gnu.ai.mit.edu)

	* movemail.c: Merged changes from Jamie Zawinski's byte compiler
	distribution:
	Miscellaneous doc fixes.
	(skip_white, read_lisp_symbol): New functions.
	(scan_lisp_file): Instead of using long hairy strings of ifs, call
	read_lisp_symbol and then see what we got.  Call skip_white
	instead of writing out a loop to do its job.  Correctly extract
	docstrings from "defmacro" declarations.

1992-06-25  Jim Blandy  (jimb@pogo.cs.oberlin.edu)

	* movemail.c (strcpy): Declare this to return char *.

1992-06-18  Jim Blandy  (jimb@pogo.cs.oberlin.edu)

	* etags.c (C_entries): When we find a C++ comment, do actually
	skip to the end of the line; do a 'break' instead of a 'continue'.

1992-06-11  Jim Blandy  (jimb@wookumz.gnu.ai.mit.edu)

	* etags.c (getit): Add missing parenthesis to expression which
	decides if this token is an identifier.

1992-06-04  Roland McGrath  (roland@geech.gnu.ai.mit.edu)

	* etags.c (consider_token): Recognize `ENTRY' macro used in libc.

1992-05-30  Richard Stallman  (rms@mole.gnu.ai.mit.edu)

	* etags.c (put_entries): Always put space between name and line num.

1992-05-28  Ken Raeburn  (Raeburn@Cygnus.COM)

	* etags.c (getit): Parenthesize &&/|| expression to avoid gcc
	warning.
	(LEVEL_OK_FOR_FUNCDEF): Ditto.

1992-05-19  Jim Blandy  (jimb@wookumz.gnu.ai.mit.edu)

	* make-docfile.c (write_c_args): Pass both arguments to putc.

1992-05-10  Roland McGrath  (roland@albert.gnu.ai.mit.edu)

	* etags.c (C_entries): Fixed reading of "..." strings.
	(consider_token): Recognize `SYSCALL' and `PSEUDO' macros, used in
	the C library source.

	* etags.c (C_entries): When we see a backslash inside a quoted
	string, skip to the next character.  This allows us to correctly
	deal with strings containing quotes.

1992-05-08  Jim Blandy  (jimb@pogo.cs.oberlin.edu)

	* make-docfile.c (write_c_args): Print the C argument names as
	they would be written in Elisp; print '_' as '-'.

1992-05-07  Richard Stallman  (rms@mole.gnu.ai.mit.edu)

	* movemail.c [POP]: Get user name via getpwuid.

1992-05-04  Jim Blandy  (jimb@pogo.cs.oberlin.edu)

	* Makefile.in: Flags in CC invocations rearranged for no reason.

1992-04-20  Jim Blandy  (jimb@pogo.cs.oberlin.edu)

	* etags.c (print_help): Remember not to embed raw newlines in
	strings - end the lines with `\n\'.

1992-04-17  Jim Blandy  (jimb@pogo.cs.oberlin.edu)

	* timer.c (getevent): Removed declaration of memcpy; since
	different systems have different return types, and we're not even
	using the return type anyway, it wasn't doing us any good.

1992-04-16  Jim Blandy  (jimb@pogo.cs.oberlin.edu)

	* emacsserver.c (msgcatch): Use the SIGTYPE macro to declare the
	type of this function.

1992-04-14  Jim Blandy  (jimb@pogo.cs.oberlin.edu)

	* ChangeLog: Since the old etc contents have been split into etc
	and lib-src, the old etc's ChangeLog has been duplicated in the
	new etc and lib-src.  That means that each contains complete and
	coherent information, although each contains extraneous
	information.

1992-04-08  Jim Blandy  (jimb@pogo.cs.oberlin.edu)

	* etags.c: "--no-warning" option renamed to "--no-warn",
	to be consistent with other GNU programs, like makeinfo.

	* Makefile: Renamed to Makefile.in; the configure script
	will edit this to produce Makefile.

1992-04-07  Jim Blandy  (jimb@pogo.cs.oberlin.edu)

	* etags.c (print_help, print_version): New functions.
	(main): Options added to support them.

	* etags.c (longopts): New array of long names for the options.
	(main): Recognize them.

1992-04-06  Jim Blandy  (jimb@pogo.cs.oberlin.edu)

	* etags.c (C_entries): Removed comment saying that \" in a string
	isn't recognized as magic, because it is correctly handled.

	* getopt.c, getopt.h: New files, from GNU C library.
	* etags.c: Rewritten to use getopt.
	#include "getopt.h".
	(file_num): Variable deleted; its role is now played by getopt's
	optind.
	(main): Argument processing loop rewritten to call getopt to get
	next option.  Options which take parameters (-o and -i) rewritten
	to get parameter from optarg instead of argv[1].  Filename
	preprocessing loop and update command changed similarly.
	* Makefile (etags, ctags): Depend on and link with getopt.h,
	getopt.o, and getopt1.o.
	(getopt.o, getopt1.o): New targets for the GNU getopt routines.

	* etags.c (outfflag): Variable deleted; it is non-zero iff outfile
	is non-zero.

	(main): In the argument processing loop, the 'goto next_arg'
	statements are breaking out of the switch statement in exactly the
	same way that a simple 'break' statement would; replace the gotos
	with breaks, and remove the label.

1992-04-06  Richard Stallman  (rms@mole.gnu.ai.mit.edu)

	* etags.c (C_entries): Clear tydef and next_token_is_func at start.
	(consider_token): Move next_token_is_func to global.

1992-04-02  Jim Blandy  (jimb@pogo.cs.oberlin.edu)

	* Makefile: Conform with GNU coding standards:
	(mostlyclean): New target, synonymous with clean.
	(TAGS, check): New targets.
	(INSTALL, INSTALLFLAGS): New variables.

1992-03-31  Jim Blandy  (jimb@pogo.cs.oberlin.edu)

	* lib-src/Makefile, etc/MACHINES, etc/NEWS: Changed references to
	`config.emacs' to `configure'.

	* lib-src/Makefile: Adjusted for renaming of share-lib to etc.
	* etc/MACHINES: Same.

1992-03-30  Jim Blandy  (jimb@pogo.cs.oberlin.edu)

	* movemail.c (main): Allow tempname to be as long as necessary,
	instead of limiting it to 39 characters.

	* movemail.c (main): Move declaration of buf from top of function
	to local block surrounding the copy loop.  This makes it less
	likely to be confused with the buf used by the code which checks the
	permissions on outname's directory.

1992-03-20  Jim Kingdon  (kingdon@albert.gnu.ai.mit.edu)

	* SERVICE: Remove my entry.

1992-03-09  David J. MacKenzie  (djm@nutrimat.gnu.ai.mit.edu)

	* Makefile (emacstool, nemacstool, xvetool): Use ${CFLAGS}, not
	hardcoded -g.

	* movemail.c (xmalloc): Return char *, not int.
	(main) [!MAIL_USE_FLOCK]: Add a new conditional, MAIL_UNLINK_SPOOL,
	that is off by default -- normally don't unlink the mail spool
	file, just empty it.  Pass creat mode 0600, not 0666.

1992-02-07  Jim Blandy  (jimb@pogo.cs.oberlin.edu)

	* Makefile (../arch-lib): Depend on ${EXECUTABLES}.
	(all): Instead of here.
	(install): Don't use the -s option, since people need symbols to
	debug code.

1992-01-19  Eric Youngdale  (youngdale@v6550c.nrl.navy.mil)

	* etags-vmslib.c (fn_exp): Add type cast.

1992-01-18  Richard Stallman  (rms@mole.gnu.ai.mit.edu)

	* movemail.c: Changes in comments.

1992-01-13  Jim Blandy  (jimb@pogo.cs.oberlin.edu)

	* Makefile: Make the distclean target erase the DOC files from
	../share-lib and the executables from ../arch-lib.

1992-01-09  Jim Blandy  (jimb@pogo.cs.oberlin.edu)

	* emacsclient.c: #include <sys/stat.h>
	(main): Do declare statbfr.

1991-12-21  Richard Stallman  (rms@mole.gnu.ai.mit.edu)

	* emacsserver.c, emacsclient.c [BSD]: Use either /tmp or ~
	for the socket, depending on SERVER_HOME_DIR.
	If using /tmp, put host name in the socket name.

	* movemail.c (pfatal_and_delete): New function.
	(main, popmail): Use it.
	(popmail): Close output before deleting messages.
	Check for error on close and on fsync.
	Use `fatal' where appropriate.
	(main): Remove (void).

	* aixcc.lex: New file.  Not officially part of Emacs.
	* Makefile: Rules for that.

1991-12-04  Jim Blandy  (jimb@pogo.gnu.ai.mit.edu)

	* yow.c (main): Rename all references to PATH_EXEC to PATH_DATA.

	* etags.c (main): Properly cast call to alloca that initializes
	included_files.

1991-08-17  Roland McGrath  (roland@geech.gnu.ai.mit.edu)

	* etags.c (files_are_tag_tables): Remove global var.
	(process_file): Don't test it.  Also remove hack checking for a
	file named "TAGS".
	(main): -i now takes an arg which is the name of a file to include.
	Collect these names and emit include tags for them after processing
	all the argument files.

1991-07-30  Richard Stallman  (rms@mole.gnu.ai.mit.edu)

	* wakeup.c: Terminate if parent goes away.

1991-07-18  Richard Stallman  (rms@mole.gnu.ai.mit.edu)

	* etags.c (C_entries): Process token before handling end of line.
	When inner loops reach end of line, just back up.
	Let the real end of line processing happen in just one place.
	(consider_token): Likewise.

1991-04-11  Jim Blandy  (jimb@geech.gnu.ai.mit.edu)

	* etags.c (TEX_mode): Skip comments while scanning the text to see
	which escape character this file uses.

1991-03-29  Richard Stallman  (rms@mole.gnu.ai.mit.edu)

	* emacsserver.c [USG]: Terminate if msgrcv fails.

1991-03-03  Richard Stallman  (rms@mole.ai.mit.edu)

	* emacsserver.c [BSD]: Check for errors on stdin after scanf.

1991-01-25  Jim Blandy  (jimb@churchy.ai.mit.edu)

	* make-docfile: Find the arguments to a C function correctly,
	by not ignoring the character that read_c_string returns.  Don't
	even try to find argument names for functions that take MANY
	or UNEVALLED arguments, since they're a figment of the docstring's
	imagination.

1991-01-14  Jim Blandy  (jimb@churchy.ai.mit.edu)

	* make-docfile: Read the .elc files generated by the new byte
	compiler.

1990-12-31  Richard Stallman  (rms@mole.ai.mit.edu)

	* refcard.tex: Use cm fonts, not am, in multi-column mode.

1990-11-29  Richard Stallman  (rms@mole.ai.mit.edu)

	* movemail.c (mbx_delimit_begin): Put space before `unseen'.

1990-11-27  Richard Stallman  (rms@mole.ai.mit.edu)

	* Makefile (install*): No need to install wakeup.

1990-11-26  Richard Stallman  (rms@mole.ai.mit.edu)

	* Makefile (install*): Install emacsclient like etags.

1990-11-13  Richard Stallman  (rms@mole.ai.mit.edu)

	* movemail.c (error): Handle 3 args.
	(main): Don't check input access if using pop.

1990-10-16  Richard Stallman  (rms@mole.ai.mit.edu)

	* etags.c (find_entries): Check for numbers after Scheme suffix.

1990-10-14  Richard Stallman  (rms@mole.ai.mit.edu)

	* termcap.dat (vt200-80): Fix ke and ks to frob flag 1.

1990-10-09  Richard Stallman  (rms@mole.ai.mit.edu)

	* Makefile (nemacstool, xvetool): New targets.

1990-09-26  Richard Stallman  (rms@mole.ai.mit.edu)

	* emacsclient.c: Include errno.h and define related variables.

1990-09-23  Richard Stallman  (rms@mole.ai.mit.edu)

	* emacsclient.c: Change usage message.

1990-08-30  David Lawrence  (tale@pogo.ai.mit.edu)

	* emacs.1: Add break before -nw option.

1990-08-19  David J. MacKenzie  (djm@apple-gunkies)

	* qsort.c: Replace with GNU version.

1990-08-14  David J. MacKenzie  (djm@apple-gunkies)

	* wakeup.c: New program replacing loadst.c.

1990-08-14  Richard Stallman  (rms@sugar-bombs.ai.mit.edu)

	* emacsclient.c [USG]: Pass msgsnd only 4 args.

1990-08-09  David J. MacKenzie  (djm@pogo.ai.mit.edu)

	* etags.c: Rename `flag' variables for what they do instead of
	which option character sets them.

1990-05-28  Richard Stallman  (rms@sugar-bombs.ai.mit.edu)

	* loadst.c (main): Conditional to get load average on Apollo.

1990-05-22  Joseph Arceneaux  (jla@churchy.ai.mit.edu)

	* emacsserver.c: Set the permission on the socket to 0600.

1990-03-27  Richard Stallman  (rms@sugar-bombs.ai.mit.edu)

	* emacsclient.c [BSD]: Print clean message for failing getwd.

1990-03-20  David Lawrence  (tale@pogo.ai.mit.edu)

	* getdate.y: Use the getdate.y from GNU tar for timer.

1990-03-18  Jim Kingdon  (kingdon@pogo.ai.mit.edu)

	* emacsclient.c (main): Don't put brackets around "filename" in
	usage message.  It isn't optional.

1990-03-14  Joseph Arceneaux  (jla@churchy.ai.mit.edu)

	* etags.c (getit): Recognize '$' as beginning identifiers.

1990-02-22  David Lawrence  (tale@pogo.ai.mit.edu)

	* emacsserver.c: Renamed from server.c.
	* Makefile: Reference emacsserver rather than server.
	* MACHINES: Doc fix for new emacsserver name.

1990-01-25  Richard Stallman  (rms@sugar-bombs.ai.mit.edu)

	* emacsclient.c: Print program name in error messages.

1990-01-19  David Lawrence  (tale@cocoa-puffs)

	* timer.c, getdate.y (new files) and Makefile:
	Sub-process support for run-at-time in timer.el.
	Doesn't yet work correctly for USG.

1990-01-10  Jim Kingdon  (kingdon@pogo)

	* MACHINES: Add HP 300 running BSD.

1990-01-02  Richard Stallman  (rms@sugar-bombs.ai.mit.edu)

	* yow.c: Dynamically allocate buffer; skip header before random
	choice to avoid bias toward first item.

1989-12-24  Richard Stallman  (rms@sugar-bombs.ai.mit.edu)

	* etags.c (readline): Separate out init of `pend'.

1989-12-17  Richard Stallman  (rms@sugar-bombs.ai.mit.edu)

	* etags.c: Undo changes relating to isgoodhdr.

1989-12-16  Mosur Mohan  (rms@sugar-bombs.ai.mit.edu)

	* etags.c (isgoodhdr): New macro.
	(_gdh, notgdh): New variable used by that.
	(init): Initialize _gdh.
	(find_entries): Set header_file.
	(consider_token): Use isgoodhdr if in header file.

	* etags.c (total_size_of_entries):
	Was miscalculating by 1 in rewritten case.

	* etags.c (PAS_funcs): One arg to pfnote was missing.

1989-12-05  Joseph Arceneaux  (jla@spiff)

	* MACHINES: Change for the ULTRIX entry.

1989-11-21  Joseph Arceneaux  (jla@spiff)

	* etags.c (process_file): If file is not regular, return.

1989-11-06  Richard Stallman  (rms@sugar-bombs.ai.mit.edu)

	* loadst.c (main): Handle FIXUP_KERNEL_SYMBOL_ADDR.

1989-10-30  Richard Stallman  (rms@sugar-bombs.ai.mit.edu)

	* loadst.c (load_average): If HAVE_GETLOADAVG, use getloadavg.
	(main): If HAVE_GETLOADAVG, don't call `nlist'.

1989-10-25  Richard Stallman  (rms@sugar-bombs.ai.mit.edu)

	* etags.c (consider_token): Allow any number of typespec keywords
	after `typedef', before new type name.
	(enum sym_type): Add st_C_typespec.
	(C_create_stab): Put typespec kwds in table.

1989-08-27  Richard Stallman  (rms@apple-gunkies.ai.mit.edu)

	* etags.c (main): Don't depend on name invoked by.
	If CTAGS is not defined, assume it is ETAGS.

1989-07-31  Richard Stallman  (rms@sugar-bombs.ai.mit.edu)

	* etags.c (L_funcs): Allow package name in define construct,
	as in (foo::defmumble name-defined ...).

1989-07-30  Richard Stallman  (rms@sugar-bombs.ai.mit.edu)

	* etags.c (find_entries): Stupid bug testing for C filename suffixes.

	* Makefile (yow): Depends on ../src/paths.h.

1989-07-04  Richard Stallman  (rms@apple-gunkies.ai.mit.edu)

	* etags.c: Fix compilation by moving Pascal after Fortran.

1989-06-15  Richard Stallman  (rms@sugar-bombs.ai.mit.edu)

	* movemail.c [USG]: Define F_OK, etc., if not found in header.

1989-05-27  Richard Stallman  (rms@sugar-bombs.ai.mit.edu)

	* hexl.c: New file, supports hexl-mode.

1989-05-14  Richard Stallman  (rms@sugar-bombs.ai.mit.edu)

	* movemail.c: New compilation flag MAIL_USE_MMDF.

1989-05-08  Richard Stallman  (rms@sugar-bombs.ai.mit.edu)

	* emacsclient.c: Use BSD code whenever HAVE_SOCKETS.
	* server.c: Likewise.

	* make-docfile.c (scan_c_file): Output argument names at end of string.
	(write_c_args): New subroutine.

1989-04-27  Richard Stallman  (rms@sugar-bombs.ai.mit.edu)

	* movemail.c: Report failure of flock.

1989-04-19  Richard Stallman  (rms@sugar-bombs.ai.mit.edu)

	* etags.c (find_entries): Allow multi-letter extensions for fortran.

1989-04-18  Richard Stallman  (rms@sugar-bombs.ai.mit.edu)

	* loadst.c: On bsd4.3, use gettimeofday instead of CPUSTATES.

1989-03-15  Jeff Peck  (rms@sugar-bombs.ai.mit.edu)

	* emacstool.c: setenv IN_EMACSTOOL=t, TERM=sun, TERMCAP=.

	* emacstool.1: Update to document environment variables.

1989-02-21  Richard Stallman  (rms@sugar-bombs.ai.mit.edu)

	* etags.c (PAS_funcs): New function by Mosur Mohan.

	* movemail.c: On sysv, include unistd.h.

1989-02-18  Richard Stallman  (rms@sugar-bombs.ai.mit.edu)

	* b2m.c: New file.

1989-02-15  Richard Stallman  (rms@sugar-bombs.ai.mit.edu)

	* etags.c: Prolog support from Sunichirou Sugou.

1989-02-03  Richard Stallman  (rms@sugar-bombs.ai.mit.edu)

	* Makefile (clean): New target.

1989-01-25  Richard Stallman  (rms@sugar-bombs.ai.mit.edu)

	* fakemail.c (put_line): Break header lines at 79 cols.

1989-01-19  Richard Stallman  (rms@sugar-bombs.ai.mit.edu)

	* etags.c: Greatly rewritten by Sam Kendall for C++ support and for
	multiple tags per line.

1989-01-03  Richard Stallman  (rms@sugar-bombs.ai.mit.edu)

	* movemail.c: Check access before doing real work.
	Check that outfile is in a writable directory.
	On fatal error, delete the lock file.

1988-12-31  Richard Mlynarik  (mly@rice-chex.ai.mit.edu)

	* env.c: Add decl for my-index
	* etags.c (file-entries): .oak => scheme.

1988-12-30  Richard Stallman  (rms@sugar-bombs.ai.mit.edu)

	* movemail.c: Use `access' to check input and output files.

1988-12-28  Richard Stallman  (rms@sugar-bombs.ai.mit.edu)

	* emacsclient.c (main): Ignore all of CWD before first slash.

1988-12-27  Richard Stallman  (rms@sugar-bombs.ai.mit.edu)

	* etags.c (readline): Double linebuffer->size outside the xrealloc.

1988-12-22  Richard Stallman  (rms@sugar-bombs.ai.mit.edu)

	* server.c, emacsclient.c: Don't try to use gid_t; it isn't defined.
	* server.c: chmod the socket to 0700.

1988-12-09  Richard Stallman  (rms@sugar-bombs.ai.mit.edu)

	* fakemail.c (main): Let env var FAKEMAILER override pgm to run.
	(add_field): Delete comments and turn `<', `>' to spaces
	in header lines.
	(USE_FAKEMAIL): New customization macro says to make fakemail
	not be a no-op even on a BSD system.

1988-12-01  Richard Stallman  (rms@sugar-bombs.ai.mit.edu)

	* etags.c (consider_token): Skip comments just like whitespace.
	Notice `struct', etc. and set strtag for those tokens.
	Return 1 for the token following `struct' if an open-brace follows it.
	(C_entries): Special handling of token following `struct'
	needed because we have probably advanced to the following line
	to find the `{'.
	(main): New option `T' sets tflag and strflag.
	Set both of them by default if eflags.

1988-11-30  Richard Stallman  (rms@sugar-bombs.ai.mit.edu)

	* movemail.c: Do fsync before closing output.

1988-11-29  Richard Mlynarik  (mly@pickled-brain.ai.mit.edu)

	* movemail.c: Better error message when can't create tempname.
	This file needs a great deal of extra error-checking and lucid reporting...

1988-11-16  Richard Stallman  (rms@sugar-bombs.ai.mit.edu)

	* etags.c: Support assembler code for .s and .a files.
	(getit): Allow underscore in a tag.

1988-11-15  Richard Stallman  (rms@sugar-bombs.ai.mit.edu)

	* movemail.c: Close output and check errors before deleting input.

1988-10-01  Richard Stallman  (rms@apple-gunkies.ai.mit.edu)

	* emacsclient.c [SYSVIPC]: Compute cwd only once; decide properly
	whether to prefix it.  Handle line number args.

1988-09-24  Richard Stallman  (rms@gluteus.ai.mit.edu)

	* etags.c (main): Default setting of eflag was backwards.

1988-09-23  Richard Stallman  (rms@sugar-bombs.ai.mit.edu)

	* etags.c: New option -i.  -f renamed -o.
	`-' as input file means read input file names from stdin.
	-i spec'd or input file named TAGS means the input file is another
	tag table; output an "include" line for it.

1988-09-19  Richard Stallman  (rms@sugar-bombs.ai.mit.edu)

	* Makefile: New vars DESTDIR, BINDIR, LIBDIR, MANDIR, MANEXT.
	New targets install, install.sysv, install.xenix.
	This makefile is now responsible for installing executables
	and documentation from this directory into system directories.

1988-09-16  Richard Stallman  (rms@corn-chex.ai.mit.edu)

	* server.c, emacsclient.c (main): Compute socket name from euid.

1988-08-04  Richard Stallman  (rms@sugar-bombs.ai.mit.edu)

	* emacsclient.c: Args like +DIGITS are passed through unchanged.

1988-07-12  Richard Stallman  (rms@sugar-bombs.ai.mit.edu)

	* server.c: If both BSD and HAVE_SYSVIPC, use the latter.
	* emacsclient.c: Likewise.
	In the HAVE_SYSVIPC alternative, if BSD, use getwd instead of getcwd.

1988-06-23  Richard Stallman  (rms@sugar-bombs.ai.mit.edu)

	* etags.c: Handle `typedef struct foo {' (price@mcc.com).
	(istoken): New string-comparison macro.
	(consider_token): New arg `level'.  New state `tag_ok' in `tydef'.

1988-06-14  Richard Stallman  (rms@sugar-bombs.ai.mit.edu)

	* etags.c: Changes for VMS.
	Always define ETAGS on VMS.
	Define macros GOOD and BAD for success and failure exit codes.
	(begtk, intk): Allow `$' in identifiers
	(main): Don't support -B, -F or -u on VMS.
	Alternate loop for scanning filename arguments.
	(system): Delete definition of this function.

	* etags-vmslib.c (system): Undefine this; VMS now provides it.

1988-06-08  Richard Stallman  (rms@sugar-bombs.ai.mit.edu)

	* loadst.c: Prevent multiple-def errors on BSD and BSD4_3
	around include of param.h.  (Like fns.c.)

1988-05-16  Richard Stallman  (rms@frosted-flakes.ai.mit.edu)

	* loadst.c (load_average): Move load-average code to this new fn.
	Add conditionals to compute load ave on UMAX.

1988-05-14  Richard Stallman  (rms@lucky-charms.ai.mit.edu)

	* loadst.c: Change DK_HEADER_FILE to DKSTAT_HEADER_FILE
	with opposite sense.

1988-05-13  Chris Hanson  (cph@kleph)

	* emacsclient.c: Delete references to unused variable `out'.  This
	caused a bus error when used under hp-ux.

1988-05-06  Richard Stallman  (rms@frosted-flakes.ai.mit.edu)

	* loadst.c: Control dk.h conditional with DK_HEADER_FILE.

1988-05-04  Richard Stallman  (rms@rice-krispies.ai.mit.edu)

	* etags.c (find_entries): `.t' or `.sch' means scheme code.

1988-04-29  Richard Stallman  (rms@frosted-flakes.ai.mit.edu)

	* loadst.c: Add BSD4_3 conditional for file dk.h instead of dkstat.h.

1988-04-28  Richard Stallman  (rms@frosted-flakes.ai.mit.edu)

	* movemail.c: #undef close, since config can #define it on V.3.
	* emacsclient.c, fakemail.c, loadst.c, server.c: Likewise.

1988-04-26  Richard Stallman  (rms@lucky-charms.ai.mit.edu)

	* etags.c (TEX_mode, etc.): Remove superfluous backslashes from
	invalid escape sequences such as `\{'.

	* loadst.c: Add `sequent' conditional for file dk.h.

1988-03-20  Richard M. Stallman  (rms@wilson)

	* server.c [not BSD and not HAVE_SYSVIPC]: Fix error message.

	* loadst.c (main) [XENIX]: Use /usr/spool/mail, not /usr/mail.

;; Local Variables:
;; coding: utf-8
;; add-log-time-zone-rule: t
;; End:

    Copyright (C) 1988, 1989, 1990, 1991, 1992, 1993, 1994, 1995,
	1996, 1997, 1998, 1999, 2001, 2002, 2003, 2004, 2005, 2006,
	2007, 2008, 2009, 2010 Free Software Foundation, Inc.

  This file is part of GNU Emacs.

  GNU Emacs is free software: you can redistribute it and/or modify
  it under the terms of the GNU General Public License as published by
  the Free Software Foundation, either version 3 of the License, or
  (at your option) any later version.

  GNU Emacs is distributed in the hope that it will be useful,
  but WITHOUT ANY WARRANTY; without even the implied warranty of
  MERCHANTABILITY or FITNESS FOR A PARTICULAR PURPOSE.  See the
  GNU General Public License for more details.

  You should have received a copy of the GNU General Public License
  along with GNU Emacs.  If not, see <http://www.gnu.org/licenses/>.

;;; arch-tag: 2d979296-954c-448e-95c1-b46d134513dc<|MERGE_RESOLUTION|>--- conflicted
+++ resolved
@@ -1,13 +1,4 @@
 2010-04-02  Dan Rosenberg  <dan.j.rosenberg@gmail.com>  (tiny change)
-<<<<<<< HEAD
-=======
-
-	* movemail.c (main): Check return values of setuid.  Avoid
-	possibility of symlink attack when movemail is setgid mail
-	(CVE-2010-0825).
-
-2010-03-19  Tetsurou Okazaki  <okazaki@be.to>  (tiny change)
->>>>>>> d86d8ea8
 
 	* movemail.c (main): Check return values of setuid.  Avoid
 	possibility of symlink attack when movemail is setgid mail
