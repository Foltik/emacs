;;; help-fns.el --- Complex help functions -*- lexical-binding: t -*-

;; Copyright (C) 1985-1986, 1993-1994, 1998-2016 Free Software
;; Foundation, Inc.

;; Maintainer: emacs-devel@gnu.org
;; Keywords: help, internal
;; Package: emacs

;; This file is part of GNU Emacs.

;; GNU Emacs is free software: you can redistribute it and/or modify
;; it under the terms of the GNU General Public License as published by
;; the Free Software Foundation, either version 3 of the License, or
;; (at your option) any later version.

;; GNU Emacs is distributed in the hope that it will be useful,
;; but WITHOUT ANY WARRANTY; without even the implied warranty of
;; MERCHANTABILITY or FITNESS FOR A PARTICULAR PURPOSE.  See the
;; GNU General Public License for more details.

;; You should have received a copy of the GNU General Public License
;; along with GNU Emacs.  If not, see <http://www.gnu.org/licenses/>.

;;; Commentary:

;; This file contains those help commands which are complicated, and
;; which may not be used in every session.  For example
;; `describe-function' will probably be heavily used when doing elisp
;; programming, but not if just editing C files.  Simpler help commands
;; are in help.el

;;; Code:

(require 'cl-lib)
(require 'help-mode)
(require 'radix-tree)

(defvar help-fns-describe-function-functions nil
  "List of functions to run in help buffer in `describe-function'.
Those functions will be run after the header line and argument
list was inserted, and before the documentation will be inserted.
The functions will receive the function name as argument.")

;; Functions

(defvar help-definition-prefixes nil
  ;; FIXME: We keep `definition-prefixes' as a hash-table so as to
  ;; avoid pre-loading radix-tree and because it takes slightly less
  ;; memory.  But when we use this table it's more efficient to
  ;; represent it as a radix tree, since the main operation is to do
  ;; `radix-tree-prefixes'.  Maybe we should just bite the bullet and
  ;; use a radix tree for `definition-prefixes' (it's not *that*
  ;; costly, really).
  "Radix-tree representation replacing `definition-prefixes'.")

(defun help-definition-prefixes ()
  "Return the up-to-date radix-tree form of `definition-prefixes'."
  (when (> (hash-table-count definition-prefixes) 0)
    (maphash (lambda (prefix files)
               (let ((old (radix-tree-lookup help-definition-prefixes prefix)))
                 (setq help-definition-prefixes
                       (radix-tree-insert help-definition-prefixes
                                          prefix (append old files)))))
             definition-prefixes)
    (clrhash definition-prefixes))
  help-definition-prefixes)

(defun help--loaded-p (file)
  "Try and figure out if FILE has already been loaded."
  (or (let ((feature (intern-soft file)))
        (and feature (featurep feature)))
      (let* ((re (load-history-regexp file))
             (done nil))
        (dolist (x load-history)
          (if (string-match-p re (car x)) (setq done t)))
        done)))

(defun help--load-prefixes (prefixes)
  (pcase-dolist (`(,prefix . ,files) prefixes)
    (setq help-definition-prefixes
          (radix-tree-insert help-definition-prefixes prefix nil))
    (dolist (file files)
      ;; FIXME: Should we scan help-definition-prefixes to remove
      ;; other prefixes of the same file?
      ;; FIXME: this regexp business is not good enough: for file
      ;; `toto', it will say `toto' is loaded when in reality it was
      ;; just cedet/semantic/toto that has been loaded.
      (unless (help--loaded-p file)
        (load file 'noerror 'nomessage)))))

(defun help--symbol-completion-table (string pred action)
  (let ((prefixes (radix-tree-prefixes (help-definition-prefixes) string)))
    (help--load-prefixes prefixes))
  (let ((prefix-completions
         (mapcar #'intern (all-completions string definition-prefixes))))
    (complete-with-action action obarray string
                          (if pred (lambda (sym)
                                     (or (funcall pred sym)
                                         (memq sym prefix-completions)))))))

(defvar describe-function-orig-buffer nil
  "Buffer that was current when `describe-function' was invoked.
Functions on `help-fns-describe-function-functions' can use this
to get buffer-local values.")

;;;###autoload
(defun describe-function (function)
  "Display the full documentation of FUNCTION (a symbol).
When called from lisp, FUNCTION may also be a function object."
  (interactive
<<<<<<< HEAD
   (let ((fn (function-called-at-point))
	 (enable-recursive-minibuffers t)
	 val)
     (setq val (completing-read (if fn
				    (format "Describe function (default %s): " fn)
				  "Describe function: ")
				#'help--symbol-completion-table
                                #'fboundp
                                t nil nil (and fn (symbol-name fn))))
     (list (if (equal val "")
	       fn (intern val)))))
  (or (and function (symbolp function))
      (user-error "You didn't specify a function symbol"))
  (or (fboundp function)
      (user-error "Symbol's function definition is void: %s" function))

=======
   (let* ((fn (function-called-at-point))
          (enable-recursive-minibuffers t)
          (val (completing-read
                (if fn
                    (format "Describe function (default %s): " fn)
                  "Describe function: ")
                obarray 'fboundp t nil nil
                (and fn (symbol-name fn)))))
     (unless (equal val "")
       (setq fn (intern val)))
     (unless (and fn (symbolp fn))
       (user-error "You didn't specify a function symbol"))
     (unless (fboundp fn)
       (user-error "Symbol's function definition is void: %s" fn))
     (list fn)))
>>>>>>> 50fa7d64
  ;; We save describe-function-orig-buffer on the help xref stack, so
  ;; it is restored by the back/forward buttons.  'help-buffer'
  ;; expects (current-buffer) to be a help buffer when processing
  ;; those buttons, so we can't change the current buffer before
  ;; calling that.
  (let ((describe-function-orig-buffer
         (or describe-function-orig-buffer
             (current-buffer))))

    (help-setup-xref
     (list (lambda (function buffer)
             (let ((describe-function-orig-buffer
                    (if (buffer-live-p buffer) buffer)))
               (describe-function function)))
           function describe-function-orig-buffer)
     (called-interactively-p 'interactive))

    (save-excursion
      (with-help-window (help-buffer)
        (prin1 function)
        ;; Use " is " instead of a colon so that
        ;; it is easier to get out the function name using forward-sexp.
        (princ " is ")
        (describe-function-1 function)
        (with-current-buffer standard-output
          ;; Return the text we displayed.
          (buffer-string))))
    ))


;; Could be this, if we make symbol-file do the work below.
;; (defun help-C-file-name (subr-or-var kind)
;;   "Return the name of the C file where SUBR-OR-VAR is defined.
;; KIND should be `var' for a variable or `subr' for a subroutine."
;;   (symbol-file (if (symbolp subr-or-var) subr-or-var
;; 		 (subr-name subr-or-var))
;; 	       (if (eq kind 'var) 'defvar 'defun)))
;;;###autoload
(defun help-C-file-name (subr-or-var kind)
  "Return the name of the C file where SUBR-OR-VAR is defined.
KIND should be `var' for a variable or `subr' for a subroutine."
  (let ((docbuf (get-buffer-create " *DOC*"))
	(name (if (eq 'var kind)
		  (concat "V" (symbol-name subr-or-var))
		(concat "F" (subr-name (advice--cd*r subr-or-var))))))
    (with-current-buffer docbuf
      (goto-char (point-min))
      (if (eobp)
	  (insert-file-contents-literally
	   (expand-file-name internal-doc-file-name doc-directory)))
      (let ((file (catch 'loop
		    (while t
		      (let ((pnt (search-forward (concat "" name "\n"))))
			(re-search-backward "S\\(.*\\)")
			(let ((file (match-string 1)))
			  (if (member file build-files)
			      (throw 'loop file)
			    (goto-char pnt))))))))
	(if (string-match "^ns.*\\(\\.o\\|obj\\)\\'" file)
	    (setq file (replace-match ".m" t t file 1))
	  (if (string-match "\\.\\(o\\|obj\\)\\'" file)
	      (setq file (replace-match ".c" t t file))))
	(if (string-match "\\.\\(c\\|m\\)\\'" file)
	    (concat "src/" file)
	  file)))))

(defcustom help-downcase-arguments nil
  "If non-nil, argument names in *Help* buffers are downcased."
  :type 'boolean
  :group 'help
  :version "23.2")

(defun help-highlight-arg (arg)
  "Highlight ARG as an argument name for a *Help* buffer.
Return ARG in face `help-argument-name'; ARG is also downcased
if the variable `help-downcase-arguments' is non-nil."
  (propertize (if help-downcase-arguments (downcase arg) arg)
	      'face 'help-argument-name))

(defun help-do-arg-highlight (doc args)
  (with-syntax-table (make-syntax-table emacs-lisp-mode-syntax-table)
    (modify-syntax-entry ?\- "w")
    (dolist (arg args)
      (setq doc (replace-regexp-in-string
                 ;; This is heuristic, but covers all common cases
                 ;; except ARG1-ARG2
                 (concat "\\<"                   ; beginning of word
                         "\\(?:[a-z-]*-\\)?"     ; for xxx-ARG
                         "\\("
                         (regexp-quote arg)
                         "\\)"
                         "\\(?:es\\|s\\|th\\)?"  ; for ARGth, ARGs
                         "\\(?:-[a-z0-9-]+\\)?"  ; for ARG-xxx, ARG-n
                         "\\(?:-[{([<`\"‘].*?\\)?"; for ARG-{x}, (x), <x>, [x], `x', ‘x’
                         "\\>")                  ; end of word
                 (help-highlight-arg arg)
                 doc t t 1)))
    doc))

(defun help-highlight-arguments (usage doc &rest args)
  (when (and usage (string-match "^(" usage))
    (with-temp-buffer
      (insert usage)
      (goto-char (point-min))
      (let ((case-fold-search nil)
            (next (not (or args (looking-at "\\["))))
            (opt nil))
        ;; Make a list of all arguments
        (skip-chars-forward "^ ")
        (while next
          (or opt (not (looking-at " &")) (setq opt t))
          (if (not (re-search-forward " \\([\\[(]*\\)\\([^] &).]+\\)" nil t))
              (setq next nil)
            (setq args (cons (match-string 2) args))
            (when (and opt (string= (match-string 1) "("))
              ;; A pesky CL-style optional argument with default value,
              ;; so let's skip over it
              (search-backward "(")
              (goto-char (scan-sexps (point) 1)))))
        ;; Highlight arguments in the USAGE string
        (setq usage (help-do-arg-highlight (buffer-string) args))
        ;; Highlight arguments in the DOC string
        (setq doc (and doc (help-do-arg-highlight doc args))))))
  ;; Return value is like the one from help-split-fundoc, but highlighted
  (cons usage doc))

;; The following function was compiled from the former functions
;; `describe-simplify-lib-file-name' and `find-source-lisp-file' with
;; some excerpts from `describe-function-1' and `describe-variable'.
;; The only additional twists provided are (1) locate the defining file
;; for autoloaded functions, and (2) give preference to files in the
;; "install directory" (directories found via `load-path') rather than
;; to files in the "compile directory" (directories found by searching
;; the loaddefs.el file).  We autoload it because it's also used by
;; `describe-face' (instead of `describe-simplify-lib-file-name').

;;;###autoload
(defun find-lisp-object-file-name (object type)
  "Guess the file that defined the Lisp object OBJECT, of type TYPE.
OBJECT should be a symbol associated with a function, variable, or face;
  alternatively, it can be a function definition.
If TYPE is `defvar', search for a variable definition.
If TYPE is `defface', search for a face definition.
If TYPE is not a symbol, search for a function definition.

The return value is the absolute name of a readable file where OBJECT is
defined.  If several such files exist, preference is given to a file
found via `load-path'.  The return value can also be `C-source', which
means that OBJECT is a function or variable defined in C.  If no
suitable file is found, return nil."
  (let* ((autoloaded (autoloadp type))
	 (file-name (or (and autoloaded (nth 1 type))
			(symbol-file
                         ;; FIXME: Why do we have this weird "If TYPE is the
                         ;; value returned by `symbol-function' for a function
                         ;; symbol" exception?
			 object (or (if (symbolp type) type) 'defun)))))
    (cond
     (autoloaded
      ;; An autoloaded function: Locate the file since `symbol-function'
      ;; has only returned a bare string here.
      (setq file-name
	    (locate-file file-name load-path '(".el" ".elc") 'readable)))
     ((and (stringp file-name)
	   (string-match "[.]*loaddefs.el\\'" file-name))
      ;; An autoloaded variable or face.  Visit loaddefs.el in a buffer
      ;; and try to extract the defining file.  The following form is
      ;; from `describe-function-1' and `describe-variable'.
      (let ((location
	     (condition-case nil
		 (find-function-search-for-symbol object nil file-name)
	       (error nil))))
	(when (cdr location)
	  (with-current-buffer (car location)
	    (goto-char (cdr location))
	    (when (re-search-backward
		   "^;;; Generated autoloads from \\(.*\\)" nil t)
	      (setq file-name
		    (locate-file
		     (file-name-sans-extension
		      (match-string-no-properties 1))
		     load-path '(".el" ".elc") 'readable))))))))

    (cond
     ((and (not file-name) (subrp type))
      ;; A built-in function.  The form is from `describe-function-1'.
      (if (get-buffer " *DOC*")
	  (help-C-file-name type 'subr)
	'C-source))
     ((and (not file-name) (symbolp object)
	   (integerp (get object 'variable-documentation)))
      ;; A variable defined in C.  The form is from `describe-variable'.
      (if (get-buffer " *DOC*")
	  (help-C-file-name object 'var)
	'C-source))
     ((not (stringp file-name))
      ;; If we don't have a file-name string by now, we lost.
      nil)
     ;; Now, `file-name' should have become an absolute file name.
     ;; For files loaded from ~/.foo.elc, try ~/.foo.
     ;; This applies to config files like ~/.emacs,
     ;; which people sometimes compile.
     ((let (fn)
	(and (string-match "\\`\\..*\\.elc\\'"
			   (file-name-nondirectory file-name))
	     (string-equal (file-name-directory file-name)
			   (file-name-as-directory (expand-file-name "~")))
	     (file-readable-p (setq fn (file-name-sans-extension file-name)))
	     fn)))
     ;; When the Elisp source file can be found in the install
     ;; directory, return the name of that file.
     ((let ((lib-name
	     (if (string-match "[.]elc\\'" file-name)
		 (substring-no-properties file-name 0 -1)
	       file-name)))
	(or (and (file-readable-p lib-name) lib-name)
	    ;; The library might be compressed.
	    (and (file-readable-p (concat lib-name ".gz")) lib-name))))
     ((let* ((lib-name (file-name-nondirectory file-name))
	     ;; The next form is from `describe-simplify-lib-file-name'.
	     (file-name
	      ;; Try converting the absolute file name to a library
	      ;; name, convert that back to a file name and see if we
	      ;; get the original one.  If so, they are equivalent.
	      (if (equal file-name (locate-file lib-name load-path '("")))
		  (if (string-match "[.]elc\\'" lib-name)
		      (substring-no-properties lib-name 0 -1)
		    lib-name)
		file-name))
	     (src-file (locate-library file-name t nil 'readable)))
	(and src-file (file-readable-p src-file) src-file))))))

(defun help-fns--key-bindings (function)
  (when (commandp function)
    (let ((pt2 (with-current-buffer standard-output (point)))
          (remapped (command-remapping function)))
      (unless (memq remapped '(ignore undefined))
        (let ((keys (where-is-internal
                     (or remapped function) overriding-local-map nil nil))
              non-modified-keys)
          (if (and (eq function 'self-insert-command)
                   (vectorp (car-safe keys))
                   (consp (aref (car keys) 0)))
              (princ "It is bound to many ordinary text characters.\n")
            ;; Which non-control non-meta keys run this command?
            (dolist (key keys)
              (if (member (event-modifiers (aref key 0)) '(nil (shift)))
                  (push key non-modified-keys)))
            (when remapped
              (princ "Its keys are remapped to ")
              (princ (if (symbolp remapped)
                         (format-message "`%s'" remapped)
		       "an anonymous command"))
              (princ ".\n"))

            (when keys
              (princ (if remapped
                         "Without this remapping, it would be bound to "
                       "It is bound to "))
              ;; If lots of ordinary text characters run this command,
              ;; don't mention them one by one.
              (if (< (length non-modified-keys) 10)
                  (princ (mapconcat 'key-description keys ", "))
                (dolist (key non-modified-keys)
                  (setq keys (delq key keys)))
                (if keys
                    (progn
                      (princ (mapconcat 'key-description keys ", "))
                      (princ ", and many ordinary text characters"))
                  (princ "many ordinary text characters"))))
            (when (or remapped keys non-modified-keys)
              (princ ".")
              (terpri)))))

      (with-current-buffer standard-output
        (fill-region-as-paragraph pt2 (point))
        (unless (looking-back "\n\n" (- (point) 2))
          (terpri))))))

(defun help-fns--compiler-macro (function)
  (let ((handler (function-get function 'compiler-macro)))
    (when handler
      (insert "\nThis function has a compiler macro")
      (if (symbolp handler)
          (progn
            (insert (format-message " `%s'" handler))
            (save-excursion
              (re-search-backward (substitute-command-keys "`\\([^`']+\\)'")
                                  nil t)
              (help-xref-button 1 'help-function handler)))
        ;; FIXME: Obsolete since 24.4.
        (let ((lib (get function 'compiler-macro-file)))
          (when (stringp lib)
            (insert (format-message " in `%s'" lib))
            (save-excursion
              (re-search-backward (substitute-command-keys "`\\([^`']+\\)'")
                                  nil t)
              (help-xref-button 1 'help-function-cmacro function lib)))))
      (insert ".\n"))))

(defun help-fns--signature (function doc real-def real-function buffer)
  "Insert usage at point and return docstring.  With highlighting."
  (if (keymapp function)
      doc                       ; If definition is a keymap, skip arglist note.
    (let* ((advertised (gethash real-def advertised-signature-table t))
           (arglist (if (listp advertised)
                        advertised (help-function-arglist real-def)))
           (usage (help-split-fundoc doc function)))
      (if usage (setq doc (cdr usage)))
      (let* ((use (cond
                   ((and usage (not (listp advertised))) (car usage))
                   ((listp arglist)
                    (help--make-usage-docstring function arglist))
                   ((stringp arglist) arglist)
                   ;; Maybe the arglist is in the docstring of a symbol
                   ;; this one is aliased to.
                   ((let ((fun real-function))
                      (while (and (symbolp fun)
                                  (setq fun (symbol-function fun))
                                  (not (setq usage (help-split-fundoc
                                                    (documentation fun)
                                                    function)))))
                      usage)
                    (car usage))
                   ((or (stringp real-def)
                        (vectorp real-def))
                    (format "\nMacro: %s"
                            (help--docstring-quote
                             (format-kbd-macro real-def))))
                   (t "[Missing arglist.  Please make a bug report.]")))
             ;; Insert "`X", not "(\` X)", when documenting `X.
             (use1 (replace-regexp-in-string
                    "\\`(\\\\=\\\\\\\\=` \\([^\n ]*\\))\\'"
                    "\\\\=`\\1" use t))
             (high (if buffer
                       (let (subst-use1 subst-doc)
                         (with-current-buffer buffer
                           (setq subst-use1 (substitute-command-keys use1))
                           (setq subst-doc (substitute-command-keys doc)))
                         (help-highlight-arguments subst-use1 subst-doc))
                     (cons use1 doc))))
        (let ((fill-begin (point))
              (high-usage (car high))
              (high-doc (cdr high)))
          (insert high-usage "\n")
          (fill-region fill-begin (point))
          high-doc)))))

(defun help-fns--parent-mode (function)
  ;; If this is a derived mode, link to the parent.
  (let ((parent-mode (and (symbolp function)
                          (get function
                               'derived-mode-parent))))
    (when parent-mode
      (insert (substitute-command-keys "\nParent mode: `"))
      (let ((beg (point)))
        (insert (format "%s" parent-mode))
        (make-text-button beg (point)
                          'type 'help-function
                          'help-args (list parent-mode)))
      (insert (substitute-command-keys "'.\n")))))

(defun help-fns--obsolete (function)
  ;; Ignore lambda constructs, keyboard macros, etc.
  (let* ((obsolete (and (symbolp function)
			(get function 'byte-obsolete-info)))
         (use (car obsolete)))
    (when obsolete
      (insert "\nThis "
	      (if (eq (car-safe (symbol-function function)) 'macro)
		  "macro"
		"function")
	      " is obsolete")
      (when (nth 2 obsolete)
        (insert (format " since %s" (nth 2 obsolete))))
      (insert (cond ((stringp use) (concat ";\n" use))
                    (use (format-message ";\nuse `%s' instead." use))
                    (t "."))
              "\n"))))

;; We could use `symbol-file' but this is a wee bit more efficient.
(defun help-fns--autoloaded-p (function file)
  "Return non-nil if FUNCTION has previously been autoloaded.
FILE is the file where FUNCTION was probably defined."
  (let* ((file (file-name-sans-extension (file-truename file)))
	 (load-hist load-history)
	 (target (cons t function))
	 found)
    (while (and load-hist (not found))
      (and (caar load-hist)
	   (equal (file-name-sans-extension (caar load-hist)) file)
	   (setq found (member target (cdar load-hist))))
      (setq load-hist (cdr load-hist)))
    found))

(defun help-fns--interactive-only (function)
  "Insert some help blurb if FUNCTION should only be used interactively."
  ;; Ignore lambda constructs, keyboard macros, etc.
  (and (symbolp function)
       (not (eq (car-safe (symbol-function function)) 'macro))
       (let* ((interactive-only
               (or (get function 'interactive-only)
                   (if (boundp 'byte-compile-interactive-only-functions)
                       (memq function
                             byte-compile-interactive-only-functions)))))
         (when interactive-only
           (insert "\nThis function is for interactive use only"
                   ;; Cf byte-compile-form.
                   (cond ((stringp interactive-only)
                          (format ";\nin Lisp code %s" interactive-only))
                         ((and (symbolp 'interactive-only)
                               (not (eq interactive-only t)))
                          (format-message ";\nin Lisp code use `%s' instead."
                                          interactive-only))
                         (t "."))
                   "\n")))))

(defun help-fns-short-filename (filename)
  (let* ((abbrev (abbreviate-file-name filename))
         (short abbrev))
    (dolist (dir load-path)
      (let ((rel (file-relative-name filename dir)))
        (if (< (length rel) (length short))
            (setq short rel)))
      (let ((rel (file-relative-name abbrev dir)))
        (if (< (length rel) (length short))
            (setq short rel))))
    short))

;;;###autoload
(defun describe-function-1 (function)
  (let* ((advised (and (symbolp function)
		       (featurep 'nadvice)
		       (advice--p (advice--symbol-function function))))
	 ;; If the function is advised, use the symbol that has the
	 ;; real definition, if that symbol is already set up.
	 (real-function
	  (or (and advised
                   (advice--cd*r (advice--symbol-function function)))
	      function))
	 ;; Get the real definition.
	 (def (if (symbolp real-function)
		  (or (symbol-function real-function)
		      (signal 'void-function (list real-function)))
		real-function))
	 (aliased (or (symbolp def)
		      ;; Advised & aliased function.
		      (and advised (symbolp real-function)
			   (not (eq 'autoload (car-safe def))))
                      (and (subrp def)
                           (not (string= (subr-name def)
                                         (symbol-name function))))))
	 (real-def (cond
                    ((and aliased (not (subrp def)))
                     (let ((f real-function))
                       (while (and (fboundp f)
                                   (symbolp (symbol-function f)))
                         (setq f (symbol-function f)))
                       f))
		    ((subrp def) (intern (subr-name def)))
		    (t def)))
	 (sig-key (if (subrp def)
                      (indirect-function real-def)
                    real-def))
	 (file-name (find-lisp-object-file-name function (if aliased 'defun
                                                           def)))
         (pt1 (with-current-buffer (help-buffer) (point)))
	 (beg (if (and (or (byte-code-function-p def)
			   (keymapp def)
			   (memq (car-safe def) '(macro lambda closure)))
		       (stringp file-name)
		       (help-fns--autoloaded-p function file-name))
		  (if (commandp def)
		      "an interactive autoloaded "
		    "an autoloaded ")
		(if (commandp def) "an interactive " "a "))))

    ;; Print what kind of function-like object FUNCTION is.
    (princ (cond ((or (stringp def) (vectorp def))
		  "a keyboard macro")
		 ;; Aliases are Lisp functions, so we need to check
		 ;; aliases before functions.
		 (aliased
		  (format-message "an alias for `%s'" real-def))
		 ((subrp def)
		  (if (eq 'unevalled (cdr (subr-arity def)))
		      (concat beg "special form")
		    (concat beg "built-in function")))
		 ((autoloadp def)
		  (format "%s autoloaded %s"
			  (if (commandp def) "an interactive" "an")
			  (if (eq (nth 4 def) 'keymap) "keymap"
			    (if (nth 4 def) "Lisp macro" "Lisp function"))))
		 ((or (eq (car-safe def) 'macro)
		      ;; For advised macros, def is a lambda
		      ;; expression or a byte-code-function-p, so we
		      ;; need to check macros before functions.
		      (macrop function))
		  (concat beg "Lisp macro"))
		 ((byte-code-function-p def)
		  (concat beg "compiled Lisp function"))
		 ((eq (car-safe def) 'lambda)
		  (concat beg "Lisp function"))
		 ((eq (car-safe def) 'closure)
		  (concat beg "Lisp closure"))
		 ((keymapp def)
		  (let ((is-full nil)
			(elts (cdr-safe def)))
		    (while elts
		      (if (char-table-p (car-safe elts))
			  (setq is-full t
				elts nil))
		      (setq elts (cdr-safe elts)))
		    (concat beg (if is-full "keymap" "sparse keymap"))))
		 (t "")))

    (if (and aliased (not (fboundp real-def)))
	(princ ",\nwhich is not defined.  Please make a bug report.")
      (with-current-buffer standard-output
	(save-excursion
	  (save-match-data
	    (when (re-search-backward (substitute-command-keys
                                       "alias for `\\([^`']+\\)'")
                                      nil t)
	      (help-xref-button 1 'help-function real-def)))))

      (when file-name
	;; We used to add .el to the file name,
	;; but that's completely wrong when the user used load-file.
	(princ (format-message " in `%s'"
                               (if (eq file-name 'C-source)
                                   "C source code"
                                 (help-fns-short-filename file-name))))
	;; Make a hyperlink to the library.
	(with-current-buffer standard-output
	  (save-excursion
	    (re-search-backward (substitute-command-keys "`\\([^`']+\\)'")
                                nil t)
	    (help-xref-button 1 'help-function-def function file-name))))
      (princ ".")
      (with-current-buffer (help-buffer)
	(fill-region-as-paragraph (save-excursion (goto-char pt1) (forward-line 0) (point))
				  (point)))
      (terpri)(terpri)

      (let ((doc-raw (documentation function t))
            (key-bindings-buffer (current-buffer)))

	;; If the function is autoloaded, and its docstring has
	;; key substitution constructs, load the library.
	(and (autoloadp real-def) doc-raw
	     help-enable-auto-load
	     (string-match "\\([^\\]=\\|[^=]\\|\\`\\)\\\\[[{<]" doc-raw)
	     (autoload-do-load real-def))

        (help-fns--key-bindings function)
        (with-current-buffer standard-output
          (let ((doc (help-fns--signature function doc-raw sig-key
                                          real-function key-bindings-buffer)))
            (run-hook-with-args 'help-fns-describe-function-functions function)
            (insert "\n"
                    (or doc "Not documented."))
            ;; Avoid asking the user annoying questions if she decides
            ;; to save the help buffer, when her locale's codeset
            ;; isn't UTF-8.
            (unless (memq text-quoting-style '(straight grave))
              (set-buffer-file-coding-system 'utf-8))))))))

;; Add defaults to `help-fns-describe-function-functions'.
(add-hook 'help-fns-describe-function-functions #'help-fns--obsolete)
(add-hook 'help-fns-describe-function-functions #'help-fns--interactive-only)
(add-hook 'help-fns-describe-function-functions #'help-fns--parent-mode)
(add-hook 'help-fns-describe-function-functions #'help-fns--compiler-macro)


;; Variables

;;;###autoload
(defun variable-at-point (&optional any-symbol)
  "Return the bound variable symbol found at or before point.
Return 0 if there is no such symbol.
If ANY-SYMBOL is non-nil, don't insist the symbol be bound."
  (with-syntax-table emacs-lisp-mode-syntax-table
    (or (condition-case ()
	    (save-excursion
	      (skip-chars-forward "'")
	      (or (not (zerop (skip-syntax-backward "_w")))
		  (eq (char-syntax (following-char)) ?w)
		  (eq (char-syntax (following-char)) ?_)
		  (forward-sexp -1))
	      (skip-chars-forward "'")
	      (let ((obj (read (current-buffer))))
		(and (symbolp obj) (boundp obj) obj)))
          (error nil))
        (let* ((str (find-tag-default))
               (sym (if str (intern-soft str))))
          (if (and sym (or any-symbol (boundp sym)))
              sym
            (save-match-data
              (when (and str (string-match "\\`\\W*\\(.*?\\)\\W*\\'" str))
                (setq sym (intern-soft (match-string 1 str)))
                (and (or any-symbol (boundp sym)) sym)))))
        0)))

(defun describe-variable-custom-version-info (variable)
  (let ((custom-version (get variable 'custom-version))
	(cpv (get variable 'custom-package-version))
	(output nil))
    (if custom-version
	(setq output
	      (format "This variable was introduced, or its default value was changed, in\nversion %s of Emacs.\n"
		      custom-version))
      (when cpv
	(let* ((package (car-safe cpv))
	       (version (if (listp (cdr-safe cpv))
			    (car (cdr-safe cpv))
			  (cdr-safe cpv)))
	       (pkg-versions (assq package customize-package-emacs-version-alist))
	       (emacsv (cdr (assoc version pkg-versions))))
	  (if (and package version)
	      (setq output
		    (format (concat "This variable was introduced, or its default value was changed, in\nversion %s of the %s package"
				    (if emacsv
					(format " that is part of Emacs %s" emacsv))
				    ".\n")
			    version package))))))
    output))

;;;###autoload
(defun describe-variable (variable &optional buffer frame)
  "Display the full documentation of VARIABLE (a symbol).
Returns the documentation as a string, also.
If VARIABLE has a buffer-local value in BUFFER or FRAME
\(default to the current buffer and current frame),
it is displayed along with the global value."
  (interactive
   (let ((v (variable-at-point))
	 (enable-recursive-minibuffers t)
         (orig-buffer (current-buffer))
	 val)
     (setq val (completing-read
                (if (symbolp v)
                    (format
                     "Describe variable (default %s): " v)
                  "Describe variable: ")
                #'help--symbol-completion-table
                (lambda (vv)
                  ;; In case the variable only exists in the buffer
                  ;; the command we switch back to that buffer before
                  ;; we examine the variable.
                  (with-current-buffer orig-buffer
                    (or (get vv 'variable-documentation)
                        (and (boundp vv) (not (keywordp vv))))))
                t nil nil
                (if (symbolp v) (symbol-name v))))
     (list (if (equal val "")
	       v (intern val)))))
  (let (file-name)
    (unless (buffer-live-p buffer) (setq buffer (current-buffer)))
    (unless (frame-live-p frame) (setq frame (selected-frame)))
    (if (not (symbolp variable))
	(message "You did not specify a variable")
      (save-excursion
	(let ((valvoid (not (with-current-buffer buffer (boundp variable))))
	      (permanent-local (get variable 'permanent-local))
	      val val-start-pos locus)
	  ;; Extract the value before setting up the output buffer,
	  ;; in case `buffer' *is* the output buffer.
	  (unless valvoid
	    (with-selected-frame frame
	      (with-current-buffer buffer
		(setq val (symbol-value variable)
		      locus (variable-binding-locus variable)))))
	  (help-setup-xref (list #'describe-variable variable buffer)
			   (called-interactively-p 'interactive))
	  (with-help-window (help-buffer)
	    (with-current-buffer buffer
	      (prin1 variable)
	      (setq file-name (find-lisp-object-file-name variable 'defvar))

	      (if file-name
		  (progn
		    (princ (format-message
                            " is a variable defined in `%s'.\n"
                            (if (eq file-name 'C-source)
                                "C source code"
                              (file-name-nondirectory file-name))))
		    (with-current-buffer standard-output
		      (save-excursion
			(re-search-backward (substitute-command-keys
                                             "`\\([^`']+\\)'")
                                            nil t)
			(help-xref-button 1 'help-variable-def
					  variable file-name)))
		    (if valvoid
			(princ "It is void as a variable.")
		      (princ "Its ")))
		(if valvoid
		    (princ " is void as a variable.")
		  (princ (substitute-command-keys "'s ")))))
	    (unless valvoid
	      (with-current-buffer standard-output
		(setq val-start-pos (point))
		(princ "value is")
		(let ((line-beg (line-beginning-position))
		      (print-rep
		       (let ((rep
			      (let ((print-quoted t))
				(prin1-to-string val))))
			 (if (and (symbolp val) (not (booleanp val)))
			     (format-message "`%s'" rep)
			   rep))))
		  (if (< (+ (length print-rep) (point) (- line-beg)) 68)
		      (insert " " print-rep)
		    (terpri)
		    (pp val)
                    ;; Remove trailing newline.
                    (delete-char -1))
		  (let* ((sv (get variable 'standard-value))
			 (origval (and (consp sv)
				       (condition-case nil
					   (eval (car sv))
					 (error :help-eval-error))))
                         from)
		    (when (and (consp sv)
                               (not (equal origval val))
                               (not (equal origval :help-eval-error)))
		      (princ "\nOriginal value was \n")
		      (setq from (point))
		      (pp origval)
		      (if (< (point) (+ from 20))
			  (delete-region (1- from) from)))))))
	    (terpri)
	    (when locus
	      (cond
               ((bufferp locus)
                (princ (format "Local in buffer %s; "
                               (buffer-name buffer))))
               ((framep locus)
                (princ (format "It is a frame-local variable; ")))
               ((terminal-live-p locus)
                (princ (format "It is a terminal-local variable; ")))
               (t
                (princ (format "It is local to %S" locus))))
	      (if (not (default-boundp variable))
		  (princ "globally void")
		(let ((global-val (default-value variable)))
		  (with-current-buffer standard-output
		    (princ "global value is ")
		    (if (eq val global-val)
			(princ "the same.")
		      (terpri)
		      ;; Fixme: pp can take an age if you happen to
		      ;; ask for a very large expression.  We should
		      ;; probably print it raw once and check it's a
		      ;; sensible size before prettyprinting.  -- fx
		      (let ((from (point)))
			(pp global-val)
			;; See previous comment for this function.
			;; (help-xref-on-pp from (point))
			(if (< (point) (+ from 20))
			    (delete-region (1- from) from)))))))
              (terpri))

	    ;; If the value is large, move it to the end.
	    (with-current-buffer standard-output
	      (when (> (count-lines (point-min) (point-max)) 10)
		;; Note that setting the syntax table like below
		;; makes forward-sexp move over a `'s' at the end
		;; of a symbol.
		(set-syntax-table emacs-lisp-mode-syntax-table)
		(goto-char val-start-pos)
		;; The line below previously read as
		;; (delete-region (point) (progn (end-of-line) (point)))
		;; which suppressed display of the buffer local value for
		;; large values.
		(when (looking-at "value is") (replace-match ""))
		(save-excursion
		  (insert "\n\nValue:")
		  (set (make-local-variable 'help-button-cache)
		       (point-marker)))
		(insert "value is shown ")
		(insert-button "below"
			       'action help-button-cache
			       'follow-link t
			       'help-echo "mouse-2, RET: show value")
		(insert ".\n")))
            (terpri)

            (let* ((alias (condition-case nil
                              (indirect-variable variable)
                            (error variable)))
                   (obsolete (get variable 'byte-obsolete-variable))
		   (use (car obsolete))
		   (safe-var (get variable 'safe-local-variable))
                   (doc (or (documentation-property
                             variable 'variable-documentation)
                            (documentation-property
                             alias 'variable-documentation)))
                   (extra-line nil))

	      ;; Mention if it's a local variable.
	      (cond
	       ((and (local-variable-if-set-p variable)
		     (or (not (local-variable-p variable))
			 (with-temp-buffer
			   (local-variable-if-set-p variable))))
                (setq extra-line t)
                (princ "  Automatically becomes ")
		(if permanent-local
		    (princ "permanently "))
		(princ "buffer-local when set.\n"))
	       ((not permanent-local))
	       ((bufferp locus)
		(setq extra-line t)
		(princ
		 (substitute-command-keys
		  "  This variable's buffer-local value is permanent.\n")))
	       (t
		(setq extra-line t)
                (princ (substitute-command-keys
			"  This variable's value is permanent \
if it is given a local binding.\n"))))

	      ;; Mention if it's an alias.
              (unless (eq alias variable)
                (setq extra-line t)
                (princ (format-message
                        "  This variable is an alias for `%s'.\n"
                        alias)))

              (when obsolete
                (setq extra-line t)
                (princ "  This variable is obsolete")
                (if (nth 2 obsolete)
                    (princ (format " since %s" (nth 2 obsolete))))
		(princ (cond ((stringp use) (concat ";\n  " use))
			     (use (format-message ";\n  use `%s' instead."
                                                  (car obsolete)))
			     (t ".")))
                (terpri))

	      (when (member (cons variable val)
                            (with-current-buffer buffer
                              file-local-variables-alist))
		(setq extra-line t)
		(if (member (cons variable val)
                             (with-current-buffer buffer
                               dir-local-variables-alist))
		    (let ((file (and (buffer-file-name buffer)
                                      (not (file-remote-p
                                            (buffer-file-name buffer)))
                                      (dir-locals-find-file
                                       (buffer-file-name buffer))))
                          (is-directory nil))
		      (princ (substitute-command-keys
			      "  This variable's value is directory-local"))
                      (when (consp file) ; result from cache
                        ;; If the cache element has an mtime, we
                        ;; assume it came from a file.
                        (if (nth 2 file)
                            ;; (car file) is a directory.
                            (setq file (dir-locals--all-files (car file)))
                          ;; Otherwise, assume it was set directly.
                          (setq file (car file)
                                is-directory t)))
                      (if (null file)
                          (princ ".\n")
                        (princ ", set ")
                        (princ (substitute-command-keys
                                (cond
                                 (is-directory "for the directory\n  `")
                                 ;; Many files matched.
                                 ((and (consp file) (cdr file))
                                  (setq file (file-name-directory (car file)))
                                  (format "by one of the\n  %s files in the directory\n  `"
                                          dir-locals-file))
                                 (t (setq file (car file))
                                    "by the file\n  `"))))
			(with-current-buffer standard-output
			  (insert-text-button
			   file 'type 'help-dir-local-var-def
                             'help-args (list variable file)))
			(princ (substitute-command-keys "'.\n"))))
		  (princ (substitute-command-keys
			  "  This variable's value is file-local.\n"))))

	      (when (memq variable ignored-local-variables)
		(setq extra-line t)
		(princ "  This variable is ignored as a file-local \
variable.\n"))

	      ;; Can be both risky and safe, eg auto-fill-function.
	      (when (risky-local-variable-p variable)
		(setq extra-line t)
		(princ "  This variable may be risky if used as a \
file-local variable.\n")
		(when (assq variable safe-local-variable-values)
		  (princ (substitute-command-keys
                          "  However, you have added it to \
`safe-local-variable-values'.\n"))))

	      (when safe-var
                (setq extra-line t)
		(princ "  This variable is safe as a file local variable ")
		(princ "if its value\n  satisfies the predicate ")
		(princ (if (byte-code-function-p safe-var)
			   "which is a byte-compiled expression.\n"
			 (format-message "`%s'.\n" safe-var))))

              (if extra-line (terpri))
	      (princ "Documentation:\n")
	      (with-current-buffer standard-output
		(insert (or doc "Not documented as a variable."))))

	    ;; Make a link to customize if this variable can be customized.
	    (when (custom-variable-p variable)
	      (let ((customize-label "customize"))
		(terpri)
		(terpri)
		(princ (concat "You can " customize-label " this variable."))
		(with-current-buffer standard-output
		  (save-excursion
		    (re-search-backward
		     (concat "\\(" customize-label "\\)") nil t)
		    (help-xref-button 1 'help-customize-variable variable))))
	      ;; Note variable's version or package version.
	      (let ((output (describe-variable-custom-version-info variable)))
		(when output
		  (terpri)
		  (terpri)
		  (princ output))))

	    (with-current-buffer standard-output
	      ;; Return the text we displayed.
	      (buffer-string))))))))


(defvar help-xref-stack-item)

;;;###autoload
(defun describe-symbol (symbol &optional buffer frame)
  "Display the full documentation of SYMBOL.
Will show the info of SYMBOL as a function, variable, and/or face.
Optional arguments BUFFER and FRAME specify for which buffer and
frame to show the information about SYMBOL; they default to the
current buffer and the selected frame, respectively."
  (interactive
   (let* ((v-or-f (symbol-at-point))
          (found (cl-some (lambda (x) (funcall (nth 1 x) v-or-f))
                          describe-symbol-backends))
          (v-or-f (if found v-or-f (function-called-at-point)))
          (found (or found v-or-f))
          (enable-recursive-minibuffers t)
          (val (completing-read (if found
				    (format
                                     "Describe symbol (default %s): " v-or-f)
				  "Describe symbol: ")
				obarray
				(lambda (vv)
                                  (cl-some (lambda (x) (funcall (nth 1 x) vv))
                                           describe-symbol-backends))
				t nil nil
				(if found (symbol-name v-or-f)))))
     (list (if (equal val "")
	       v-or-f (intern val)))))
  (if (not (symbolp symbol))
      (user-error "You didn't specify a function or variable"))
  (unless (buffer-live-p buffer) (setq buffer (current-buffer)))
  (unless (frame-live-p frame) (setq frame (selected-frame)))
  (with-current-buffer (help-buffer)
    ;; Push the previous item on the stack before clobbering the output buffer.
    (help-setup-xref nil nil)
    (let* ((docs
            (nreverse
             (delq nil
                   (mapcar (pcase-lambda (`(,name ,testfn ,descfn))
                             (when (funcall testfn symbol)
                               ;; Don't record the current entry in the stack.
                               (setq help-xref-stack-item nil)
                               (cons name
                                     (funcall descfn symbol buffer frame))))
                           describe-symbol-backends))))
           (single (null (cdr docs))))
      (while (cdr docs)
        (goto-char (point-min))
        (let ((inhibit-read-only t)
              (name (caar docs))        ;Name of doc currently at BOB.
              (doc (cdr (cadr docs))))  ;Doc to add at BOB.
          (when doc
            (insert doc)
            (delete-region (point)
                           (progn (skip-chars-backward " \t\n") (point)))
            (insert "\n\n"
                    (eval-when-compile
                      (propertize "\n" 'face '(:height 0.1 :inverse-video t)))
                    "\n")
            (when name
              (insert (symbol-name symbol)
                      " is also a " name "." "\n\n"))))
        (setq docs (cdr docs)))
      (unless single
        ;; Don't record the `describe-variable' item in the stack.
        (setq help-xref-stack-item nil)
        (help-setup-xref (list #'describe-symbol symbol) nil))
      (goto-char (point-min)))))

;;;###autoload
(defun describe-syntax (&optional buffer)
  "Describe the syntax specifications in the syntax table of BUFFER.
The descriptions are inserted in a help buffer, which is then displayed.
BUFFER defaults to the current buffer."
  (interactive)
  (setq buffer (or buffer (current-buffer)))
  (help-setup-xref (list #'describe-syntax buffer)
		   (called-interactively-p 'interactive))
  (with-help-window (help-buffer)
    (let ((table (with-current-buffer buffer (syntax-table))))
      (with-current-buffer standard-output
	(describe-vector table 'internal-describe-syntax-value)
	(while (setq table (char-table-parent table))
	  (insert "\nThe parent syntax table is:")
	  (describe-vector table 'internal-describe-syntax-value))))))

(defun help-describe-category-set (value)
  (insert (cond
	   ((null value) "default")
	   ((char-table-p value) "deeper char-table ...")
	   (t (condition-case nil
		  (category-set-mnemonics value)
		(error "invalid"))))))

;;;###autoload
(defun describe-categories (&optional buffer)
  "Describe the category specifications in the current category table.
The descriptions are inserted in a buffer, which is then displayed.
If BUFFER is non-nil, then describe BUFFER's category table instead.
BUFFER should be a buffer or a buffer name."
  (interactive)
  (setq buffer (or buffer (current-buffer)))
  (help-setup-xref (list #'describe-categories buffer)
		   (called-interactively-p 'interactive))
  (with-help-window (help-buffer)
    (let* ((table (with-current-buffer buffer (category-table)))
	   (docs (char-table-extra-slot table 0)))
      (if (or (not (vectorp docs)) (/= (length docs) 95))
	  (error "Invalid first extra slot in this category table\n"))
      (with-current-buffer standard-output
        (setq-default help-button-cache (make-marker))
	(insert "Legend of category mnemonics ")
        (insert-button "(longer descriptions at the bottom)"
                       'action help-button-cache
                       'follow-link t
                       'help-echo "mouse-2, RET: show full legend")
        (insert "\n")
	(let ((pos (point)) (items 0) lines n)
	  (dotimes (i 95)
	    (if (aref docs i) (setq items (1+ items))))
	  (setq lines (1+ (/ (1- items) 4)))
	  (setq n 0)
	  (dotimes (i 95)
	    (let ((elt (aref docs i)))
	      (when elt
		(string-match ".*" elt)
		(setq elt (match-string 0 elt))
		(if (>= (length elt) 17)
		    (setq elt (concat (substring elt 0 14) "...")))
		(if (< (point) (point-max))
		    (move-to-column (* 20 (/ n lines)) t))
		(insert (+ i ?\s) ?: elt)
		(if (< (point) (point-max))
		    (forward-line 1)
		  (insert "\n"))
		(setq n (1+ n))
		(if (= (% n lines) 0)
		    (goto-char pos))))))
	(goto-char (point-max))
	(insert "\n"
		"character(s)\tcategory mnemonics\n"
		"------------\t------------------")
	(describe-vector table 'help-describe-category-set)
        (set-marker help-button-cache (point))
	(insert "Legend of category mnemonics:\n")
	(dotimes (i 95)
	  (let ((elt (aref docs i)))
	    (when elt
	      (if (string-match "\n" elt)
		  (setq elt (substring elt (match-end 0))))
	      (insert (+ i ?\s) ": " elt "\n"))))
	(while (setq table (char-table-parent table))
	  (insert "\nThe parent category table is:")
	  (describe-vector table 'help-describe-category-set))))))


;;; Replacements for old lib-src/ programs.  Don't seem especially useful.

;; Replaces lib-src/digest-doc.c.
;;;###autoload
(defun doc-file-to-man (file)
  "Produce an nroff buffer containing the doc-strings from the DOC file."
  (interactive (list (read-file-name "Name of DOC file: " doc-directory
                                     internal-doc-file-name t)))
  (or (file-readable-p file)
      (error "Cannot read file `%s'" file))
  (pop-to-buffer (generate-new-buffer "*man-doc*"))
  (setq buffer-undo-list t)
  (insert ".TH \"Command Summary for GNU Emacs\"\n"
          ".AU Richard M. Stallman\n")
  (insert-file-contents file)
  (let (notfirst)
    (while (search-forward "" nil 'move)
      (if (looking-at "S")
          (delete-region (1- (point)) (line-end-position))
        (delete-char -1)
        (if notfirst
            (insert "\n.DE\n")
          (setq notfirst t))
        (insert "\n.SH ")
        (insert (if (looking-at "F") "Function " "Variable "))
        (delete-char 1)
        (forward-line 1)
        (insert ".DS L\n"))))
  (insert "\n.DE\n")
  (setq buffer-undo-list nil)
  (nroff-mode))

;; Replaces lib-src/sorted-doc.c.
;;;###autoload
(defun doc-file-to-info (file)
  "Produce a texinfo buffer with sorted doc-strings from the DOC file."
  (interactive (list (read-file-name "Name of DOC file: " doc-directory
                                     internal-doc-file-name t)))
  (or (file-readable-p file)
      (error "Cannot read file `%s'" file))
  (let ((i 0) type name doc alist)
    (with-temp-buffer
      (insert-file-contents file)
      ;; The characters "@{}" need special treatment.
      (while (re-search-forward "[@{}]" nil t)
        (backward-char)
        (insert "@")
        (forward-char 1))
      (goto-char (point-min))
      (while (search-forward "" nil t)
        (unless (looking-at "S")
          (setq type (char-after)
                name (buffer-substring (1+ (point)) (line-end-position))
                doc (buffer-substring (line-beginning-position 2)
                                      (if (search-forward  "" nil 'move)
                                          (1- (point))
                                        (point)))
                alist (cons (list name type doc) alist))
          (backward-char 1))))
    (pop-to-buffer (generate-new-buffer "*info-doc*"))
    (setq buffer-undo-list t)
    ;; Write the output header.
    (insert "\\input texinfo  @c -*-texinfo-*-\n"
            "@setfilename emacsdoc.info\n"
            "@settitle Command Summary for GNU Emacs\n"
            "@finalout\n"
            "\n@node Top\n"
            "@unnumbered Command Summary for GNU Emacs\n\n"
            "@table @asis\n\n"
            "@iftex\n"
            "@global@let@ITEM@item\n"
            "@def@item{@filbreak@vskip5pt@ITEM}\n"
            "@font@tensy cmsy10 scaled @magstephalf\n"
            "@font@teni cmmi10 scaled @magstephalf\n"
            "@def\\{{@tensy@char110}}\n" ; this backslash goes with cmr10
            "@def|{{@tensy@char106}}\n"
            "@def@{{{@tensy@char102}}\n"
            "@def@}{{@tensy@char103}}\n"
            "@def<{{@teni@char62}}\n"
            "@def>{{@teni@char60}}\n"
            "@chardef@@64\n"
            "@catcode43=12\n"
            "@tableindent-0.2in\n"
            "@end iftex\n")
    ;; Sort the array by name; within each name, by type (functions first).
    (setq alist (sort alist (lambda (e1 e2)
                              (if (string-equal (car e1) (car e2))
                                  (<= (cadr e1) (cadr e2))
                                (string-lessp (car e1) (car e2))))))
    ;; Print each function.
    (dolist (e alist)
      (insert "\n@item "
              (if (char-equal (cadr e) ?\F) "Function" "Variable")
              " @code{" (car e) "}\n@display\n"
              (nth 2 e)
              "\n@end display\n")
      ;; Try to avoid a save size overflow in the TeX output routine.
      (if (zerop (setq i (% (1+ i) 100)))
          (insert "\n@end table\n@table @asis\n")))
    (insert "@end table\n"
            "@bye\n")
    (setq buffer-undo-list nil)
    (texinfo-mode)))

(provide 'help-fns)

;;; help-fns.el ends here<|MERGE_RESOLUTION|>--- conflicted
+++ resolved
@@ -109,31 +109,13 @@
   "Display the full documentation of FUNCTION (a symbol).
 When called from lisp, FUNCTION may also be a function object."
   (interactive
-<<<<<<< HEAD
-   (let ((fn (function-called-at-point))
-	 (enable-recursive-minibuffers t)
-	 val)
-     (setq val (completing-read (if fn
-				    (format "Describe function (default %s): " fn)
-				  "Describe function: ")
-				#'help--symbol-completion-table
-                                #'fboundp
-                                t nil nil (and fn (symbol-name fn))))
-     (list (if (equal val "")
-	       fn (intern val)))))
-  (or (and function (symbolp function))
-      (user-error "You didn't specify a function symbol"))
-  (or (fboundp function)
-      (user-error "Symbol's function definition is void: %s" function))
-
-=======
    (let* ((fn (function-called-at-point))
           (enable-recursive-minibuffers t)
           (val (completing-read
                 (if fn
                     (format "Describe function (default %s): " fn)
                   "Describe function: ")
-                obarray 'fboundp t nil nil
+                #'help--symbol-completion-table #'fboundp t nil nil
                 (and fn (symbol-name fn)))))
      (unless (equal val "")
        (setq fn (intern val)))
@@ -142,7 +124,7 @@
      (unless (fboundp fn)
        (user-error "Symbol's function definition is void: %s" fn))
      (list fn)))
->>>>>>> 50fa7d64
+
   ;; We save describe-function-orig-buffer on the help xref stack, so
   ;; it is restored by the back/forward buttons.  'help-buffer'
   ;; expects (current-buffer) to be a help buffer when processing
