--- conflicted
+++ resolved
@@ -1,6 +1,3 @@
-<<<<<<< HEAD
-2006-05-31  Jan Dj,Ad(Brv  <jan.h.d@swipnet.se>
-=======
 2006-06-16  Jan Dj,Ad(Brv  <jan.h.d@swipnet.se>
 
 	* frame.h (x_new_fontset2): Fix prototype.
@@ -102,42 +99,7 @@
 	(ftfont_list): Enforce FC_LANG in PATTERN to cancel the effect of
 	locale.
 
-2006-06-09  Kenichi Handa  <handa@m17n.org>
-
-	* font.h (Qiso8859_1, Qiso10646_1, Qunicode_bmp): Extern them.
-
-	* font.c (Qiso8859_1, Qiso10646_1, Qunicode_bmp): Moved from
-	ftfont.c.
-	(font_unparse_xlfd): Fix argument type declaration.  Append "*" if
-	registry doesn't specify encoding part.
-	(font_find_for_lface): Pay attention to LFACE_FONT_INDEX.
-	(font_open_by_name): At first try parsing the name.
-	(syms_of_font): Declare Qiso8859_1, Qiso10646_1, and Qunicode_bmp
-	as Lisp symbols.
-
-	* fontset.c (reorder_font_vector): Pay attention to the case that
-	the 3rd element of font_def is nil.
-	(fontset_font): For the default fontset, append one more fontset
-	elements for a script-based font specification.  Don't add script
-	attribute on finding a font.
-	(new_fontset_from_font): Unconditionally set FONTSET_ASCII to the
-	font name.
-	(fontset_ascii_font): If a font can't be opened, return nil.
-
-	* ftfont.c (Qiso8859_1, Qiso10646_1, Qunicode_bmp): Moved to
-	font.c.
-	(ftfont_pattern_entity): New function.
-	(ftfont_get_cache): Assume that freetype_font_cache is already
-	initialized.
-	(ftfont_list): Handle the case that a file is specified in font
-	name.  Use ftfont_pattern_entity to generate entities.
-	(ftfont_has_char): Check if the pattern contains FC_CHARSET.
-	(syms_of_ftfont): Initialize freetype_font_cache.
-
-	* xftfont.c (xftfont_open): Make the font name fontconfig's
-	style.  Add BLOCK_INPUT and UNBLOCK_INPUT.
-	(xftfont_close): Free font->font.name if not NULL.
->>>>>>> 2090e2a3
+2006-05-31  Jan Dj,Ad(Brv  <jan.h.d@swipnet.se>
 
 	* fontset.h (struct font_info): Add Display *dpy member for Xft.
 
