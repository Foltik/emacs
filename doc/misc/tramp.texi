\input texinfo   @c -*- mode: texinfo; coding: utf-8 -*-
@setfilename ../../info/tramp.info
@c %**start of header
@settitle TRAMP User Manual
@include docstyle.texi
@c %**end of header

@c This is *so* much nicer :)
@footnotestyle end

@c In the Tramp repository, the version number is auto-frobbed from
@c configure.ac, so you should edit that file and run
@c "autoconf && ./configure" to change the version number.

@c Additionally, flags are set with respect to the Emacs flavor; and
@c depending whether Tramp is packaged into (X)Emacs, or standalone.

@include trampver.texi

@c Macro for formatting a file name according to the respective syntax.
@c Macro arguments should not have any leading or
@c trailing whitespace.  Not very elegant, but I don't know it better.

@macro trampfn {method, userhost, localname}
@value{prefix}@c
\method\@value{postfixhop}@c
\userhost\@value{postfix}\localname\
@end macro

@c Similar, but without a method prefix.

@macro trampf {userhost, localname}
@value{prefix}@c
\userhost\@value{postfix}\localname\
@end macro

@copying
Copyright @copyright{} 1999--2016 Free Software Foundation, Inc.

@quotation
Permission is granted to copy, distribute and/or modify this document
under the terms of the GNU Free Documentation License, Version 1.3 or
any later version published by the Free Software Foundation; with no
Invariant Sections, with the Front-Cover Texts being ``A GNU Manual'',
and with the Back-Cover Texts as in (a) below.  A copy of the license
is included in the section entitled ``GNU Free Documentation License''.

(a) The FSF's Back-Cover Text is: ``You have the freedom to
copy and modify this GNU manual.''
@end quotation
@end copying

@c Entries for @command{install-info} to use
@dircategory Emacs network features
@direntry
* TRAMP: (tramp).               Transparent Remote Access, Multiple Protocol
                                  Emacs remote file access via ssh and scp.
@end direntry

@titlepage
@title @value{tramp} version @value{trampver} User Manual
@author by Daniel Pittman
@author based on documentation by Kai Großjohann
@page
@insertcopying
@end titlepage

@contents


@ifnottex
@node Top, Overview, (dir), (dir)
@top @value{tramp} version @value{trampver} User Manual

This file documents @value{tramp} version @value{trampver}, a remote file
editing package for Emacs.

@value{tramp} stands for ``Transparent Remote (file) Access, Multiple
Protocol''.  This package provides remote file editing, similar to
Ange FTP.

The difference is that Ange FTP uses FTP to transfer files between the
local and the remote host, whereas @value{tramp} uses a combination of
@command{rsh} and @command{rcp} or other work-alike programs, such as
@command{ssh}/@command{scp}.

You can find the latest version of this document on the web at
@uref{http://www.gnu.org/software/tramp/}.

@ifhtml
The latest release of @value{tramp} is available for
@uref{ftp://ftp.gnu.org/gnu/tramp/, download}, or you may see
@ref{Obtaining Tramp} for more details, including the Git server
details.

@value{tramp} also has a @uref{http://savannah.gnu.org/projects/tramp/,
Savannah Project Page}.
@end ifhtml

There is a mailing list for @value{tramp}, available at
@email{tramp-devel@@gnu.org}, and archived at
@uref{http://lists.gnu.org/archive/html/tramp-devel/, the
@value{tramp} Mail Archive}.
@ifhtml
Older archives are located at
@uref{http://sourceforge.net/mailarchive/forum.php?forum=tramp-devel,
SourceForge Mail Archive} and
@uref{http://www.mail-archive.com/emacs-rcp@@ls6.cs.uni-dortmund.de/,
The Mail Archive}.
@c in HTML output, there's no new paragraph.
@*@*
@end ifhtml

@insertcopying

@end ifnottex

@menu
* Overview::                    What @value{tramp} can and cannot do.

For the end user:

* Obtaining Tramp::             How to obtain @value{tramp}.
* History::                     History of @value{tramp}.
@ifset installchapter
* Installation::                Installing @value{tramp} with your Emacs.
@end ifset
* Configuration::               Configuring @value{tramp} for use.
* Usage::                       An overview of the operation of @value{tramp}.
* Bug Reports::                 Reporting Bugs and Problems.
* Frequently Asked Questions::  Questions and answers from the mailing list.

For the developer:

* Files directories and localnames::
                                How file names, directories and localnames
                                  are mangled and managed.
* Traces and Profiles::         How to Customize Traces.

* GNU Free Documentation License:: The license for this documentation.
* Function Index::              @value{tramp} functions.
* Variable Index::              User options and variables.
* Concept Index::               An item for each concept.

@detailmenu
 --- The Detailed Node Listing ---
@c
@ifset installchapter
Installing @value{tramp} with your Emacs

* Installation parameters::     Parameters in order to control installation.
* Load paths::                  How to plug-in @value{tramp} into your environment.

@end ifset

Configuring @value{tramp} for use

* Connection types::            Types of connections to remote hosts.
* Inline methods::              Inline methods.
* External methods::            External methods.
* GVFS based methods::          GVFS based external methods.
* Gateway methods::             Gateway methods.
* Default Method::              Selecting a default method.
* Default User::                Selecting a default user.
* Default Host::                Selecting a default host.
* Multi-hops::                  Connecting to a remote host using multiple hops.
* Customizing Methods::         Using Non-Standard Methods.
* Customizing Completion::      Selecting config files for user/host name completion.
* Password handling::           Reusing passwords for several connections.
* Connection caching::          Reusing connection related information.
* Predefined connection information::
                                Setting own connection related information.
* Remote programs::             How @value{tramp} finds and uses programs on the remote host.
* Remote shell setup::          Remote shell setup hints.
* Android shell setup::         Android shell setup hints.
* Auto-save and Backup::        Auto-save and Backup.
* Windows setup hints::         Issues with Cygwin ssh.

Using @value{tramp}

* File name Syntax::            @value{tramp} file name conventions.
* File name completion::        File name completion.
* Ad-hoc multi-hops::           Declaring multiple hops in the file name.
* Remote processes::            Integration with other Emacs packages.
* Cleanup remote connections::  Cleanup remote connections.

How file names, directories and localnames are mangled and managed

* Localname deconstruction::    Breaking a localname into its components.
* External packages::           Integration with external Lisp packages.

@end detailmenu
@end menu


@node Overview
@chapter An overview of @value{tramp}
@cindex overview

@value{tramp} is for transparently accessing remote files from within
Emacs.  @value{tramp} enables an easy, convenient, and consistent
interface to remote files as if they are local files.  @value{tramp}'s
transparency extends to editing, version control, and @code{dired}.

@value{tramp} can access remote hosts using any number of access
methods, such as @command{rsh}, @command{rlogin}, @command{telnet},
and related programs.  If these programs can successfully pass
@acronym{ASCII]} characters, @value{tramp} can use them.
@value{tramp} does not require or mandate 8-bit clean connections.

@value{tramp}'s most common access method is through @command{ssh}, a
more secure alternative to @command{ftp} and other older access
methods.

@value{tramp} on Windows operating systems is integrated with the
PuTTY package, and uses the @command{plink} program.

@value{tramp} mostly operates transparently in the background using
the connection programs.  As long as these programs enable remote login
and can use the terminal, @value{tramp} can adapt them for seamless
and transparent access.

@value{tramp} temporarily transfers a remote file's contents to the
local host editing and related operations.  @value{tramp} can also
transfer files between hosts using standard Emacs interfaces, a
benefit of direct integration of @value{tramp} in Emacs.

@value{tramp} can transfer files using any number of available host
programs for remote files, such as @command{rcp}, @command{scp},
@command{rsync} or (under Windows) @command{pscp}.  @value{tramp}
provides easy ways to specify these programs and customize them to
specific files, hosts, or access methods.

For faster small-size file transfers, @value{tramp} supports encoded
transfers directly through the shell using @command{mimencode} or
@command{uuencode} provided such tools are available on the remote
host.


@subsubheading @value{tramp} behind the scenes
@cindex behind the scenes
@cindex details of operation
@cindex how it works

Accessing a remote file through @value{tramp} entails a series of
actions, many of which are transparent to the user.  Yet some actions
may require user response (such as entering passwords or completing
file names).  One typical scenario, opening a file on a remote host, is
presented here to illustrate the steps involved:

@kbd{C-x C-f} to initiate find-file, enter part of the @value{tramp}
file name, then hit @kbd{@key{TAB}} for completion.  If this is the
first time connection to that host, here's what happens:

@itemize
@item
@value{tramp} invokes @samp{telnet @var{host}} or @samp{rsh @var{host}
-l @var{user}} and establishes an external process to connect to the
remote host.  @value{tramp} communicates with the process through an
Emacs buffer, which also shows output from the remote host.

@item
The remote host may prompt for a login name (for @command{telnet}, for
example) in the buffer.  If on the other hand, the login name was
included in the file name portion, @value{tramp} sends the login name
followed by a newline.

@item
The remote host may then prompt for a password or pass phrase (for
@command{rsh} or for @command{telnet}).  @value{tramp} displays the
password prompt in the minibuffer.  @value{tramp} then sends whatever
is entered to the remote host, followed by a newline.

@item
@value{tramp} now waits for either the shell prompt or a failed login
message.

If @value{tramp} does not receive any messages within a timeout period
(a minute, for example), then @value{tramp} responds with an error
message about not finding the remote shell prompt.  If any messages
from the remote host, @value{tramp} displays them in the buffer.

For any @samp{login failed} message from the remote host,
@value{tramp} aborts the login attempt, and repeats the login steps
again.

@item
Upon successful login and @value{tramp} recognizes the shell prompt
from the remote host, @value{tramp} prepares the shell environment by
turning off echoing, setting shell prompt, and other housekeeping
chores.

@strong{Note} that for the remote shell, @value{tramp} invokes
@command{/bin/sh}.  The remote host must recognize @samp{exec /bin/sh}
and execute the appropriate shell.  This shell must support Bourne
shell syntax.

@item
@value{tramp} executes @command{cd} and @command{ls} commands to find
which files exist on the remote host.  @value{tramp} sometimes uses
@command{echo} with globbing.  @value{tramp} checks if a file or
directory is writable with @command{test}.  After each command,
@value{tramp} parses the output from the remote host for completing
the next operation.

@item
After remote file name completion, @value{tramp} transfers the file
contents from the remote host.

For inline transfers, @value{tramp} sends a command, such as
@samp{mimencode -b /path/to/remote/file}, waits until the output has
accumulated in the buffer, decodes that output to produce the file's
contents.

For external transfers, @value{tramp} sends a command as follows:
@example
rcp user@@host:/path/to/remote/file /tmp/tramp.4711
@end example
@value{tramp} reads the local temporary file @file{/tmp/tramp.4711}
into a buffer, and then deletes the temporary file.

@item
Edit, modify, change the buffer contents as normal, and then save the
buffer wth @kbd{C-x C-s}.

@item
@value{tramp} transfers the buffer contents to the remote host in
a reverse of the process using the appropriate inline or external
program.
@end itemize

I hope this has provided you with a basic overview of what happens
behind the scenes when you open a file with @value{tramp}.


@c For the end user
@node Obtaining Tramp
@chapter Obtaining @value{tramp}
@cindex obtaining Tramp

@value{tramp} is included as part of Emacs (since Emacs version 22.1).

@value{tramp} is also freely packaged for download on the Internet at
@uref{ftp://ftp.gnu.org/gnu/tramp/}.

@value{tramp} development versions are available on Git servers.
Development versions contain new and incomplete features.

One way to obtain from Git server is to visit the Savannah project
page at the following URL and then clicking on the Git link in the
navigation bar at the top.

@noindent
@uref{http://savannah.gnu.org/projects/tramp/}

@noindent
Another way is to follow the terminal session below:

@example
] @strong{cd ~/emacs}
] @strong{git clone git://git.savannah.gnu.org/tramp.git}
@end example

@noindent
From behind a firewall:

@example
] @strong{git config --global http.proxy http://user:pwd@@proxy.server.com:8080}
] @strong{git clone http://git.savannah.gnu.org/r/tramp.git}
@end example

@noindent
Tramp developers:

@example
] @strong{git clone login@@git.sv.gnu.org:/srv/git/tramp.git}
@end example

@noindent
After one of the above commands, @file{~/emacs/tramp} will
containing the latest version of @value{tramp}.

@noindent
To fetch updates from the repository, use git pull:

@example
] @strong{cd ~/emacs/tramp}
] @strong{git pull}
@end example

@noindent
Run @command{autoconf} as follows to generate an up-to-date
@file{configure} script:

@example
] @strong{cd ~/emacs/tramp}
] @strong{autoconf}
@end example


@node History
@chapter History of @value{tramp}
@cindex history
@cindex development history

@value{tramp} development started at the end of November 1998 as
@file{rssh.el}.  It provided only one method of access.  It used
@command{ssh} for login and @command{scp} to transfer file contents.
The name was changed to @file{rcp.el} before it got its preset name
@value{tramp}.  New methods of remote access were added, so was support
for version control.

April 2000 was the first time when multi-hop methods were added.  In
July 2002, @value{tramp} unified file names with Ange-FTP@.  In July
2004, proxy hosts replaced multi-hop methods.  Running commands on
remote hosts was introduced in December 2005.  Support for gateways
since April 2007.
@ifset emacsgvfs
GVFS integration started in February 2009.
@end ifset
Remote commands on Windows hosts since September 2011.  Ad-hoc
multi-hop methods (with a changed syntax) re-enabled in November 2011.

In November 2012, added Juergen Hoetzel's @file{tramp-adb.el}.


@c Installation chapter is necessary only in case of standalone
@c installation.  Text taken from trampinst.texi.
@ifset installchapter
@include trampinst.texi
@end ifset


@node Configuration
@chapter Configuring @value{tramp}
@cindex configuration
@cindex default configuration

@value{tramp} is initially configured to use the @command{scp} program
to connect to the remote host.  Just type @kbd{C-x C-f} and then enter
file name @file{@trampf{user@@host,/path/to.file}}.  For details,
see @xref{Default Method}.

For problems related to the behavior of remote shell, see @ref{Remote
shell setup} for details.

For changing the connection type and file access method from the
defaults to one of several other options, see (@pxref{Connection
types}).

@strong{Note} that some user options and variables described in these
examples are not auto loaded by Emacs.  All examples require
@value{tramp} is installed and loaded:

@lisp
(require 'tramp)
@end lisp


@menu
* Connection types::            Types of connections to remote hosts.
* Inline methods::              Inline methods.
* External methods::            External methods.
* GVFS based methods::          GVFS based external methods.
* Gateway methods::             Gateway methods.
* Default Method::              Selecting a default method.
                                  Here we also try to help those who
                                  don't have the foggiest which method
                                  is right for them.
* Default User::                Selecting a default user.
* Default Host::                Selecting a default host.
* Multi-hops::                  Connecting to a remote host using multiple hops.
* Customizing Methods::         Using Non-Standard Methods.
* Customizing Completion::      Selecting config files for user/host name completion.
* Password handling::           Reusing passwords for several connections.
* Connection caching::          Reusing connection related information.
* Predefined connection information::
                                Setting own connection related information.
* Remote programs::             How @value{tramp} finds and uses programs on the remote host.
* Remote shell setup::          Remote shell setup hints.
* Android shell setup::         Android shell setup hints.
* Auto-save and Backup::        Auto-save and Backup.
* Windows setup hints::         Issues with Cygwin ssh.
@end menu


@node Connection types
@section Types of connections to remote hosts
@cindex connection types, overview

@dfn{Inline method} and @dfn{external method} are the two basic types
of access methods.  While they both use the same remote shell access
programs, such as @command{rsh}, @command{ssh}, or @command{telnet},
they differ in the file access methods.  Choosing the right method
becomes important for editing files, transferring large files, or
operating on a large number of files.

@cindex inline methods
@cindex external methods
@cindex methods, inline
@cindex methods, external

The performance of the external methods is generally better than that
of the inline methods, at least for large files.  This is caused by
the need to encode and decode the data when transferring inline.

The one exception to this rule are the @option{scp}-based access
methods.  While these methods do see better performance when actually
transferring files, the overhead of the cryptographic negotiation at
startup may drown out the improvement in file transfer times.

External methods should be configured such a way that they don't
require a password (with @command{ssh-agent}, or such alike).  Modern
@command{scp} implementations offer options to reuse existing
@command{ssh} connections, which will be enabled by default if
available.  If it isn't possible, you should consider @ref{Password
handling}, otherwise you will be prompted for a password every copy
action.


@node Inline methods
@section Inline methods
@cindex inline methods
@cindex methods, inline

Inline methods use the same login connection to transfer file
contents.  Inline methods are quick and easy for small files.  They
depend on the availability of suitable encoding and decoding programs
on the remote host.  For local source and destination, @value{tramp}
may use built-in equivalents of such programs in Emacs.

Inline methods can work in situations where an external transfer
program is unavailable.  Inline methods also work when transferring
files between different @emph{user identities} on the same host.

@cindex uuencode
@cindex mimencode
@cindex base-64 encoding

@value{tramp} checks the remote host for the availability and
usability of @command{mimencode} (part of the @command{metamail}
package) or @command{uuencode}.  @value{tramp} uses the first reliable
command it finds.  @value{tramp}'s search path can be customized, see
@ref{Remote programs}.

In case both @command{mimencode} and @command{uuencode} are
unavailable, @value{tramp} first transfers a small Perl program to the
remote host, and then tries that program for encoding and decoding.

To increase transfer speeds for large text files, use compression
before encoding.  The variable @var{tramp-inline-compress-start-size}
specifies the file size for such optimization.

@table @asis
@item @option{rsh}
@cindex method rsh
@cindex rsh method

@command{rsh} is an option for connecting to hosts within local
networks since @command{rsh} is not as secure as other methods.

@item @option{ssh}
@cindex method ssh
@cindex ssh method

@command{ssh} is a more secure option than others to connect to a
remote host.

@command{ssh} can also take extra parameters as port numbers.  For
example, a host on port 42 is specified as @file{host#42} (the real
host name, a hash sign, then a port number).  It is the same as passing
@code{-p 42} to the @command{ssh} command.

@item @option{telnet}
@cindex method telnet
@cindex telnet method

Connecting to a remote host with @command{telnet} is as insecure
as the @option{rsh} method.

@item @option{su}
@cindex method su
@cindex su method

Instead of connecting to a remote host, @command{su} program allows
editing as another user.  The host can be either @samp{localhost} or
the host returned by the function @command{(system-name)}.  See
@ref{Multi-hops} for an exception to this behavior.

@item @option{sudo}
@cindex method sudo
@cindex sudo method

Similar to @option{su} method, @option{sudo} uses @command{sudo}.
@command{sudo} must have sufficient rights to start a shell.

@item @option{sg}
@cindex method sg
@cindex sg method

The @command{sg} program allows editing as different group.  The host
can be either @samp{localhost} or the host returned by the function
@command{(system-name)}.  The user name must be specified, but it
denotes a group name.  See @ref{Multi-hops} for an exception to this
behavior.

@item @option{sshx}
@cindex method sshx
@cindex sshx method

Works like @option{ssh} but without the extra authentication prompts.
@option{sshx} uses @samp{ssh -t -t @var{host} -l @var{user} /bin/sh}
to open a connection with a ``standard'' login shell.

@strong{Note} that @option{sshx} does not bypass authentication
questions.  For example, if the host key of the remote host is not
known, @option{sshx} will still ask ``Are you sure you want to
continue connecting?''.  @value{tramp} cannot handle such questions.
Connections will have to be setup where logins can proceed without
such questions.

@option{sshx} is useful for Windows users when @command{ssh} triggers
an error about allocating a pseudo tty.  This happens due to missing
shell prompts that confuses @value{tramp}.

@option{sshx} supports the @samp{-p} argument.

@item @option{krlogin}
@cindex method krlogin
@cindex krlogin method
@cindex Kerberos (with krlogin method)

This method is also similar to @option{ssh}.  It uses the
@command{krlogin -x} command only for remote host login.

@item @option{ksu}
@cindex method ksu
@cindex ksu method
@cindex Kerberos (with ksu method)

This is another method from the Kerberos suite.  It behaves like @option{su}.

@item @option{plink}
@cindex method plink
@cindex plink method

@option{plink} method is for Windows users with the PuTTY
implementation of SSH@.  It uses @samp{plink -ssh} to log in to the
remote host.

Check the @samp{Share SSH connections if possible} control for that
session.

@option{plink} method supports the @samp{-P} argument.

@item @option{plinkx}
@cindex method plinkx
@cindex plinkx method

Another method using PuTTY on Windows with session names instead of
host names.  @option{plinkx} calls @samp{plink -load @var{session} -t}.
User names and port numbers must be defined in the session.

Check the @samp{Share SSH connections if possible} control for that
session.

@end table


@node External methods
@section External methods
@cindex methods, external
@cindex external methods

External methods operate over multiple channels, using the remote
shell connection for some actions while delegating file transfers to
an external transfer program.

External methods save on the overhead of encoding and decoding of
inline methods.

Since external methods have the overhead of opening a new channel,
files smaller than @var{tramp-copy-size-limit} still use inline
methods.

@table @asis
@item @option{rcp}---@command{rsh} and @command{rcp}
@cindex method rcp
@cindex rcp method
@cindex rcp (with rcp method)
@cindex rsh (with rcp method)

This method uses the @command{rsh} and @command{rcp} commands to
connect to the remote host and transfer files.  This is the fastest
access method available.

The alternative method @option{remcp} uses the @command{remsh} and
@command{rcp} commands.

@item @option{scp}---@command{ssh} and @command{scp}
@cindex method scp
@cindex scp method
@cindex scp (with scp method)
@cindex ssh (with scp method)

Using a combination of @command{ssh} to connect and @command{scp} to
transfer is the most secure.  While the performance is good, it is
slower than the inline methods for smaller files.  Though there is no
overhead of encoding and decoding of the inline methods,
@command{scp}'s cryptographic handshake negates those speed gains.

@option{ssh}-based methods support @samp{-p} feature for specifying
port numbers.  For example, @file{host#42} passes @samp{-p 42} in the
argument list to @command{ssh}, and @samp{-P 42} in the argument list
to @command{scp}.

@item @option{rsync}---@command{ssh} and @command{rsync}
@cindex method rsync
@cindex rsync method
@cindex rsync (with rsync method)
@cindex ssh (with rsync method)

@command{ssh} command to connect in combination with @command{rsync}
command to transfer is similar to the @option{scp} method.

@command{rsync} performs much better than @command{scp} when
transferring files that exist on both hosts.  However, this advantage
is lost if the file exists only on one side of the connection.

This method supports the @samp{-p} argument.

@item @option{scpx}---@command{ssh} and @command{scp}
@cindex method scpx
@cindex scpx method
@cindex scp (with scpx method)
@cindex ssh (with scpx method)

@option{scpx} is useful to avoid login shell questions.  It is similar
in performance to @option{scp}.  @option{scpx} uses @samp{ssh -t -t
@var{host} -l @var{user} /bin/sh} to open a connection.

@option{sshx} is useful for Windows users when @command{ssh} triggers
an error about allocating a pseudo tty.  This happens due to missing
shell prompts that confuses @value{tramp}.

This method supports the @samp{-p} argument.

@item @option{pscp}---@command{plink} and @command{pscp}
@item @option{psftp}---@command{plink} and @command{psftp}
@cindex method pscp
@cindex pscp method
@cindex pscp (with pscp method)
@cindex plink (with pscp method)
@cindex PuTTY (with pscp method)
@cindex method psftp
@cindex psftp method
@cindex pscp (with psftp method)
@cindex plink (with psftp method)
@cindex PuTTY (with psftp method)

These methods are similar to @option{scp} or @option{sftp}, but they
use the @command{plink} command to connect to the remote host, and
they use @command{pscp} or @command{psftp} for transferring the files.
These programs are part of PuTTY, an SSH implementation for Windows.

Check the @samp{Share SSH connections if possible} control for that
session.

These methods support the @samp{-P} argument.

@item @option{fcp}---@command{fsh} and @command{fcp}
@cindex method fcp
@cindex fcp method
@cindex fsh (with fcp method)
@cindex fcp (with fcp method)

This method is similar to @option{scp}, but uses @command{fsh} to
connect and @command{fcp} to transfer files.  @command{fsh/fcp}, a
front-end for @command{ssh}, reuse @command{ssh} session by
submitting several commands.  This avoids the startup overhead due to
@command{scp}'s secure connection.  Inline methods have similar
benefits.

The command used for this connection is: @samp{fsh @var{host} -l
@var{user} /bin/sh -i}

@cindex method fsh
@cindex fsh method

@option{fsh} has no inline method since the multiplexing it offers is
not useful for @value{tramp}.  @command{fsh} connects to remote host
and @value{tramp} keeps that one connection open.

@item @option{nc}---@command{telnet} and @command{nc}
@cindex method nc
@cindex nc method
@cindex nc (with nc method)
@cindex telnet (with nc method)

Using @command{telnet} to connect and @command{nc} to transfer files
is sometimes the only combination suitable for accessing routers or
NAS hosts.  These dumb devices have severely restricted local shells,
such as the @command{busybox} and do not host any other encode or
decode programs.

@item @option{ftp}
@cindex method ftp
@cindex ftp method

When @value{tramp} uses @option{ftp}, it forwards requests to whatever
ftp program is specified by Ange FTP.  This external program must be
capable of servicing requests from @value{tramp}.

@item @option{smb}---@command{smbclient}
@cindex method smb
@cindex smb method

This is another non-native @value{tramp} method.  @command{smbclient}
connects to any host with SMB/CIFS protocol, such as MS Windows and
Samba Servers running on Unixes.  Tests show this @value{tramp} method
works with MS Windows NT, MS Windows 2000, MS Windows XP, MS Windows
Vista, and MS Windows 7.

Using @command{smbclient} requires a few tweaks when working with
@value{tramp}:

The first directory in the localname must be a share name on the
remote host.

Since smb shares end in the @code{$} character, @value{tramp} must use
@code{$$} when specifying those shares to avoid environment variable
substitutions.

When @value{tramp} is not specific about the share name or uses the
generic remote directory @code{/}, @command{smbclient} returns all
available shares.

Since SMB authentication is based on each SMB share, @value{tramp}
prompts for a password even when accessing a different share on the
same SMB host.  This prompting can be suppressed by @ref{Password
handling}.

To accommodate user name/domain name syntax required by MS Windows
authorization, @value{tramp} provides for an extended syntax in
@code{user%domain} format (where user is username, @code{%} is the
percent symbol, and domain is the windows domain name).  An example:

@example
@trampfn{smb,daniel%BIZARRE@@melancholia,/daniel$$/.emacs}
@end example

where user @code{daniel} connects as a domain user to the SMB host
@code{melancholia} in the windows domain @code{BIZARRE} to edit
@file{.emacs} located in the home directory (share @code{daniel$}).

Alternatively, for local WINS users (as opposed to domain users),
substitute the domain name with the name of the local host in
UPPERCASE as shown here:

@example
@trampfn{smb,daniel%MELANCHOLIA@@melancholia,/daniel$$/.emacs}
@end example

where user @code{daniel} connects as local user to the SMB host
@code{melancholia} in the local domain @code{MELANCHOLIA} to edit
@file{.emacs} located in the home directory (share @code{daniel$}).

The domain name and user name are optional for @command{smbclient}
authentication.  When user name is not specified, @command{smbclient}
uses the anonymous user (without prompting for password).  This
behavior is unlike other @value{tramp} methods, where local user name
is substituted.

@option{smb} method is unavailable if Emacs is run under a local user
authentication context in MS Windows.  However such users can still
access remote files using UNC file names instead of @value{tramp}:

@example
//melancholia/daniel$$/.emacs
@end example

UNC file name specification does not allow to specify a different user
name for authentication like the @command{smbclient} can.

@item @option{adb}
@cindex method adb
@cindex adb method

This method uses Android Debug Bridge program for accessing Android
devices.  The Android Debug Bridge must be installed locally for
@value{tramp} to work.  Some GNU/Linux distributions provide Android
Debug Bridge as an installation package.  Alternatively, the program is
installed as part of the Android SDK@.  @value{tramp} finds the
@command{adb} program either via the @env{PATH} environment variable
or the absolute path set in the variable @var{tramp-adb-program}.

@value{tramp} connects to Android devices with @option{adb} only when
the custom option @option{tramp-adb-connect-if-not-connected} is not
@code{nil}.  Otherwise, the connection must be established outside
Emacs.

@value{tramp} does not require a host name part of the remote file
name when a single Android device is connected to @command{adb}.
@value{tramp} instead uses @file{@trampfn{adb,,}} as the default
name.  @command{adb devices} shows available host names.

@option{adb} method normally does not need user name to authenticate
on the Andriod device because it runs under the @command{adbd}
process.  But when a user name is specified, however, @value{tramp}
applies an @command{su} in the syntax.  When authentication does not
succeed, especially on un-rooted Android devices, @value{tramp}
displays login errors.

For Andriod devices connected through TCP/IP, a port number can be
specified using @file{device#42} host name syntax or @value{tramp} can
use the default value as declared in @command{adb} command.  Port
numbers are not applicable to Android devices connected through USB@.

@end table


@ifset emacsgvfs
@node GVFS based methods
@section GVFS based external methods
@cindex methods, gvfs
@cindex gvfs based methods
@cindex dbus

GVFS is the virtual file system for the Gnome Desktop,
@uref{http://en.wikipedia.org/wiki/GVFS}.  Remote files on GVFS are
mounted locally through FUSE and @value{tramp} uses this locally
mounted directory internally.

Emacs uses the D-Bus mechanism to communicate with GVFS@.  Emacs must
have the message bus system, D-Bus integration active, @pxref{Top, ,
D-Bus, dbus}.

@table @asis
@item @option{afp}
@cindex method afp
@cindex afp method

This method is for connecting to remote hosts with the Apple Filing
Protocol for accessing files on Mac OS X volumes.  @value{tramp} access
syntax requires a leading volume (share) name, for example:
@file{@trampfn{afp,user@@host,/volume}}.

@item @option{dav}
@item @option{davs}
@cindex method dav
@cindex method davs
@cindex dav method
@cindex davs method

@option{dav} method provides access to WebDAV files and directories
based on standard protocols, such as HTTP@.  @option{davs} does the same
but with SSL encryption.  Both methods support the port numbers.

@item @option{obex}
@cindex method obex
@cindex obex method

OBEX is an FTP-like access protocol for cell phones and similar simple
devices.  @value{tramp} supports OBEX over Bluetooth.

@item @option{sftp}
@cindex method sftp
@cindex sftp method

This method uses @command{sftp} in order to securely access remote
hosts.  @command{sftp} is a more secure option for connecting to hosts
that for security reasons refuse @command{ssh} connections.

@item @option{synce}
@cindex method synce
@cindex synce method

@option{synce} method allows connecting to Windows Mobile devices.  It
uses GVFS for mounting remote files and directories via FUSE and
requires the SYNCE-GVFS plugin.

@end table

@defopt tramp-gvfs-methods
@vindex tramp-gvfs-methods
This custom option is a list of external methods for GVFS@.  By
default, this list includes @option{afp}, @option{dav}, @option{davs},
@option{obex}, @option{sftp} and @option{synce}.  Other methods to
include are: @option{ftp} and @option{smb}.
@end defopt
@end ifset


@node Gateway methods
@section Gateway methods
@cindex methods, gateway
@cindex gateway methods

Gateway methods are for proxy host declarations (@pxref{Multi-hops})
so as to pass through firewalls and proxy servers.  They are not like
the other methods that declare direct connections to a remote host.

A gateway method always comes with a port setting.  @value{tramp}
targets the port number with the gateway method
@file{localhost#random_port} from where the firewall or proxy server
is accessed.

Gateway methods support user name and password declarations for
authenticating the corresponding firewall or proxy server.  Such
authentication can be passed through only if granted access by system
administrators.

@table @asis
@item @option{tunnel}
@cindex method tunnel
@cindex tunnel method

This method implements an HTTP tunnel via the @command{CONNECT}
command (conforming to RFC 2616, 2817 specifications).  Proxy servers
using HTTP version 1.1 or later protocol support this command.

For authentication, this protocol uses only @option{Basic
Authentication} (see RFC 2617).  When no port number is specified, this
protocol defaults to @option{8080}.

@item @option{socks}
@cindex method socks
@cindex socks method

The @option{socks} method connects to SOCKSv5 servers (see RFC 1928)
and supports @option{Username/Password Authentication}.

The default port number for the socks server is @option{1080}, if not
specified otherwise.

@end table


@node Default Method
@section Selecting a default method
@cindex default method
@vindex tramp-default-method
@vindex tramp-default-method-alist

Default method is for transferring files.  The variable
@code{tramp-default-method} sets it.  @value{tramp} uses this variable
to determine the default method for tramp file names that do not have
one specified.

@lisp
(setq tramp-default-method "ssh")
@end lisp

Default methods for transferring files can be customized for specific
user and host combinations through the alist variable
@code{tramp-default-method-alist}.

For example, the following two lines specify to use the @option{ssh}
method for all user names matching @samp{john} and the @option{rsync}
method for all host names matching @samp{lily}.  The third line
specifies to use the @option{su} method for the user @samp{root} on
the host @samp{localhost}.

@lisp
(add-to-list 'tramp-default-method-alist '("" "john" "ssh"))
(add-to-list 'tramp-default-method-alist '("lily" "" "rsync"))
(add-to-list 'tramp-default-method-alist
             '("\\`localhost\\'" "\\`root\\'" "su"))
@end lisp

@noindent
See the documentation for the variable
@code{tramp-default-method-alist} for details.

@noindent
External methods performance faster for large files.

@noindent
@xref{Inline methods}.
@xref{External methods}.

Choosing the access method also depends on the security environment.
For example, @option{rsh} and @option{telnet} methods that use clear
text password transfers are inappropriate for over the Internet
connections.  Secure remote connections should use @option{ssh} that
provide encryption.


@subsection Which method to use?
@cindex choosing the right method

@value{tramp} provides maximum number of choices for maximum
flexibility.  Choosing which method depends on the hosts, clients,
network speeds, and the security context.

Start by using an inline method.

External methods might be more efficient for large files, but most
@value{tramp} users edit small files more often than large files.

Enable compression, @var{tramp-inline-compress-start-size}, for a
performance boost for large files.

Since @command{ssh} has become the most common method of remote host
access and it has the most reasonable security protocols, use
@option{ssh} method.  Typical @option{ssh} usage to edit the
@file{/etc/motd} file on the otherhost:

@example
@kbd{C-x C-f @trampfn{ssh,root@@otherhost,/etc/motd} @key{RET}}
@end example

If @option{ssh} is unavailable for whatever reason, look for other
obvious options.  For Windows, try the @option{plink} method.  For
Kerberos, try @option{krlogin}.

For editing local files as @option{su} or @option{sudo} methods, try
the shortened syntax of @samp{root}:

@example
@kbd{C-x C-f @trampfn{su,,/etc/motd} @key{RET}}
@end example

For editing large files, @option{scp} is faster than @option{ssh}.
@option{pscp} is faster than @option{plink}.  But this speed
improvement is not always true.


@node Default User
@section Selecting a default user
@cindex default user
@vindex tramp-default-user
@vindex tramp-default-user-alist

@value{tramp} file name can omit the user name part since
@value{tramp} substitutes the currently logged-in user name.  However
this substitution can be overridden with @code{tramp-default-user}.
For example:

@lisp
(setq tramp-default-user "root")
@end lisp

Instead of a single default user, @code{tramp-default-user-alist}
allows multiple default user values based on access method or host
name combinations.  The alist can hold multiple values.  For example, to
use the @samp{john} as the default user for the domain
@samp{somewhere.else} only:

@lisp
(add-to-list 'tramp-default-user-alist
             '("ssh" ".*\\.somewhere\\.else\\'" "john"))
@end lisp

@noindent
See the documentation for the variable @code{tramp-default-user-alist}
for more details.

A Caution: @value{tramp} will override any default user specified in
the configuration files outside Emacs, such as @file{~/.ssh/config}.
To stop @value{tramp} from applying the default value, set the
corresponding alist entry to nil:

@lisp
(add-to-list 'tramp-default-user-alist
             '("ssh" "\\`here\\.somewhere\\.else\\'" nil))
@end lisp

The last entry in @code{tramp-default-user-alist} should be reserved
for catch-all or most often used login.

@lisp
(add-to-list 'tramp-default-user-alist
             '(nil nil "jonas") t)
@end lisp


@node Default Host
@section Selecting a default host
@cindex default host
@vindex tramp-default-host
@vindex tramp-default-host-alist

When host name is omitted, @value{tramp} substitutes the value from
the @code{tramp-default-host} variable.  It is initially populated
with the local hostname where Emacs is running.  Both the default user
and default host can be overridden as follows:

@lisp
(setq tramp-default-user "john"
      tramp-default-host "target")
@end lisp

With both defaults set, @samp{@trampfn{ssh,,}} will connect
@value{tramp} to John's home directory on target.

@strong{Note} @samp{/::} won't work, because @samp{/:} is the prefix
for quoted file names.

Instead of a single default host, @code{tramp-default-host-alist}
allows multiple default host values based on access method or user
name combinations.  The alist can hold multiple values.  While
@code{tramp-default-host} is sufficient in most cases, some methods,
like @option{adb}, require defaults overwritten.

@noindent
See the documentation for the variable @code{tramp-default-host-alist}
for more details.


@node Multi-hops
@section Connecting to a remote host using multiple hops
@cindex multi-hop
@cindex proxy hosts

Multi-hops are methods to reach hosts behind firewalls or to reach the
outside world from inside a bastion host.  With multi-hops,
@value{tramp} can negotiate these hops with the appropriate user/host
authentication at each hop.  All methods until now have been the single
hop kind, where the start and end points of the connection did not
have intermediate check points.

@defopt tramp-default-proxies-alist
@vindex tramp-default-proxies-alist
@option{tramp-default-proxies-alist} specifies proxy hosts to pass
through.  This variable is list of triples consisting of (@var{host}
@var{user} @var{proxy}).

The first match is the proxy host through which passes the file name
and the target host matching @var{user}@@@var{host}.  @var{host} and
@var{user} are regular expressions or @code{nil}, interpreted as a
regular expression which always matches.

@var{proxy} is a literal @value{tramp} file name whose local name part
is ignored, and the method and user name parts are optional.

The method must be an inline or gateway method (@pxref{Inline
methods}, @pxref{Gateway methods}).
If @var{proxy} is @code{nil}, no additional hop is required reaching
@var{user}@@@var{host}.

For example, to pass through the host @samp{bastion.your.domain} as
user @samp{bird} to reach remote hosts outside the local domain:

@lisp
(add-to-list 'tramp-default-proxies-alist
             '("\\." nil "@trampfn{ssh,bird@@bastion.your.domain,}"))
(add-to-list 'tramp-default-proxies-alist
             '("\\.your\\.domain\\'" nil nil))
@end lisp

@strong{Note}: @code{add-to-list} adds elements at the beginning of a
list.  Therefore, most relevant rules must come last in the list.

Proxy hosts can be cascaded in the alist.  If there is another host
called @samp{jump.your.domain}, which is the only host allowed to
connect to @samp{bastion.your.domain}, then:

@lisp
(add-to-list 'tramp-default-proxies-alist
             '("\\`bastion\\.your\\.domain\\'"
               "\\`bird\\'"
               "@trampfn{ssh,jump.your.domain,}"))
@end lisp

@var{proxy} can take patterns @code{%h} or @code{%u} for @var{host} or
@var{user} respectively.

To login as @samp{root} on remote hosts in the domain
@samp{your.domain}, but login as @samp{root} is disabled for non-local
access, then use this alist entry:

@lisp
(add-to-list 'tramp-default-proxies-alist
             '("\\.your\\.domain\\'" "\\`root\\'" "@trampfn{ssh,%h,}"))
@end lisp

Opening @file{@trampfn{sudo,randomhost.your.domain,}} first
connects to @samp{randomhost.your.domain} via @code{ssh} under your
account name, and then perform @code{sudo -u root} on that host.

It is key for the sudo method in the above example to be applied on
the host after reaching it and not on the local host.

@var{host}, @var{user} and @var{proxy} can also take Lisp forms.  These
forms when evaluated must return either a string or @code{nil}.

To generalize (from the previous example): For all hosts, except my
local one, first connect via @command{ssh}, and then apply
@command{sudo -u root}:

@lisp
(add-to-list 'tramp-default-proxies-alist
             '(nil "\\`root\\'" "@trampfn{ssh,%h,}"))
(add-to-list 'tramp-default-proxies-alist
             '((regexp-quote (system-name)) nil nil))
@end lisp

The above configuration allows @value{tramp} connection as @samp{root}
to remote Ubuntu hosts.

@code{tramp-default-proxies-alist} is also used for passing through
firewalls or proxy servers.

For example, the local host @samp{proxy.your.domain} on port 3128
serves as HTTP proxy to the outer world.  User has access rights to
another proxy server on @samp{host.other.domain}.@footnote{HTTP tunnels
are intended for secure SSL/TLS communication.  Therefore, many proxy
servers restrict the tunnels to related target ports.  You might need
to run your ssh server on your target host @samp{host.other.domain} on
such a port, like 443 (https).  See
@uref{http://savannah.gnu.org/maintenance/CvsFromBehindFirewall} for
discussion of ethical issues.}  Then the configuration is:

@lisp
(add-to-list 'tramp-default-proxies-alist
             '("\\`host\\.other\\.domain\\'" nil
             "@trampfn{tunnel,proxy.your.domain#3128,}"))
@end lisp

Gateway methods in a multiple hop chain can be declared only as the first hop.
@end defopt

Passing through hops involves dealing with restricted shells, such as
@command{rbash}.  If @value{tramp} is made aware, then it would use
them for proxies only.

@defopt tramp-restricted-shell-hosts-alist
@vindex tramp-restricted-shell-hosts-alist
An alist of regular expressions of hosts running restricted shells,
such as @command{rbash}.  @value{tramp} will then use them only as
proxies.

To specify the bastion host from the example above as running a
restricted shell:

@lisp
(add-to-list 'tramp-restricted-shell-hosts-alist
             "\\`bastion\\.your\\.domain\\'")
@end lisp
@end defopt


@node Customizing Methods
@section Using Non-Standard Methods
@cindex customizing methods
@cindex using non-standard methods
@cindex create your own methods

The @code{tramp-methods} variable currently has an exhaustive list of
predefined methods.  Any part of this list can be modified with more
suitable settings.  Refer to the Lisp documentation of that variable,
accessible with @kbd{C-h v tramp-methods @key{RET}}.


@node Customizing Completion
@section Selecting config files for user/host name completion
@cindex customizing completion
@cindex selecting config files
@vindex tramp-completion-function-alist

@code{tramp-completion-function-alist} uses predefined files for user
and host name completion (@pxref{File name completion}).  For each
method, it keeps a set of configuration files and a function that can
parse that file.  Each entry in @code{tramp-completion-function-alist}
is of the form (@var{method} @var{pair1} @var{pair2} @dots{}).

Each @var{pair} is composed of (@var{function} @var{file}).
@var{function} is responsible for extracting user names and host names
from @var{file} for completion.  There are two functions which access
this variable:

@defun tramp-get-completion-function method
This function returns the list of completion functions for @var{method}.

Example:
@example
(tramp-get-completion-function "rsh")

     @result{} ((tramp-parse-rhosts "/etc/hosts.equiv")
         (tramp-parse-rhosts "~/.rhosts"))
@end example
@end defun

@defun tramp-set-completion-function method function-list
This function sets @var{function-list} as list of completion functions
for @var{method}.

Example:
@example
(tramp-set-completion-function "ssh"
 '((tramp-parse-sconfig "/etc/ssh_config")
   (tramp-parse-sconfig "~/.ssh/config")))

     @result{} ((tramp-parse-sconfig "/etc/ssh_config")
         (tramp-parse-sconfig "~/.ssh/config"))
@end example
@end defun

The following predefined functions parsing configuration files exist:

@table @asis
@item @code{tramp-parse-rhosts}
@findex tramp-parse-rhosts

This function parses files which are syntactical equivalent to
@file{~/.rhosts}.  It returns both host names and user names, if
specified.

@item @code{tramp-parse-shosts}
@findex tramp-parse-shosts

This function parses files which are syntactical equivalent to
@file{~/.ssh/known_hosts}.  Since there are no user names specified
in such files, it can return host names only.

@item @code{tramp-parse-sconfig}
@findex tramp-parse-shosts

This function returns the host nicknames defined by @code{Host} entries
in @file{~/.ssh/config} style files.

@item @code{tramp-parse-shostkeys}
@findex tramp-parse-shostkeys

SSH2 parsing of directories @file{/etc/ssh2/hostkeys/*} and
@file{~/ssh2/hostkeys/*}.  Hosts are coded in file names
@file{hostkey_@var{portnumber}_@var{host-name}.pub}.  User names
are always @code{nil}.

@item @code{tramp-parse-sknownhosts}
@findex tramp-parse-shostkeys

Another SSH2 style parsing of directories like
@file{/etc/ssh2/knownhosts/*} and @file{~/ssh2/knownhosts/*}.  This
case, hosts names are coded in file names
@file{@var{host-name}.@var{algorithm}.pub}.  User names are always @code{nil}.

@item @code{tramp-parse-hosts}
@findex tramp-parse-hosts

A function dedicated to @file{/etc/hosts} for host names.

@item @code{tramp-parse-passwd}
@findex tramp-parse-passwd

A function which parses @file{/etc/passwd} files for user names.

@item @code{tramp-parse-etc-group}
@findex tramp-parse-etc-group

A function which parses @file{/etc/group} files for group names.

@item @code{tramp-parse-netrc}
@findex tramp-parse-netrc

A function which parses @file{~/.netrc} and @file{~/.authinfo}-style files.

@end table

To keep a custom file with custom data in a custom structure, a custom
function has to be provided.  This function must meet the following
conventions:

@defun my-tramp-parse file
@var{file} must be either a file on the host, or @code{nil}.  The
function must return a list of (@var{user} @var{host}), which are
taken as candidates for completion for user and host names.

Example:
@example
(my-tramp-parse "~/.my-tramp-hosts")

     @result{} ((nil "toto") ("daniel" "melancholia"))
@end example
@end defun


@node Password handling
@section Reusing passwords for several connections
@cindex passwords

To avoid repeated prompts for passwords, consider native caching
mechanisms, such as @command{ssh-agent} for @option{ssh}-like
methods, or @command{pageant} for @option{plink}-like methods.

@value{tramp} offers alternatives when native solutions cannot meet
the need.


@anchor{Using an authentication file}
@subsection Using an authentication file
@vindex auth-sources

The package @file{auth-source.el}, originally developed for No Gnus,
reads passwords from different sources, @xref{Help for users, ,
auth-source, auth}.  The default authentication file is
@file{~/.authinfo.gpg}, but this can be changed via the variable
@code{auth-sources}.

@noindent
A typical entry in the authentication file:

@example
machine melancholia port scp login daniel password geheim
@end example

The port can take any @value{tramp} method (@pxref{Inline methods},
@pxref{External methods}).  Omitting port values matches all
@value{tramp} methods.

Setting @code{auth-source-debug} to @code{t} to debug messages.


@anchor{Caching passwords}
@subsection Caching passwords

@value{tramp} can cache passwords as entered and reuse when needed for
the same user or host name independent of the access method.

@vindex password-cache-expiry

@code{password-cache-expiry} sets the duration (in seconds) the
passwords are remembered.  Passwords are never saved permanently nor
can they extend beyond the lifetime of the current Emacs session.  Set
@code{password-cache-expiry} to @code{nil} to disable expiration.

@vindex password-cache

Set @code{password-cache} to @code{nil} to disable password caching.

@strong{Implementation Note}: password caching depends on
@file{password-cache.el} package.  @value{tramp} activates password
caching only if @value{tramp} can discover, while Emacs is loading,
the package through @code{load-path}.

@ifset installchapter
@file{password.el} is available from No Gnus or from the @value{tramp}
@file{contrib} directory, see @ref{Installation parameters}.
@end ifset


@node Connection caching
@section Reusing connection related information
@cindex caching
@vindex tramp-persistency-file-name

For faster initial connection times, @value{tramp} stores previous
connection properties in a file specified by the variable
@code{tramp-persistency-file-name}.

The default file name for @code{tramp-persistency-file-name} is
@file{~/.emacs.d/tramp}.

@value{tramp} reads this file during Emacs startup, and writes to it
when exiting Emacs.  Delete this file for @value{tramp} to recreate a
new one on next Emacs startup.

Set @code{tramp-persistency-file-name} to @code{nil} to disable
storing connections persistently.

To reuse connection information from the persistent list,
@value{tramp} needs to uniquely identify every host.  However in some
cases, two different connections may result in the same persistent
information.  For example, connecting to a host using @command{ssh} and
connecting to the same host through @code{sshd} on port 3001.  Both
access methods result in nearly identical persistent specifications
@file{@trampfn{ssh,localhost,}} and @file{@trampfn{ssh,localhost#3001,}}.

Changing host names could avoid duplicates.  One way is to add a
@option{Host} section in @file{~/.ssh/config} (@pxref{Frequently Asked
Questions}).  Another way is to apply multiple hops (@pxref{Multi-hops}).

When @value{tramp} detects a change in the operating system version in
a remote host (via the command @command{uname -sr}), it flushes all
connection related information for that host and creates a new entry.


@node Predefined connection information
@section Setting own connection related information
@vindex tramp-connection-properties

For more precise customization, parameters specified by
@code{tramp-methods} can be overwritten manually.

Set @code{tramp-connection-properties} to manually override
@code{tramp-methods}.  Properties in this list are in the form
@code{(@var{regexp} @var{property} @var{value})}.  @var{regexp} matches
remote file names.  Use @code{nil} to match all.  @var{property} is the
property's name, and @var{value} is the property's value.

@var{property} is any method specific parameter contained in
@code{tramp-methods}.  The parameter key in @code{tramp-methods} is a
symbol name @code{tramp-<foo>}.  To overwrite that property, use the
string @samp{<foo>} for @var{property}.  For example, this changes the
remote shell:

@lisp
(add-to-list 'tramp-connection-properties
             (list (regexp-quote "@trampfn{ssh,user@@randomhost.your.domain,}")
                   "remote-shell" "/bin/ksh"))
(add-to-list 'tramp-connection-properties
             (list (regexp-quote "@trampfn{ssh,user@@randomhost.your.domain,}")
                   "remote-shell-login" '("-")))
@end lisp

The parameters @code{tramp-remote-shell} and
@code{tramp-remote-shell-login} in @code{tramp-methods} now have new
values for the remote host.

@var{property} could also be any property found in
@code{tramp-persistency-file-name}.

To get around how restricted shells randomly drop connections, set the
special property @samp{busybox}.  For example:

@lisp
(add-to-list 'tramp-connection-properties
             (list (regexp-quote "@trampfn{ssh,user@@randomhost.your.domain,}")
                   "busybox" t))
@end lisp


@node Remote programs
@section How @value{tramp} finds and uses programs on the remote host

@value{tramp} requires access to and rights to several commands on
remote hosts: @command{ls}, @command{test}, @command{find} and
@command{cat}.

Besides there are other required programs for @ref{Inline methods} and
@ref{External methods} of connection.

To improve performance and accuracy of remote file access,
@value{tramp} uses @command{perl} (or @command{perl5}) and
@command{grep} when available.

@defopt tramp-remote-path
@vindex tramp-remote-path
@vindex tramp-default-remote-path
@vindex tramp-own-remote-path
@option{tramp-remote-path} specifies which remote directory paths
@value{tramp} can search for @ref{Remote programs}.

@value{tramp} uses standard defaults, such as @file{/bin} and
@file{/usr/bin}, which are reasonable for most hosts.  To accommodate
differences in hosts and paths, for example, @file{/bin:/usr/bin} on
Debian GNU/Linux or
@file{/usr/xpg4/bin:/usr/ccs/bin:/usr/bin:/opt/SUNWspro/bin} on
Solaris, @value{tramp} queries the remote host with @command{getconf
PATH} and updates the symbol @code{tramp-default-remote-path}.

For instances where hosts keep obscure locations for paths for
security reasons, manually add such paths to local @file{.emacs} as
shown below for @value{tramp} to use when connecting.

@lisp
(add-to-list 'tramp-remote-path "/usr/local/perl/bin")
@end lisp

Another way to find the remote path is to use the path assigned to the
remote user by the remote host.  @value{tramp} does not normally retain
this remote path after logging.  However, @code{tramp-own-remote-path}
preserves the path value, which can be used to update
@code{tramp-remote-path}.

@lisp
(add-to-list 'tramp-remote-path 'tramp-own-remote-path)
@end lisp
@end defopt

When remote search paths are changed, local @value{tramp} caches must
be recomputed.  To force @value{tramp} to recompute afresh, exit
Emacs, remove the persistent file (@pxref{Connection caching}), and
restart Emacs.


@node Remote shell setup
@section Remote shell setup hints
@cindex remote shell setup
@cindex @file{.profile} file
@cindex @file{.login} file
@cindex shell init files

@value{tramp} checks for the availability of standard programs in the
usual locations.  Common tactics include successively trying
@command{test -e}, @command{/usr/bin/test -e}, and @command{/bin/test
-e}.  @command{ls -d} is another approach.  But these approaches do not
help with these new login patterns.

When @value{tramp} encounters two-factor logins or additional challenge
questions, such as entering birth date or security code or passphrase,
@value{tramp} needs a few more configuration steps to accommodate
them.

The difference between a password prompt and a passphrase prompt is
that the password for completing the login while the passphrase is
for authorizing access to local authentication information, such as
the ssh key.

There is no one configuration to accommodate all the variations in
login security, especially not the exotic ones.  However, @value{tramp}
provides a few tweaks to address the most common ones.

@table @asis
@item @var{tramp-shell-prompt-pattern}
@vindex tramp-shell-prompt-pattern

@code{tramp-shell-prompt-pattern} is for remote login shell prompt,
which may not be the same as the local login shell prompt,
@code{shell-prompt-pattern}.  Since most hosts use identical prompts,
@value{tramp} sets a similar default value for both prompts.

@item @var{tramp-password-prompt-regexp}
@item @var{tramp-wrong-passwd-regexp}
@vindex tramp-password-prompt-regexp
@vindex tramp-wrong-passwd-regexp

@value{tramp} uses @var{tramp-password-prompt-regexp} to distinguish
between prompts for passwords and prompts for passphrases.  By default,
@var{tramp-password-prompt-regexp} handles the detection in English
language environments.  See a localization example below:

@lisp
(setq
  tramp-password-prompt-regexp
    (concat
      "^.*"
      (regexp-opt
        '("passphrase" "Passphrase"
          ;; English
          "password" "Password"
          ;; Deutsch
          "passwort" "Passwort"
          ;; Français
          "mot de passe" "Mot de passe") t)
      ".*:\0? *"))
@end lisp

Similar localization may be necessary for handling wrong password
prompts, for which @value{tramp} uses @var{tramp-wrong-passwd-regexp}.

@item @command{tset} and other questions
@cindex Unix command tset
@cindex tset Unix command
@vindex tramp-terminal-type

To suppress inappropriate prompts for terminal type, @value{tramp}
sets the @env{TERM} to @code{dumb} before the remote login process
begins via the variable @code{tramp-terminal-type}.  This will silence
common @command{tset} related prompts.

@value{tramp}'s strategy for handling such prompts (commonly triggered
from login scripts on remote hosts) is to set the environment
variables so that no prompts interrupt the shell initialization
process.

@vindex tramp-actions-before-shell

An alternative approach is to configure @value{tramp} with strings
that can identify such questions using
@code{tramp-actions-before-shell}.  Example:

@lisp
(defconst my-tramp-prompt-regexp
  (concat (regexp-opt '("Enter the birth date of your mother:") t)
          "\\s-*")
  "Regular expression matching my login prompt question.")

(defun my-tramp-action (proc vec)
  "Enter \"19000101\" in order to give a correct answer."
  (save-window-excursion
    (with-current-buffer (tramp-get-connection-buffer vec)
      (tramp-message vec 6 "\n%s" (buffer-string))
      (tramp-send-string vec "19000101"))))

(add-to-list 'tramp-actions-before-shell
             '(my-tramp-prompt-regexp my-tramp-action))
@end lisp


@item Conflicting names for users and variables in @file{.profile}

When a user name is the same as a variable name in a local file, such
as @file{.profile}, then @value{tramp} may send incorrect values for
environment variables.  To avoid incorrect values, change the local
variable name to something different from the user name.  For example,
if the user name is @env{FRUMPLE}, then change the variable name to
@env{FRUMPLE_DIR}.


@item Non-Bourne commands in @file{.profile}

When the remote host's @file{.profile} is also used for shells other
than Bourne shell, then some incompatible syntaxes for commands in
@file{.profile} may trigger errors in Bourne shell on the host and may
not complete client's @value{tramp} connections.

One example of a Bourne shell incompatible syntax in @file{.profile}:
using @command{export FOO=bar} instead of @command{FOO=bar; export
FOO}.  After remote login, @value{tramp} will trigger an error during
its execution of @command{/bin/sh} on the remote host because Bourne
shell does not recognize the export command as entered in
@file{.profile}.

Likewise, (@code{~}) character in paths will cause errors because
Bourne shell does not do (@code{~}) character expansions.

One approach to avoiding these incompatibilities is to make all
commands in @file{~/.shrc} and @file{~/.profile} Bourne shell
compatible so @value{tramp} can complete connections to that remote.
To accommodate using non-Bourne shells on that remote, use other
shell-specific config files.  For example, bash can use
@file{~/.bash_profile} and ignore @file{.profile}.


@item Interactive shell prompt

@value{tramp} redefines the remote shell prompt internally for robust
parsing.  This redefinition affects the looks of a prompt in an
interactive remote shell through commands, such as @kbd{M-x
shell}.  Such prompts, however, can be reset to something more readable
and recognizable using these @value{tramp} variables.

@value{tramp} sets the @env{INSIDE_EMACS} variable in the startup
script file @file{~/.emacs_SHELLNAME}.

@env{SHELLNAME} is @code{bash} or equivalent shell names.  Change it by
setting the environment variable @env{ESHELL} in the @file{.emacs} as
follows:

@lisp
(setenv "ESHELL" "bash")
@end lisp

Then re-set the prompt string in @file{~/.emacs_SHELLNAME} as follows:

@example
# Reset the prompt for remote Tramp shells.
if [ "$@{INSIDE_EMACS/*tramp*/tramp@}" == "tramp" ] ; then
   PS1="[\u@@\h \w]$ "
fi
@end example

@ifinfo
@xref{Interactive Shell, , , emacs}.
@end ifinfo

@item @command{busybox} / @command{nc}
@cindex Unix command nc
@cindex nc Unix command

@value{tramp}'s @option{nc} method uses the @command{nc} command to
install and execute a listener as follows (see @code{tramp-methods}):

@example
# nc -l -p 42
@end example

The above command-line syntax has changed with @command{busybox}
versions.  If @command{nc} refuses the @command{-p} parameter, then
overwrite as follows:

@lisp
(add-to-list
 'tramp-connection-properties
 `(,(regexp-quote "192.168.0.1") "remote-copy-args" (("-l") ("%r"))))
@end lisp

@noindent
where @samp{192.168.0.1} is the remote host IP address
(@pxref{Predefined connection information}).

@end table


@node Android shell setup
@section Android shell setup hints
@cindex android shell setup

@value{tramp} uses the @option{adb} method to access Android
devices.  Android devices provide a restricted shell access through an
USB connection.  The local host must have Andriod SDK installed.

Applications such as @code{SSHDroid} that run @command{sshd} process
on the Android device can accept any @option{ssh}-based methods
provided these settings are adjusted:

@code{sh} must be specified for remote shell since Android devices do
not provide @code{/bin/sh}.  @code{sh} will then invoke whatever shell is
installed on the device with this setting:

@lisp
(add-to-list 'tramp-connection-properties
	     (list (regexp-quote "192.168.0.26") "remote-shell" "sh"))
@end lisp

@noindent
where @samp{192.168.0.26} is the Android device's IP address.
(@pxref{Predefined connection information}).

@value{tramp} requires preserving @env{PATH} environment variable from
user settings.  Android devices prefer @file{/system/xbin} path over
@file{/system/bin}.  Both of these are set as follows:

@lisp
(add-to-list 'tramp-remote-path 'tramp-own-remote-path)
(add-to-list 'tramp-remote-path "/system/xbin")
@end lisp

@noindent
When the Android device is not @samp{rooted}, specify a writable
directory for temporary files:

@lisp
(add-to-list 'tramp-remote-process-environment "TMPDIR=$HOME")
@end lisp

@noindent
Open a remote connection with the command @kbd{C-x C-f
@trampfn{ssh,192.168.0.26#2222,}}, where @command{sshd} is listening on port
@samp{2222}.

To add a corresponding entry to the @file{~/.ssh/config} file
(recommended), use this:

@example
Host android
     HostName 192.168.0.26
     User root
     Port 2222
@end example

@noindent
To use the host name @samp{android} instead of the IP address shown in
the previous example, fix the connection properties as follows:

@lisp
(add-to-list 'tramp-connection-properties
	     (list (regexp-quote "android") "remote-shell" "sh"))
@end lisp

@noindent
Open a remote connection with a more concise command @kbd{C-x C-f
@trampfn{ssh,android,}}.


@node Auto-save and Backup
@section Auto-save and Backup configuration
@cindex auto-save
@cindex backup
@vindex backup-directory-alist

To avoid @value{tramp} from saving backup files owned by root to
locations accessible to others, default backup settings in
<<<<<<< HEAD
@code{backup-directory-alist} have to be altered.

Here's a scenario where files could be inadvertently exposed.  Emacs
by default writes backup files to the same directory as the original
files unless changed to another location, such as
@file{~/.emacs.d/backups/}.  Such a directory will also be used by
default by @value{tramp} when using, say, a restricted file
@file{@trampfn{su, root, localhost, /etc/secretfile}}.  The backup
file of the secretfile is now owned by the user logged in from tramp
and not root.

When @code{backup-directory-alist} is @code{nil} (the default), such
problems do not occur.
=======
@ifset emacs
@code{backup-directory-alist}
@end ifset
@ifset xemacs
@code{bkup-backup-directory-info}
@end ifset
have to be altered.

Here's a scenario where files could be inadvertently
exposed.  @value{emacsname} by default writes backup files to the same
directory as the original files unless changed to another location,
such as @file{~/.emacs.d/backups/}.  Such a directory will also be used
by default by @value{tramp} when using, say, a restricted file
@file{@trampfn{su,root@@localhost,/etc/secretfile}}.  The backup file
of the secretfile is now owned by the user logged in from tramp and
not root.

When
@ifset emacs
@code{backup-directory-alist}
@end ifset
@ifset xemacs
@code{bkup-backup-directory-info}
@end ifset
is @code{nil} (the default), such problems do not occur.
>>>>>>> 12eeaa87

To ``turns off'' the backup feature for @value{tramp} files and stop
@value{tramp} from saving to the backup directory, use this:

@lisp
(add-to-list 'backup-directory-alist
             (cons tramp-file-name-regexp nil))
@end lisp

@noindent
Disabling backups can be targetted to just @option{su} and
@option{sudo} methods:

@lisp
(setq backup-enable-predicate
      (lambda (name)
        (and (normal-backup-enable-predicate name)
             (not
              (let ((method (file-remote-p name 'method)))
                (when (stringp method)
                  (member method '("su" "sudo"))))))))
@end lisp

Another option is to create better backup file naming with user and
host names prefixed to the file name.  For example, transforming
@file{/etc/secretfile} to
@file{~/.emacs.d/backups/!su:root@@localhost:!etc!secretfile}, set the
@value{tramp} variable @code{tramp-backup-directory-alist} from the
existing variable @code{backup-directory-alist}.

Then @value{tramp} backs up to a file name that is transformed with a
prefix consisting of the DIRECTORY name.  This file name prefixing
happens only when the DIRECTORY is an absolute local file name.

@noindent
Example:

@lisp
(add-to-list 'backup-directory-alist
             (cons "." "~/.emacs.d/backups/"))
(setq tramp-backup-directory-alist backup-directory-alist)
@end lisp

@noindent
<<<<<<< HEAD
The backup file name of @file{@trampfn{su, root, localhost,
/etc/secretfile}} would be @file{@trampfn{su, root, localhost,
~/.emacs.d/backups/!su:root@@localhost:!etc!secretfile~}}
=======
The backup file name of
@file{@trampfn{su,root@@localhost,/etc/secretfile}} would be
@ifset emacs
@file{@trampfn{su,root@@localhost,~/.emacs.d/backups/!su:root@@localhost:!etc!secretfile~}}
@end ifset
@ifset xemacs
@file{@trampfn{su,root@@localhost,~/.emacs.d/backups/![su!root@@localhost]!etc!secretfile~}}
@end ifset
>>>>>>> 12eeaa87

Just as for backup files, similar issues of file naming affect
auto-saving @value{tramp} files.  Auto-saved files are saved in the
directory specified by the variable
@code{auto-save-file-name-transforms}.  By default this is set to the
local temporary directory.  But in some versions of Debian GNU/Linux,
this points to the source directory where the Emacs was compiled.
Reset such values to a valid directory.

Set @code{auto-save-file-name-transforms} to @code{nil} to save
auto-saved files to the same directory as the original file.

Alternatively, set the variable @code{tramp-auto-save-directory} to
direct all auto saves to that location.

@node Windows setup hints
@section Issues with Cygwin ssh
@cindex Cygwin, issues

This section is incomplete.  Please share your solutions.

@cindex method sshx with Cygwin
@cindex sshx method with Cygwin

Cygwin's @command{ssh} works only with a Cygwin version of Emacs.  To
check for compatibility: type @kbd{M-x eshell}, and start @kbd{ssh
test.host}.  Incompatbilities trigger this message:

@example
Pseudo-terminal will not be allocated because stdin is not a terminal.
@end example

Some older versions of Cygwin's @command{ssh} work with the
@option{sshx} access method.  Consult Cygwin's FAQ at
@uref{http://cygwin.com/faq/} for details.


@cindex method scpx with Cygwin
@cindex scpx method with Cygwin

When using the @option{scpx} access method, Emacs may call
@command{scp} with Windows file naming, such as @code{c:/foo}.  But
the version of @command{scp} that is installed with Cygwin does not
know about Windows file naming, which causes it to incorrectly look
for a host named @code{c}.

A workaround: write a wrapper script for @option{scp} to convert
Windows file names to Cygwin file names.

@cindex Cygwin and ssh-agent
@cindex SSH_AUTH_SOCK and Emacs on Windows

When using the @command{ssh-agent} on Windows for password-less
interaction, @option{ssh} methods depend on the environment variable
@env{SSH_AUTH_SOCK}.  But this variable is not set when Emacs is
started from a Desktop shortcut and authentication fails.

One workaround is to use a Windows based SSH Agent, such as
Pageant.  It is part of the Putty Suite of tools.

The fallback is to start Emacs from a shell.


@node Usage
@chapter Using @value{tramp}
@cindex using @value{tramp}

@value{tramp} operates transparently, accessing remote files as if
they are local.  However, @value{tramp} employs a formalized remote
file naming syntax to perform its functions transparently.  This
syntax consists of many parts specifying access methods,
authentication, host names, and file names.  Ange FTP uses a similar
syntax.

@cindex type-ahead

Unlike opening local files in Emacs, which are instantaneous, opening
remote files in @value{tramp} is slower at first.  Sometimes there is
a noticable delay before the prompts for passwords or authentication
appear in the minibuffer.  Hitting @kbd{@key{RET}} or other keys
during this gap will be processed by Emacs.  This type-ahead facility
is a feature of Emacs that may cause missed prompts when using
@value{tramp}.

@menu
* File name Syntax::            @value{tramp} file name conventions.
* File name completion::        File name completion.
* Ad-hoc multi-hops::           Declaring multiple hops in the file name.
* Remote processes::            Integration with other Emacs packages.
* Cleanup remote connections::  Cleanup remote connections.
@end menu


@node File name Syntax
@section @value{tramp} file name conventions
@cindex file name syntax
@cindex file name examples

@file{@trampf{host,localfilename}}
opens file @var{localfilename} on the remote host @var{host}, using
the default method.  @xref{Default Method}.

@table @file
@item @value{prefix}melancholia@value{postfix}.emacs
For the file @file{.emacs} located in the home directory, on the host
@code{melancholia}.

@item @value{prefix}melancholia.danann.net@value{postfix}.emacs
For the file @file{.emacs} specified using the fully qualified domain name of
the host.

@item @value{prefix}melancholia@value{postfix}~/.emacs
For the file @file{.emacs} specified using the @file{~}, which is expanded.

@item @value{prefix}melancholia@value{postfix}~daniel/.emacs
For the file @file{.emacs} located in @code{daniel}'s home directory
on the host, @code{melancholia}.  The @file{~<user>} construct is
expanded to the home directory of that user on the remote host.

@item @value{prefix}melancholia@value{postfix}/etc/squid.conf
For the file @file{/etc/squid.conf} on the host @code{melancholia}.

@end table

<<<<<<< HEAD
@var{host} can take IPv4 or IPv6 address, as in @file{@trampfn{, ,
127.0.0.1, .emacs}} or @file{@trampfn{, ,
@value{ipv6prefix}::1@value{ipv6postfix}, .emacs}}.  For syntactical
reasons, IPv6 addresses must be embedded in square brackets
@file{@value{ipv6prefix}} and @file{@value{ipv6postfix}}.
=======
@var{host} can take IPv4 or IPv6 address, as in
@file{@trampf{127.0.0.1,.emacs}} or
@file{@trampf{@value{ipv6prefix}::1@value{ipv6postfix},.emacs}}.
@ifset emacs
For syntactical reasons, IPv6 addresses must be embedded in square
brackets @file{@value{ipv6prefix}} and @file{@value{ipv6postfix}}.
@end ifset
>>>>>>> 12eeaa87

By default, @value{tramp} will use the current local user name as the
remote user name for log in to the remote host.  Specifying a different
name using the proper syntax will override this default behavior:

@example
@trampf{user@@host,path/to.file}
@end example

@file{@trampf{daniel@@melancholia,.emacs}} is for file
@file{.emacs} in @code{daniel}'s home directory on the host,
@code{melancholia}.

Specify other file access methods (@pxref{Inline methods},
@pxref{External methods}) as part of the file name.

Method name comes before user name, as in
@file{@value{prefix}@var{method}@value{postfixhop}} (Note the trailing
colon).  The syntax specificaton for user, host, and file do not
change.

To connect to the host @code{melancholia} as @code{daniel}, using
@option{ssh} method for @file{.emacs} in @code{daniel}'s home
directory, the full specification is:
@file{@trampfn{ssh,daniel@@melancholia,.emacs}}.

A remote file name containing a host name, which is the same string as
a method name, is not allowed.

For specifying port numbers, affix @file{#<port>} to the host
name.  For example: @file{@trampfn{ssh,daniel@@melancholia#42,.emacs}}.


@node File name completion
@section File name completion
@cindex file name completion

@value{tramp} can complete the following @value{tramp} file name
components: method names, user names, host names, and file names
located on remote hosts.  Enable this by activating partial completion
in @file{.emacs}.
@ifinfo
@xref{Completion Options, , , emacs}.
@end ifinfo

For example, type @kbd{C-x C-f @value{prefix}t @key{TAB}},
@value{tramp} completion choices show up as

@example
@c @multitable {@trampfn{telnet,melancholia.danann.net,}} {@trampfn{telnet,192.168.0.1,}}
@multitable @columnfractions .5 .5
@item @value{prefixhop}telnet@value{postfixhop} @tab tmp/
@item @value{prefixhop}toto@value{postfix} @tab
@end multitable
@end example

@samp{@value{prefixhop}telnet@value{postfixhop}} is a possible
completion for the respective method, @samp{tmp/} stands for the
directory @file{/tmp} on your local host, and
@samp{@value{prefixhop}toto@value{postfix}} might be a host
@value{tramp} has detected in your @file{~/.ssh/known_hosts} file
(when using @option{ssh} as default method).

Type @kbd{e @key{TAB}} for the minibuffer completion to
@samp{@value{prefix}telnet@value{postfixhop}}.  Typing @kbd{@key{TAB}}
shows host names @value{tramp} from @file{/etc/hosts} file, for example.

@example
@multitable @columnfractions .5 .5
@c @multitable {@trampfn{telnet,melancholia.danann.net,}} {@trampfn{telnet,192.168.0.1,}}
@item @trampfn{telnet,127.0.0.1,} @tab @trampfn{telnet,192.168.0.1,}
@c @item @trampfn{telnet,@value{ipv6prefix}::1@value{ipv6postfix},} @tab @trampfn{telnet,localhost,}
@item @value{prefix}telnet@value{postfixhop}@value{ipv6prefix}::1@value{ipv6postfix}@value{postfix} @tab @trampfn{telnet,localhost,}
@item @trampfn{telnet,melancholia.danann.net,} @tab @trampfn{telnet,melancholia,}
@end multitable
@end example

Choose a host from the above list and then continue to complete file
names on that host.

When the configuration (@pxref{Customizing Completion}) includes user
names, then the completion lists will account for the user names as well.

Remote hosts previously visited or hosts whose connections are kept
persistently (@pxref{Connection caching}) will be included in the
completion lists.

After remote host name completion comes completion of file names on
the remote host.  It works the same as on loal host file completion
except when killing with double-slash @file{//} kills only the file
name part of the @value{tramp} file name syntax.  A triple-slash
stands for the default behavior.
@ifinfo
@xref{Minibuffer File, , , emacs}.
@end ifinfo

@noindent
Example:

@example
<<<<<<< HEAD
@kbd{C-x C-f @trampfn{telnet, , melancholia, /usr/local/bin//etc} @key{TAB}}
     @print{} @trampfn{telnet, , melancholia, /etc}
=======
@ifset emacs
@kbd{C-x C-f @trampfn{telnet,melancholia,/usr/local/bin//etc} @key{TAB}}
     @print{} @trampfn{telnet,melancholia,/etc}
>>>>>>> 12eeaa87

@kbd{C-x C-f @trampfn{telnet,melancholia,//etc} @key{TAB}}
     @print{} /etc

@kbd{C-x C-f @trampfn{telnet,melancholia,/usr/local/bin///etc} @key{TAB}}
     @print{} /etc
<<<<<<< HEAD
=======
@end ifset

@ifset xemacs
@kbd{C-x C-f @trampfn{telnet,melancholia,/usr/local/bin//}}
     @print{} @trampfn{telnet,melancholia,/}

@kbd{C-x C-f @trampfn{telnet,melancholia,//}}
     @print{} /
@end ifset
>>>>>>> 12eeaa87
@end example

During file name completion, remote directory contents are re-read
regularly to account for any changes in the filesystem that may affect
the completion candidates.  Such re-reads can account for changes to
the file system by applications outside Emacs (@pxref{Connection
caching}).

@defopt tramp-completion-reread-directory-timeout
@vindex tramp-completion-reread-directory-timeout
The timeout is number of seconds since last remote command for
rereading remote directory contents.  0 re-reads immediately during
file name completion, @code{nil} uses cached directory contents.
@end defopt


@node Ad-hoc multi-hops
@section Declaring multiple hops in the file name
@cindex multi-hop, ad-hoc
@cindex proxy hosts, ad-hoc

@value{tramp} file name syntax can accommodate ad hoc specification of
multiple proxies without using @code{tramp-default-proxies-alist}
configuration setup(@pxref{Multi-hops}).

Each proxy is specified using the same syntax as the remote host
specification minus the file name part.  Each hop is separated by a
@samp{|}.  Chain the proxies from the starting host to the destination
remote host name and file name.  For example, hopping over a single
proxy @samp{bird@@bastion} to a remote file on @samp{you@@remotehost}:

@example
@c @kbd{C-x C-f @trampfn{ssh@value{postfixhop}bird@@bastion|ssh,you,remotehost,/path}}
@kbd{C-x C-f @value{prefix}ssh@value{postfixhop}bird@@bastion|ssh@value{postfixhop}you@@remotehost@value{postfix}/path}
@end example

Proxies can take patterns @code{%h} or @code{%u}.

@value{tramp} adds the ad-hoc definitions on the fly to
@code{tramp-default-proxies-alist} and is available for re-use during
<<<<<<< HEAD
that Emacs session.  Subsequent @value{tramp} connections to the same
remote host can then use the shortcut form: @samp{@trampfn{ssh, you,
remotehost, /path}}.
=======
that @value{emacsname} session.  Subsequent @value{tramp} connections
to the same remote host can then use the shortcut form:
@samp{@trampfn{ssh,you@@remotehost,/path}}.
>>>>>>> 12eeaa87

@defopt tramp-save-ad-hoc-proxies
@vindex tramp-save-ad-hoc-proxies
For ad-hoc definitions to be saved automatically in
@option{tramp-default-proxies-alist} for future Emacs sessions, set
@option{tramp-save-ad-hoc-proxies}.

@lisp
(setq tramp-save-ad-hoc-proxies t)
@end lisp
@end defopt


@node Remote processes
@section Integration with other Emacs packages
@cindex compile
@cindex recompile

@value{tramp} supports starting new running processes on the remote
host for discovering remote file names.  Emacs packages on the remote
host need no specific modifications for @value{tramp}'s use.

This type of integration does not work with the @option{ftp} method,
and does not support the pty association as specified in
@code{start-file-process}.

@code{process-file} and @code{start-file-process} work on the remote
host when the variable @code{default-directory} is remote:

@lisp
(let ((default-directory "/ssh:remote.host:"))
  (start-file-process "grep" (get-buffer-create "*grep*")
                      "/bin/sh" "-c" "grep -e tramp *"))
@end lisp


@ifset emacsgvfs
Remote processes do not apply to GVFS (see @ref{GVFS based methods})
because the remote file system is mounted on the local host and
@value{tramp} just accesses by changing the @code{default-directory}.
@end ifset

@value{tramp} starts a remote process when a command is executed in a
remote file or directory buffer.  As of now, these packages have been
integrated to work with @value{tramp}: @file{compile.el} (commands
like @code{compile} and @code{grep}) and @file{gud.el} (@code{gdb} or
@code{perldb}).

For @value{tramp} to find the command on the remote, it must be
accessible through the default search path as setup by @value{tramp}
upon first connection.  Alternatively, use an absolute path or extend
@code{tramp-remote-path} (see @ref{Remote programs}):

@lisp
(add-to-list 'tramp-remote-path "~/bin")
(add-to-list 'tramp-remote-path "/appli/pub/bin")
@end lisp

Customize @code{tramp-remote-process-environment} to suit the remote
program's environment for the remote host.
@code{tramp-remote-process-environment} is a list of strings
structured similar to @code{process-environment}, where each element
is a string of the form @samp{ENVVARNAME=VALUE}.

To avoid any conflicts with local host variables set through local
configuration files, such as @file{~/.profile}, use @samp{ENVVARNAME=}
to unset them for the remote environment.

@noindent
Use @code{add-to-list} to add entries:

@lisp
(add-to-list 'tramp-remote-process-environment "JAVA_HOME=/opt/java")
@end lisp

Modifying or deleting already existing values in the
@code{tramp-remote-process-environment} list may not be feasible on
restricted remote hosts.  For example, some system administrators
disallow changing @env{HISTORY} variable.  To accommodate such
restrictions when using @value{tramp}, fix the
@code{tramp-remote-process-environment} by the following code in the
local @file{.emacs} file:

@lisp
(let ((process-environment tramp-remote-process-environment))
  (setenv "HISTORY" nil)
  (setq tramp-remote-process-environment process-environment))
@end lisp

@value{tramp} does not use the defaults specified in
@code{process-environment} for running @code{process-file} or
@code{start-file-process} on remote hosts.  When values from
@code{process-environment} are needed for remote processes, then set
them as follows:

@lisp
(let ((process-environment (cons "HGPLAIN=1" process-environment)))
  (process-file @dots{}))
@end lisp

This works only for environment variables not already set in the
@code{process-environment}.

For integrating other Emacs packages so @value{tramp} can execute
remotely, please file a bug report.  @xref{Bug Reports}.


@subsection Running remote programs that create local X11 windows

To allow a remote program to create an X11 window on the local host,
set the @env{DISPLAY} environment variable for the remote host as
follows in the local @file{.emacs} file:

@lisp
(add-to-list 'tramp-remote-process-environment
             (format "DISPLAY=%s" (getenv "DISPLAY")))
@end lisp

@noindent
@code{(getenv "DISPLAY")} should return a recognizable name for the
local host that the remote host can redirect X11 window
interactions.  If querying for a recognizable name is not possible for
whatever reason, then replace @code{(getenv "DISPLAY")} with a
hard-coded, fixed name.  Note that using @code{:0} for X11 display name
here will not work as expected.

An alternate approach is specify @code{ForwardX11 yes} or
@code{ForwardX11Trusted yes} in the file @file{~/.ssh/config} on the
local host.


@subsection Running @code{shell} on a remote host
@cindex shell

Set @option{explicit-shell-file-name} to the appropriate shell name
when using @value{tramp} between two hosts with different operating
systems, such as @samp{windows-nt} and @samp{gnu/linux}.  This option
ensures the correct name of the remote shell program.

Starting with Emacs 24, when @option{explicit-shell-file-name} is
equal to @code{nil}, calling @code{shell} interactively will prompt
for a shell name.


@subsection Running @code{shell-command} on a remote host
@cindex shell-command

@code{shell-command} executes commands synchronously or asynchronously
on remote hosts and displays output in buffers on the local
host.  Example:

@example
@kbd{C-x C-f @trampfn{sudo,,} @key{RET}}
@kbd{M-! tail -f /var/log/syslog.log & @key{RET}}
@end example

@command{tail} command outputs continuously to the local buffer,
@file{*Async Shell Command*}

@kbd{M-x auto-revert-tail-mode} runs similarly showing continuous output.


@subsection Running @code{eshell} on a remote host
@cindex eshell

@value{tramp} is integrated into @file{eshell.el}, which enables
interactive eshell sessions on remote hosts at the command prompt.
You must add the module @code{eshell-tramp} to
@code{eshell-modules-list}.  Here's a sample interaction after opening
@kbd{M-x eshell} on a remote host:

@example
@b{~ $} cd @trampfn{sudo,,/etc} @key{RET}
@b{@trampfn{sudo,root@@host,/etc} $} hostname @key{RET}
host
@b{@trampfn{sudo,root@@host,/etc} $} id @key{RET}
uid=0(root) gid=0(root) groups=0(root)
@b{@trampfn{sudo,root@@host,/etc} $} find-file shadow @key{RET}
#<buffer shadow>
@b{@trampfn{sudo,root@@host,/etc} $}
@end example

@code{eshell} in Emacs 23.2 added custom @code{su} and @code{sudo}
commands that set the default directory correctly for the
@file{*eshell*} buffer.  @value{tramp} silently updates
@code{tramp-default-proxies-alist} with an entry for this directory
(@pxref{Multi-hops}):

@example
@b{~ $} cd @trampfn{ssh,user@@remotehost,/etc} @key{RET}
@b{@trampfn{ssh,user@@remotehost,/etc} $} find-file shadow @key{RET}
File is not readable: @trampfn{ssh,user@@remotehost,/etc/shadow}
@b{@trampfn{ssh,user@@remotehost,/etc} $} sudo find-file shadow @key{RET}
#<buffer shadow>

@b{@trampfn{ssh,user@@remotehost,/etc} $} su - @key{RET}
@b{@trampfn{su,root@@remotehost,/root} $} id @key{RET}
uid=0(root) gid=0(root) groups=0(root)
@b{@trampfn{su,root@@remotehost,/root} $}
@end example


@anchor{Running a debugger on a remote host}
@subsection Running a debugger on a remote host
@cindex gud
@cindex gdb
@cindex perldb

@file{gud.el} provides a unified interface to symbolic debuggers
@ifinfo
(@ref{Debuggers, , , emacs}).
@end ifinfo
@value{tramp} can run debug on remote hosts by calling @code{gdb}
with a remote file name:

@example
@kbd{M-x gdb @key{RET}}
@b{Run gdb (like this):} gdb --annotate=3 @trampfn{ssh,host,~/myprog} @key{RET}
@end example

Relative file names are based on the remote default directory.  When
@file{myprog.pl} exists in @file{@trampfn{ssh,host,/home/user}},
valid calls include:

@example
@kbd{M-x perldb @key{RET}}
@b{Run perldb (like this):} perl -d myprog.pl @key{RET}
@end example

Just the local part of a remote file name, such as @kbd{perl -d
/home/user/myprog.pl}, is not possible.

Arguments of the program to be debugged must be literal, can take
relative or absolute paths, but not remote paths.


@subsection Running remote processes on Windows hosts
@cindex winexe
@cindex powershell

@command{winexe} runs processes on a remote Windows host, and
@value{tramp} can use it for @code{process-file} and
@code{start-file-process}.

@code{tramp-smb-winexe-program} specifies the local @command{winexe}
command.  Powershell V2.0 on the remote host is required to run
processes triggered from @value{tramp}.

@option{explicit-shell-file-name} and @option{explicit-*-args} have to
be set properly so @kbd{M-x shell} can open a proper remote shell on a
Windows host.  To open @command{cmd}, set it as follows:

@lisp
(setq explicit-shell-file-name "cmd"
      explicit-cmd-args '("/q"))
@end lisp

@noindent
To open @command{powershell} as a remote shell, use this:

@lisp
(setq explicit-shell-file-name "powershell"
      explicit-powershell-args '("-file" "-"))
@end lisp


@node Cleanup remote connections
@section Cleanup remote connections
@cindex cleanup

@value{tramp} provides several ways to flush remote connections.

@deffn Command tramp-cleanup-connection vec
This command flushes all connection related objects.  @option{vec} is
the internal representation of a remote connection.  When called
interactively, this command lists active remote connections in the
minibuffer.  Each connection is of the format
@file{@trampfn{method,user@@host,}}.  Flushing remote connections also
cleans the password
cache (@pxref{Password handling}), file cache, connection cache
(@pxref{Connection caching}), and connection buffers.
@end deffn

@deffn Command tramp-cleanup-this-connection
Flushes only the current buffer's remote connection objects, the same
as in @code{tramp-cleanup-connection}.
@end deffn

@deffn Command tramp-cleanup-all-connections
Flushes all active remote connection objects, the same as in
@code{tramp-cleanup-connection}.
@end deffn

@deffn Command tramp-cleanup-all-buffers
Just as for @code{tramp-cleanup-all-connections}, all remote
connections are cleaned up in addition to killing buffers related to
that remote connection.
@end deffn


@node Bug Reports
@chapter Reporting Bugs and Problems
@cindex bug reports

@value{tramp}'s development team is actively engaged in solving bugs
and problems and looks to feature requests and suggestions.

@value{tramp}'s mailing list is the place for more advice and
information on working with @value{tramp}, solving problems,
discussing, and general discussions about @value{tramp}.

@value{tramp}'s mailing list is moderated but even non-subscribers can
post for moderator approval.  Sometimes this approval step may take as
long as 48 hours due to public holidays.

@email{tramp-devel@@gnu.org} is the mailing list.  Messages sent to
this address go to all the subscribers.  This is @emph{not} the
address to send subscription requests to.

To subscribe to the mailing list, visit:
@uref{http://lists.gnu.org/mailman/listinfo/tramp-devel/, the
@value{tramp} Mail Subscription Page}.

@ifset installchapter
Before sending a bug report, run the test suite first @ref{Testing}.
@end ifset

@findex tramp-bug
Check if the bug or problem is already addressed in @xref{Frequently
Asked Questions}.

Run @kbd{M-x tramp-bug} to generate a buffer with details of the
system along with the details of the @value{tramp}
installation.  Please include these details with the bug report.

The bug report must describe in as excruciating detail as possible the
steps required to reproduce the problem.  These details must include
the setup of the remote host and any special or unique conditions that
exist.

Include a minimal test case that reproduces the problem.  This will
help the development team find the best solution and avoid unrelated
detours.

To exclude cache-related problems, flush all caches before running the
test, @ref{Cleanup remote connections}.

When including @value{tramp}'s messages in the bug report, increase
the verbosity level to 6 (@pxref{Traces and Profiles, Traces}) in the
@file{~/.emacs} file before repeating steps to the bug.  Include the
contents of the @file{*tramp/foo*} and @file{*debug tramp/foo*}
buffers with the bug report.

@strong{Note} that a verbosity level greater than 6 is not necessary
at this stage.  Also note that a verbosity level of 6 or greater, the
contents of files and directories will be included in the debug
buffer.  Passwords typed in @value{tramp} will never be included
there.


@node Frequently Asked Questions
@chapter Frequently Asked Questions
@cindex frequently asked questions
@cindex FAQ

@itemize @bullet
@item
Where is the latest @value{tramp}?

@value{tramp} is available at the GNU URL:

@noindent
@uref{ftp://ftp.gnu.org/gnu/tramp/}

@noindent
@value{tramp}'s GNU project page is located here:

@noindent
@uref{http://savannah.gnu.org/projects/tramp/}


@item
Which systems does it work on?

The package works successfully on Emacs 23, Emacs 24, and Emacs 25.

While Unix and Unix-like systems are the primary remote targets,
@value{tramp} has equal success connecting to other platforms, such as
MS Windows XP/Vista/7.


@item
How to speed up @value{tramp}?

@value{tramp} does many things in the background, some of which
depends on network speeds, response speeds of remote hosts, and
authentication delays.  During these operations, @value{tramp}'s
responsiveness slows down.  Some suggestions within the scope of
@value{tramp}'s settings include:

Use an external method, such as @option{scp}, which are faster than
internal methods.

Keep the file @code{tramp-persistency-file-name}, which is where
@value{tramp} caches remote information about hosts and files.  Caching
is enabled by default.  Don't disable it.

Set @code{remote-file-name-inhibit-cache} to @code{nil} if remote
files are not independently updated outside @value{tramp}'s control.
That cache cleanup will be necessary if the remote directories or
files are updated independent of @value{tramp}.

Set @code{tramp-completion-reread-directory-timeout} to @code{nil} to
speed up completions, @ref{File name completion}.

Disable version control to avoid delays:

@lisp
(setq vc-ignore-dir-regexp
      (format "\\(%s\\)\\|\\(%s\\)"
              vc-ignore-dir-regexp
              tramp-file-name-regexp))
@end lisp

Disable excessive traces.  Set @code{tramp-verbose} to 3 or lower,
default being 3.  Increase trace levels temporarily when hunting for
bugs.

@item
@value{tramp} does not connect to the remote host

Three main reasons for why @value{tramp} does not connect to the remote host:

@itemize @minus
@item
Unknown characters in the prompt

@value{tramp} needs a clean recognizable prompt on the remote host for
accurate parsing.  Shell prompts that contain escape sequences for
coloring cause parsing problems.  @ref{Remote shell setup} for
customizing prompt detection using regular expressions.

To check if the remote host's prompt is being recognized, use this
test: switch to @value{tramp} connection buffer @file{*tramp/foo*},
put the cursor at the top of the buffer, and then apply the following
expression:

@example
@kbd{M-: (re-search-forward (concat tramp-shell-prompt-pattern "$"))}
@end example

If the cursor has not moved to the prompt at the bottom of the buffer,
then @value{tramp} has failed to recognize the prompt.

When using zsh on remote hosts, disable zsh line editor because zsh
uses left-hand side and right-hand side prompts in parallel.  Add the
following line to @file{~/.zshrc}:

@example
[ $TERM = "dumb" ] && unsetopt zle && PS1='$ '
@end example

When using fish shell on remote hosts, disable fancy formatting by
adding the following to @file{~/.config/fish/config.fish}:

@example
function fish_prompt
  if test $TERM = "dumb"
     echo "\$ "
  else
     @dots{}
  end
end
@end example

When using WinSSHD on remote hosts, @value{tramp} do not recognize the
strange prompt settings.

@item
Echoed characters after login

@value{tramp} suppresses echos from remote hosts with the
@command{stty -echo} command.  But sometimes it is too late to suppress
welcome messages from the remote host containing harmful control
characters.  Using @option{sshx} or @option{scpx} methods can avoid
this problem because they allocate a pseudo tty.  @xref{Inline
methods}.

@item
@value{tramp} stops transferring strings longer than 500 characters

Set @code{tramp-chunksize} to 500 to get around this problem, which is
related to faulty implementation of @code{process-send-string} on
HP-UX, FreeBSD and Tru64 Unix systems.  Consult the documentation for
@code{tramp-chunksize} to see when this is necessary.

Set @code{file-precious-flag} to @code{t} for files accessed by
@value{tramp} so the file contents are checked using checksum by
first saving to a temporary file.
@ifinfo
@pxref{Saving Buffers, , , elisp}
@end ifinfo

@lisp
(add-hook
 'find-file-hook
 (lambda ()
   (when (file-remote-p default-directory)
     (set (make-local-variable 'file-precious-flag) t))))
@end lisp
@end itemize


@item
@value{tramp} does not recognize if a @command{ssh} session hangs

@command{ssh} sessions on the local host hang when the network is
down.  @value{tramp} cannot safely detect such hangs.  The network
configuration for @command{ssh} can be configured to kill such hangs
with the following command in the @file{~/.ssh/config}:

@example
Host *
     ServerAliveInterval 5
@end example


@item
@value{tramp} does not use default @command{ssh} @code{ControlPath}

@value{tramp} overwrites @code{ControlPath} settings when initiating
@command{ssh} sessions.  @value{tramp} does this to fend off a stall
if a master session opened outside the Emacs session is no longer
open.  That is why @value{tramp} prompts for the password again even
if there is an @command{ssh} already open.

Some @command{ssh} versions support a @code{ControlPersist} option,
which allows to set the @code{ControlPath} provided the variable
@code{tramp-ssh-controlmaster-options} is customized as follows:

@lisp
(setq tramp-ssh-controlmaster-options
      (concat
        "-o ControlPath=/tmp/ssh-ControlPath-%%r@@%%h:%%p "
        "-o ControlMaster=auto -o ControlPersist=yes"))
@end lisp

Note how "%r", "%h" and "%p" must be encoded as "%%r", "%%h" and
"%%p".

If the @file{~/.ssh/config} is configured appropriately for the above
behavior, then any changes to @command{ssh} can be suppressed with
this @code{nil} setting:

@lisp
(setq tramp-use-ssh-controlmaster-options nil)
@end lisp


@item
File name completion does not work with @value{tramp}

@acronym{ANSI} escape sequences from the remote shell may cause errors
in @value{tramp}'s parsing of remote buffers.

To test if this is the case, open a remote shell and check if the output
of @command{ls} is in color.

To disable @acronym{ANSI} escape sequences from the remote hosts,
disable @option{--color=yes} or @option{--color=auto} in the remote
host's @file{.bashrc} or @file{.profile}.  Turn this alias on and off
to see if file name completion works.

@item
File name completion does not work in directories with large number of
files

This may be related to globbing, which is the use of shell's ability
to expand wild card specifications, such as @samp{*.c}.  For
directories with large number of files, globbing might exceed the
shell's limit on length of command lines and hang.  @value{tramp} uses
globbing.

To test if globbing hangs, open a shell on the remote host and then
run @samp{ls -d * ..?* > /dev/null}.

When testing, ensure the remote shell is the same shell
(@command{/bin/sh}, @command{ksh} or @command{bash}), that
@value{tramp} uses when connecting to that host.


@item
How to get notified after @value{tramp} completes file transfers?

Make Emacs beep after reading from or writing to the remote host with
the following code in @file{~/.emacs} file.

@lisp
(defadvice tramp-handle-write-region
  (after tramp-write-beep-advice activate)
  "Make tramp beep after writing a file."
  (interactive)
  (beep))

(defadvice tramp-handle-do-copy-or-rename-file
  (after tramp-copy-beep-advice activate)
  "Make tramp beep after copying a file."
  (interactive)
  (beep))

(defadvice tramp-handle-insert-file-contents
  (after tramp-insert-beep-advice activate)
  "Make tramp beep after inserting a file."
  (interactive)
  (beep))
@end lisp


@item
How to get a Visual Warning when working with @samp{root} privileges

Get a modeline indication when working with @samp{root} privileges
with the following code (tested with Emacs 22.1) in @file{~/.emacs}
file:

@lisp
(defun my-mode-line-function ()
  (when (string-match "^/su\\(do\\)?:" default-directory)
    (setq mode-line-format
          (format-mode-line mode-line-format 'font-lock-warning-face))))

(add-hook 'find-file-hook 'my-mode-line-function)
(add-hook 'dired-mode-hook 'my-mode-line-function)
@end lisp


@item
How to get host indication in the mode line?

The following code (tested with Emacs 22.1) in @file{~/.emacs} file
shows it:

@lisp
(defconst my-mode-line-buffer-identification
  (list
   '(:eval
     (let ((host-name
            (if (file-remote-p default-directory)
                (tramp-file-name-host
                 (tramp-dissect-file-name default-directory))
              (system-name))))
       (if (string-match "^[^0-9][^.]*\\(\\..*\\)" host-name)
           (substring host-name 0 (match-beginning 1))
         host-name)))
   ": %12b"))

(setq-default
 mode-line-buffer-identification
 my-mode-line-buffer-identification)

(add-hook
 'dired-mode-hook
 (lambda ()
   (setq
    mode-line-buffer-identification
    my-mode-line-buffer-identification)))
@end lisp

The mode line in Emacs 23.1 and later versions now contains an
indication if @code{default-directory} for the current buffer is on a
remote host.  Moreover, the corresponding tool-tip shows the remote
host name.  The above @code{:eval} clause can also be simplified to
show the host name in the mode line:

@lisp
   '(:eval
     (let ((host-name
            (or (file-remote-p default-directory 'host)
                (system-name))))
       (if (string-match "^[^0-9][^.]*\\(\\..*\\)" host-name)
           (substring host-name 0 (match-beginning 1))
         host-name)))
@end lisp


@item
Remote host does not understand default options for directory listing

Emacs computes the @command{dired} options based on the local host but
if the remote host cannot understand the same @command{ls} command,
then set them with a hook as follows:

@lisp
(add-hook
 'dired-before-readin-hook
 (lambda ()
   (when (file-remote-p default-directory)
     (setq dired-actual-switches "-al"))))
@end lisp


@item
Why is @file{~/.sh_history} file on the remote host growing?

Due to @command{ksh} saving tilde expansions triggered by
@value{tramp}, the history file is probably growing rapidly.  To fix,
turn off saving history by putting this shell code in the
@file{.kshrc} file:

@example
if [ -f $HOME/.sh_history ] ; then
   /bin/rm $HOME/.sh_history
fi
if [ "$@{HISTFILE-unset@}" != "unset" ] ; then
   unset HISTFILE
fi
if [ "$@{HISTSIZE-unset@}" != "unset" ] ; then
   unset HISTSIZE
fi
@end example

For @option{ssh}-based method, add the following line to your
@file{~/.ssh/environment} file:

@example
HISTFILE=/dev/null
@end example


@item
How to shorten long file names when typing in @value{tramp}?

Adapt several of these approaches to reduce typing.  If the full name
is @file{@trampfn{ssh,news@@news.my.domain,/opt/news/etc}}, then:

@enumerate

@item
Use default values for method name and user name:

You can define default methods and user names for hosts,
(@pxref{Default Method}, @pxref{Default User}):

@lisp
(setq tramp-default-method "ssh"
      tramp-default-user "news")
@end lisp

The reduced typing: @kbd{C-x C-f @trampf{news.my.domain,/opt/news/etc}}.

@strong{Note} that there are some useful shortcuts already.  Accessing
your local host as @samp{root} user, is possible just by @kbd{C-x C-f
@trampfn{su,,}}.

@item
Use configuration options of the access method:

Programs used for access methods already offer powerful configurations
(@pxref{Customizing Completion}).  For @option{ssh}, configure the
file @file{~/.ssh/config}:

@example
Host xy
     HostName news.my.domain
     User news
@end example

The reduced typing: @kbd{C-x C-f @trampfn{ssh,xy,/opt/news/etc}}.

Depending on the number of files in the directories, host names
completion can further reduce key strokes: @kbd{C-x C-f
@value{prefix}ssh@value{postfixhop}x @key{TAB}}.

@item
Use environment variables to expand long strings

For long file names, set up environment variables that are expanded in
the minibuffer.  Environment variables are set either outside Emacs or
inside Emacs with Lisp:

@lisp
(setenv "xy" "@trampfn{ssh,news@@news.my.domain,/opt/news/etc/}")
@end lisp

The reduced typing: @kbd{C-x C-f $xy @key{RET}}.

@strong{Note} that file name cannot be edited here because the
environment variables are not expanded during editing in the
minibuffer.

@item Define own keys:

Redefine another key sequence in Emacs for @kbd{C-x C-f}:

@lisp
(global-set-key
 [(control x) (control y)]
 (lambda ()
   (interactive)
   (find-file
    (read-file-name
     "Find Tramp file: "
     "@trampfn{ssh,news@@news.my.domain,/opt/news/etc/}"))))
@end lisp

Simply typing @kbd{C-x C-y} would prepare minibuffer editing of file
name.

See @uref{http://www.emacswiki.org/cgi-bin/wiki/TrampMode, the Emacs
Wiki} for a more comprehensive example.

@item
Define own abbreviation (1):

Abbreviation list expansion can be used to reduce typing long file names:

@lisp
(add-to-list
 'directory-abbrev-alist
 '("^/xy" . "@trampfn{ssh,news@@news.my.domain,/opt/news/etc/}"))
@end lisp

The reduced typing: @kbd{C-x C-f /xy @key{RET}}.

@strong{Note} that file name cannot be edited here because the
environment variables are not expanded during editing in the
minibuffer.

@item
Define own abbreviation (2):

The @code{abbrev-mode} gives additional flexibility for editing in the
minibuffer:

@lisp
(define-abbrev-table 'my-tramp-abbrev-table
  '(("xy" "@trampfn{ssh,news@@news.my.domain,/opt/news/etc/}")))

(add-hook
 'minibuffer-setup-hook
 (lambda ()
   (abbrev-mode 1)
   (setq local-abbrev-table my-tramp-abbrev-table)))

(defadvice minibuffer-complete
  (before my-minibuffer-complete activate)
  (expand-abbrev))

;; If you use partial-completion-mode
(defadvice PC-do-completion
  (before my-PC-do-completion activate)
  (expand-abbrev))
@end lisp

The reduced typing: @kbd{C-x C-f xy @key{TAB}}.

The minibuffer expands for further editing.

@item Use bookmarks:

Use bookmarks to save Tramp file names.
@ifinfo
@pxref{Bookmarks, , , emacs}.
@end ifinfo

Upon visiting a location with @value{tramp}, save it as a bookmark with
@kbd{@key{menu-bar} @key{edit} @key{bookmarks} @key{set}}.

To revisit that bookmark:
@kbd{@key{menu-bar} @key{edit} @key{bookmarks} @key{jump}}.

@item Use recent files:

@file{recentf} remembers visited places.
@ifinfo
@pxref{File Conveniences, , , emacs}.
@end ifinfo

Keep remote file names in the recent list without have to check for
their accessibility through remote access:

@lisp
(recentf-mode 1)
@end lisp

Reaching recently opened files: @kbd{@key{menu-bar} @key{file}
@key{Open Recent}}.

@item Use filecache:

Since @file{filecache} remembers visited places, add the remote
directory to the cache:

@lisp
(eval-after-load "filecache"
  '(file-cache-add-directory
    "@trampfn{ssh,news@@news.my.domain,/opt/news/etc/}"))
@end lisp

Then use directory completion in the minibuffer with @kbd{C-x C-f
C-@key{TAB}}.

@item Use bbdb:

@file{bbdb} has a built-in feature for Ange FTP files, which also
works for @value{tramp} file names.
@ifinfo
@pxref{bbdb-ftp, Storing FTP sites in the BBDB, , bbdb}.
@end ifinfo

Load @file{bbdb} in Emacs:

@lisp
(require 'bbdb)
(bbdb-initialize)
@end lisp

Create a BBDB entry with @kbd{M-x bbdb-create-ftp-site}.  Then specify
a method and user name where needed.  Examples:

@example
@kbd{M-x bbdb-create-ftp-site @key{RET}}
@b{Ftp Site:} news.my.domain @key{RET}
@b{Ftp Directory:} /opt/news/etc/ @key{RET}
@b{Ftp Username:} ssh@value{postfixhop}news @key{RET}
@b{Company:} @key{RET}
@b{Additional Comments:} @key{RET}
@end example

In BBDB buffer, access an entry by pressing the key @key{F}.

@end enumerate

Thanks to @value{tramp} users for contributing to these recipes.

@item
Why saved multi-hop file names do not work in a new Emacs session?

When saving ad-hoc multi-hop @value{tramp} file names (@pxref{Ad-hoc
<<<<<<< HEAD
multi-hops}) via bookmarks, recent files, filecache, bbdb, or another
package, use the full ad-hoc file name including all hops, like
@file{@trampfn{ssh, bird, bastion|ssh@value{postfixhop}news.my.domain,
/opt/news/etc}}.
=======
multi-hops}) via bookmarks, recent files,
@ifset emacs
filecache, bbdb,
@end ifset
or another package, use the full ad-hoc file name including all hops,
like
@file{@trampfn{ssh,bird@@bastion|ssh@value{postfixhop}news.my.domain,/opt/news/etc}}.
>>>>>>> 12eeaa87

Alternatively, when saving abbreviated multi-hop file names
@file{@trampfn{ssh,news@@news.my.domain,/opt/news/etc}}, the custom
option @code{tramp-save-ad-hoc-proxies} must be set non-@code{nil}
value.


@item
How to connect to a remote Emacs session using @value{tramp}?

Configure Emacs Client
@ifinfo
(@pxref{Emacs Server, , , emacs}).
@end ifinfo

Then on the remote host, start the Emacs Server:

@lisp
(require 'server)
(setq server-host (system-name)
      server-use-tcp t)
(server-start)
@end lisp

If @code{(system-name)} of the remote host cannot be resolved on the
local host, use IP address instead.

Copy from the remote host the resulting file
@file{~/.emacs.d/server/server} to the local host, to the same
location.

Then start Emacs Client from the command line:

@example
emacsclient @trampfn{ssh,user@@host,/file/to/edit}
@end example

@code{user} and @code{host} refer to the local host.

To make Emacs Client an editor for other programs, use a wrapper
script @file{emacsclient.sh}:

@example
#!/bin/sh
emacsclient @trampfn{ssh,$(whoami)@@$(hostname --fqdn),$1}
@end example

Then change the environment variable @env{EDITOR} to point to the
wrapper script:

@example
export EDITOR=/path/to/emacsclient.sh
@end example


@item
How to disable other packages from calling @value{tramp}?

There are packages that call @value{tramp} without the user ever
entering a remote file name.  Even without applying a remote file
syntax, some packages enable @value{tramp} on their own.  How can users
disable such features.

@itemize @minus
@item
@file{ido.el}

Disable @value{tramp} file name completion:

@lisp
(custom-set-variables
 '(ido-enable-tramp-completion nil))
@end lisp

@item
@file{rlogin.el}

Disable remote directory tracking mode:

@lisp
(rlogin-directory-tracking-mode -1)
@end lisp
@end itemize


@item
How to disable @value{tramp}?

@itemize @minus
@item
To keep Ange FTP as default the remote files access package, set this
in @file{.emacs}:

@lisp
(setq tramp-default-method "ftp")
@end lisp

@item
To disable both @value{tramp} (and Ange FTP), set @code{tramp-mode} to
@code{nil} in @file{.emacs}.

@lisp
(setq tramp-mode nil)
@end lisp

@item
To unload @value{tramp}, type @kbd{M-x tramp-unload-tramp}.  Unloading
@value{tramp} resets Ange FTP plugins also.
@end itemize
@end itemize


@c For the developer
@node Files directories and localnames
@chapter How file names, directories and localnames are mangled and managed.

@menu
* Localname deconstruction::    Splitting a localname into its component parts.
* External packages::           Integrating with external Lisp packages.
@end menu


@node Localname deconstruction
@section Splitting a localname into its component parts

@value{tramp} package redefines lisp functions
@code{file-name-directory} and @code{file-name-nondirectory} to
accommodate the unique file naming syntax that @value{tramp} requires.

The replacements dissect the file name, use the original handler for
the localname, take that result, and then re-build the @value{tramp}
file name.  By relying on the original handlers for localnames,
@value{tramp} benefits from platform specific hacks to the original
handlers.


@node External packages
@section Integrating with external Lisp packages
@subsection File name completion.

For name completions in the minibuffer, @value{tramp} depends on the
last input character to decide whether to look for method name
completion or host name completion.  For example, @kbd{C-x C-f
@value{prefix}ssh@value{postfixhop} @key{TAB}} is not entirely clear
if @option{ssh} is a method or a host name.  But if the last input
character was either @key{TAB}, @key{SPACE} or @kbd{?}, then
@value{tramp} favors file name completion over host name completion.

What about external packages using other characters to trigger file
name completions? They must somehow signal this to @value{tramp}.  Use
the variable @code{non-essential} temporarily and bind it to
non-@code{nil} value.

@lisp
(let ((non-essential t))
  @dots{})
@end lisp


@subsection File attributes cache.

Keeping a local cache of remote file attributes in sync with the
remote host is a time-consuming operation.  Flushing and re-querying
these attributes can tax @value{tramp} to a grinding halt on busy
remote servers.

To get around these types of slow-downs in @value{tramp}'s
responsiveness, set the @code{process-file-side-effects} to @code{nil}
to stop @value{tramp} from flushing the cache.  This is helpful in
situations where callers to @code{process-file} know there are no file
attribute changes.  The let-bind form to accomplish this:

@lisp
(let (process-file-side-effects)
  @dots{})
@end lisp

For asynchronous processes, @value{tramp} uses a process sentinel to
flush file attributes cache.  When callers to @code{start-file-process}
know beforehand no file attribute changes are expected, then the
process sentinel should be set to the default state.  In cases where
the caller defines its own process sentinel, @value{tramp}'s process
sentinel is overwritten.  The caller can still flush the file
attributes cache in its process sentinel with this code:

@lisp
(unless (memq (process-status proc) '(run open))
  (dired-uncache remote-directory))
@end lisp

Since @value{tramp} traverses subdirectories starting with the
root-directory, it is most likely sufficient to make the
@code{default-directory} of the process buffer as the root directory.


@node Traces and Profiles
@chapter How to Customize Traces

@value{tramp} messages are raised with verbosity levels ranging from 0
to 10.  @value{tramp} does not display all messages; only those with a
verbosity level less than or equal to @code{tramp-verbose}.

The verbosity levels are

          @w{ 0}  silent (no @value{tramp} messages at all)
@*@indent @w{ 1}  errors
@*@indent @w{ 2}  warnings
@*@indent @w{ 3}  connection to remote hosts (default verbosity)
@*@indent @w{ 4}  activities
@*@indent @w{ 5}  internal
@*@indent @w{ 6}  sent and received strings
@*@indent @w{ 7}  file caching
@*@indent @w{ 8}  connection properties
@*@indent @w{ 9}  test commands
@*@indent @w{10}  traces (huge)

With @code{tramp-verbose} greater than or equal to 4, messages are
also written to a @value{tramp} debug buffer.  Such debug buffers are
essential to bug and problem analyses.  For @value{tramp} bug reports,
set the @code{tramp-verbose} level to 6 (@pxref{Bug Reports}).

The debug buffer is in
@ifinfo
@ref{Outline Mode, , , emacs}.
@end ifinfo
@ifnotinfo
Outline Mode.
@end ifnotinfo
In this buffer, messages can be filtered by their level.  To see
messages up to verbosity level 5, enter @kbd{C-u 6 C-c C-q}.
@ifinfo
Other navigation keys are described in
@ref{Outline Visibility, , , emacs}.
@end ifinfo

@value{tramp} handles errors internally.  But to get a Lisp backtrace,
both the error and the signal have to be set as follows:

@lisp
(setq debug-on-error t
      debug-on-signal t)
@end lisp

To enable stepping through @value{tramp} function call traces, they
have to be specifically enabled as shown in this code:

@lisp
(require 'trace)
(dolist (elt (all-completions "tramp-" obarray 'functionp))
  (trace-function-background (intern elt)))
(untrace-function 'tramp-read-passwd)
(untrace-function 'tramp-gw-basic-authentication)
@end lisp

The buffer @file{*trace-output*} contains the output from the function
call traces.  Disable @code{tramp-read-passwd} and
@code{tramp-gw-basic-authentication} to stop password strings from
being written to @file{*trace-output*}.


@node GNU Free Documentation License
@appendix GNU Free Documentation License
@include doclicense.texi


@node Function Index
@unnumbered Function Index
@printindex fn


@node Variable Index
@unnumbered Variable Index
@printindex vr


@node Concept Index
@unnumbered Concept Index
@printindex cp

@bye

@c TODO
@c
@c * Say something about the .login and .profile files of the remote
@c   shells.
@c * Explain how tramp.el works in principle: open a shell on a remote
@c   host and then send commands to it.
@c * Consistent small or capitalized words especially in menus.
@c * Make a unique declaration of @trampfn.<|MERGE_RESOLUTION|>--- conflicted
+++ resolved
@@ -1953,7 +1953,6 @@
 
 To avoid @value{tramp} from saving backup files owned by root to
 locations accessible to others, default backup settings in
-<<<<<<< HEAD
 @code{backup-directory-alist} have to be altered.
 
 Here's a scenario where files could be inadvertently exposed.  Emacs
@@ -1961,39 +1960,12 @@
 files unless changed to another location, such as
 @file{~/.emacs.d/backups/}.  Such a directory will also be used by
 default by @value{tramp} when using, say, a restricted file
-@file{@trampfn{su, root, localhost, /etc/secretfile}}.  The backup
+@file{@trampfn{su,root@@localhost,/etc/secretfile}}.  The backup
 file of the secretfile is now owned by the user logged in from tramp
 and not root.
 
 When @code{backup-directory-alist} is @code{nil} (the default), such
 problems do not occur.
-=======
-@ifset emacs
-@code{backup-directory-alist}
-@end ifset
-@ifset xemacs
-@code{bkup-backup-directory-info}
-@end ifset
-have to be altered.
-
-Here's a scenario where files could be inadvertently
-exposed.  @value{emacsname} by default writes backup files to the same
-directory as the original files unless changed to another location,
-such as @file{~/.emacs.d/backups/}.  Such a directory will also be used
-by default by @value{tramp} when using, say, a restricted file
-@file{@trampfn{su,root@@localhost,/etc/secretfile}}.  The backup file
-of the secretfile is now owned by the user logged in from tramp and
-not root.
-
-When
-@ifset emacs
-@code{backup-directory-alist}
-@end ifset
-@ifset xemacs
-@code{bkup-backup-directory-info}
-@end ifset
-is @code{nil} (the default), such problems do not occur.
->>>>>>> 12eeaa87
 
 To ``turns off'' the backup feature for @value{tramp} files and stop
 @value{tramp} from saving to the backup directory, use this:
@@ -2038,20 +2010,9 @@
 @end lisp
 
 @noindent
-<<<<<<< HEAD
-The backup file name of @file{@trampfn{su, root, localhost,
-/etc/secretfile}} would be @file{@trampfn{su, root, localhost,
-~/.emacs.d/backups/!su:root@@localhost:!etc!secretfile~}}
-=======
 The backup file name of
 @file{@trampfn{su,root@@localhost,/etc/secretfile}} would be
-@ifset emacs
-@file{@trampfn{su,root@@localhost,~/.emacs.d/backups/!su:root@@localhost:!etc!secretfile~}}
-@end ifset
-@ifset xemacs
-@file{@trampfn{su,root@@localhost,~/.emacs.d/backups/![su!root@@localhost]!etc!secretfile~}}
-@end ifset
->>>>>>> 12eeaa87
+@file{@trampfn{su,root@@localhost,~/.emacs.d/backups/!su:root@@localhost:!etc!secretfile~}}.
 
 Just as for backup files, similar issues of file naming affect
 auto-saving @value{tramp} files.  Auto-saved files are saved in the
@@ -2176,21 +2137,11 @@
 
 @end table
 
-<<<<<<< HEAD
-@var{host} can take IPv4 or IPv6 address, as in @file{@trampfn{, ,
-127.0.0.1, .emacs}} or @file{@trampfn{, ,
-@value{ipv6prefix}::1@value{ipv6postfix}, .emacs}}.  For syntactical
-reasons, IPv6 addresses must be embedded in square brackets
-@file{@value{ipv6prefix}} and @file{@value{ipv6postfix}}.
-=======
 @var{host} can take IPv4 or IPv6 address, as in
 @file{@trampf{127.0.0.1,.emacs}} or
 @file{@trampf{@value{ipv6prefix}::1@value{ipv6postfix},.emacs}}.
-@ifset emacs
 For syntactical reasons, IPv6 addresses must be embedded in square
 brackets @file{@value{ipv6prefix}} and @file{@value{ipv6postfix}}.
-@end ifset
->>>>>>> 12eeaa87
 
 By default, @value{tramp} will use the current local user name as the
 remote user name for log in to the remote host.  Specifying a different
@@ -2291,32 +2242,14 @@
 Example:
 
 @example
-<<<<<<< HEAD
-@kbd{C-x C-f @trampfn{telnet, , melancholia, /usr/local/bin//etc} @key{TAB}}
-     @print{} @trampfn{telnet, , melancholia, /etc}
-=======
-@ifset emacs
 @kbd{C-x C-f @trampfn{telnet,melancholia,/usr/local/bin//etc} @key{TAB}}
      @print{} @trampfn{telnet,melancholia,/etc}
->>>>>>> 12eeaa87
 
 @kbd{C-x C-f @trampfn{telnet,melancholia,//etc} @key{TAB}}
      @print{} /etc
 
 @kbd{C-x C-f @trampfn{telnet,melancholia,/usr/local/bin///etc} @key{TAB}}
      @print{} /etc
-<<<<<<< HEAD
-=======
-@end ifset
-
-@ifset xemacs
-@kbd{C-x C-f @trampfn{telnet,melancholia,/usr/local/bin//}}
-     @print{} @trampfn{telnet,melancholia,/}
-
-@kbd{C-x C-f @trampfn{telnet,melancholia,//}}
-     @print{} /
-@end ifset
->>>>>>> 12eeaa87
 @end example
 
 During file name completion, remote directory contents are re-read
@@ -2357,15 +2290,9 @@
 
 @value{tramp} adds the ad-hoc definitions on the fly to
 @code{tramp-default-proxies-alist} and is available for re-use during
-<<<<<<< HEAD
 that Emacs session.  Subsequent @value{tramp} connections to the same
-remote host can then use the shortcut form: @samp{@trampfn{ssh, you,
-remotehost, /path}}.
-=======
-that @value{emacsname} session.  Subsequent @value{tramp} connections
-to the same remote host can then use the shortcut form:
+remote host can then use the shortcut form:
 @samp{@trampfn{ssh,you@@remotehost,/path}}.
->>>>>>> 12eeaa87
 
 @defopt tramp-save-ad-hoc-proxies
 @vindex tramp-save-ad-hoc-proxies
@@ -3305,20 +3232,9 @@
 Why saved multi-hop file names do not work in a new Emacs session?
 
 When saving ad-hoc multi-hop @value{tramp} file names (@pxref{Ad-hoc
-<<<<<<< HEAD
 multi-hops}) via bookmarks, recent files, filecache, bbdb, or another
 package, use the full ad-hoc file name including all hops, like
-@file{@trampfn{ssh, bird, bastion|ssh@value{postfixhop}news.my.domain,
-/opt/news/etc}}.
-=======
-multi-hops}) via bookmarks, recent files,
-@ifset emacs
-filecache, bbdb,
-@end ifset
-or another package, use the full ad-hoc file name including all hops,
-like
 @file{@trampfn{ssh,bird@@bastion|ssh@value{postfixhop}news.my.domain,/opt/news/etc}}.
->>>>>>> 12eeaa87
 
 Alternatively, when saving abbreviated multi-hop file names
 @file{@trampfn{ssh,news@@news.my.domain,/opt/news/etc}}, the custom
