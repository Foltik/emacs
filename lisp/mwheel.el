;;; mwheel.el --- Mouse wheel support  -*- lexical-binding:t -*-

;; Copyright (C) 1998, 2000-2021 Free Software Foundation, Inc.
;; Keywords: mouse
;; Package: emacs

;; This file is part of GNU Emacs.

;; GNU Emacs is free software: you can redistribute it and/or modify
;; it under the terms of the GNU General Public License as published by
;; the Free Software Foundation, either version 3 of the License, or
;; (at your option) any later version.

;; GNU Emacs is distributed in the hope that it will be useful,
;; but WITHOUT ANY WARRANTY; without even the implied warranty of
;; MERCHANTABILITY or FITNESS FOR A PARTICULAR PURPOSE.  See the
;; GNU General Public License for more details.

;; You should have received a copy of the GNU General Public License
;; along with GNU Emacs.  If not, see <https://www.gnu.org/licenses/>.

;;; Commentary:

;; This enables the use of the mouse wheel (or scroll wheel) in Emacs.
;; Under X11/X.Org, the wheel events are sent as button4/button5
;; events.

;; Mouse wheel support is already enabled by default on most graphical
;; displays.  You can toggle it using `M-x mouse-wheel-mode'.

;;; Code:

;; Implementation note:
;;
;; I for one would prefer some way of converting the button4/button5
;; events into different event types, like 'mwheel-up' or
;; 'mwheel-down', but I cannot find a way to do this very easily (or
;; portably), so for now I just live with it.

(require 'timer)

(defvar mouse-wheel-mode)
(defvar mouse-wheel--installed-bindings-alist nil
  "Alist of all installed mouse wheel key bindings.")

;; Setter function for mouse-button user-options.  Switch Mouse Wheel
;; mode off and on again so that the old button is unbound and
;; new button is bound to mwheel-scroll.

(defun mouse-wheel-change-button (var button)
  (set-default var button)
  ;; Sync the bindings if they're already setup.
  (when (and mouse-wheel--installed-bindings-alist
             (bound-and-true-p mouse-wheel-mode))
    (mouse-wheel-mode 1)))

(defcustom mouse-wheel-down-event
<<<<<<< HEAD
  (cond ((or (featurep 'w32-win) (featurep 'ns-win))
         'wheel-up)
        ((featurep 'pgtk-win)
         '(mouse-4 wheel-up))
        (t
         'mouse-4))
=======
  (if (or (featurep 'w32-win) (featurep 'ns-win)
          (featurep 'haiku-win))
      'wheel-up
    'mouse-4)
>>>>>>> d8dd705e
  "Event used for scrolling down."
  :group 'mouse
  :type 'symbol
  :set 'mouse-wheel-change-button)

(defcustom mouse-wheel-down-alternate-event
  (when (featurep 'xinput2) 'wheel-up)
  "Alternative wheel down event to consider."
  :group 'mouse
  :type 'symbol
  :version "29.1"
  :set 'mouse-wheel-change-button)

(defcustom mouse-wheel-up-event
<<<<<<< HEAD
  (cond ((or (featurep 'w32-win) (featurep 'ns-win))
         'wheel-down)
        ((featurep 'pgtk-win)
         '(mouse-5 wheel-down))
        (t
         'mouse-5))
=======
  (if (or (featurep 'w32-win) (featurep 'ns-win)
          (featurep 'haiku-win))
      'wheel-down
    'mouse-5)
>>>>>>> d8dd705e
  "Event used for scrolling up."
  :group 'mouse
  :type 'symbol
  :set 'mouse-wheel-change-button)

(defcustom mouse-wheel-up-alternate-event
  (when (featurep 'xinput2) 'wheel-down)
  "Alternative wheel up event to consider."
  :group 'mouse
  :type 'symbol
  :version "29.1"
  :set 'mouse-wheel-change-button)

(defcustom mouse-wheel-click-event 'mouse-2
  "Event that should be temporarily inhibited after mouse scrolling.
The mouse wheel is typically on the mouse-2 button, so it may easily
happen that text is accidentally yanked into the buffer when
scrolling with the mouse wheel.  To prevent that, this variable can be
set to the event sent when clicking on the mouse wheel button."
  :group 'mouse
  :type 'symbol
  :set 'mouse-wheel-change-button)

(defcustom mouse-wheel-inhibit-click-time 0.35
  "Time in seconds to inhibit clicking on mouse wheel button after scroll."
  :group 'mouse
  :type 'number)

(defcustom mouse-wheel-scroll-amount
  '(1 ((shift) . hscroll) ((meta) . nil) ((control) . text-scale))
  "Amount to scroll windows by when spinning the mouse wheel.
This is an alist mapping the modifier key to the amount to scroll when
the wheel is moved with the modifier key depressed.
Elements of the list have the form (MODIFIER . AMOUNT) or just AMOUNT if
MODIFIER is nil.

AMOUNT should be the number of lines to scroll, or nil for near full
screen.  It can also be a floating point number, specifying the fraction of
a full screen to scroll.  A near full screen is `next-screen-context-lines'
less than a full screen.

If AMOUNT is the symbol 'hscroll', this means that with MODIFIER,
the mouse wheel will scroll horizontally instead of vertically.

If AMOUNT is the symbol 'text-scale', this means that with
MODIFIER, the mouse wheel will change the face height instead of
scrolling."
  :group 'mouse
  :type '(cons
	  (choice :tag "Normal"
		  (const :tag "Full screen" :value nil)
		  (integer :tag "Specific # of lines")
		  (float :tag "Fraction of window")
		  (cons
		   (repeat (choice :tag "modifier"
				   (const alt) (const control) (const hyper)
				   (const meta) (const shift) (const super)))
		   (choice :tag "action"
			   (const :tag "Scroll full screen" :value nil)
			   (integer :tag "Scroll specific # of lines")
			   (float :tag "Scroll fraction of window"))))
          (repeat
           (cons
            (repeat (choice :tag "modifier"
			    (const alt) (const control) (const hyper)
                            (const meta) (const shift) (const super)))
            (choice :tag "action"
                    (const :tag "Scroll full screen" :value nil)
                    (integer :tag "Scroll specific # of lines")
                    (float :tag "Scroll fraction of window")
                    (const :tag "Scroll horizontally" :value hscroll)
                    (const :tag "Change face size" :value text-scale)))))
  :set 'mouse-wheel-change-button
  :version "28.1")

(defcustom mouse-wheel-progressive-speed t
  "If nil, scrolling speed is proportional to the wheel speed.
If non-nil, moving the wheel faster will make scrolling
progressively faster.

Note that this has no effect when `mouse-wheel-scroll-amount' specifies
a \"near full screen\" scroll or when the mouse wheel sends key instead
of button events."
  :group 'mouse
  :type 'boolean)

(defcustom mouse-wheel-follow-mouse t
  "Whether the mouse wheel should scroll the window that the mouse is over.
This affects both the commands for scrolling and changing the
face height."
  :group 'mouse
  :type 'boolean)

(defcustom mouse-wheel-scroll-amount-horizontal 1
  "Amount to scroll windows horizontally.
Its value can be changed dynamically by using a numeric prefix argument
before starting horizontal scrolling.
It has effect when `mouse-wheel-scroll-amount' binds the value `hscroll'
to one of modifiers (`Shift' by default)."
  :group 'mouse
  :type 'number
  :version "28.1")

;;; For tilt-scroll
;;;
(defcustom mouse-wheel-tilt-scroll nil
  "Enable horizontal scrolling by tilting mouse wheel or via touchpad.
Also see `mouse-wheel-flip-direction'."
  :group 'mouse
  :type 'boolean
  :version "26.1")

(defcustom mouse-wheel-flip-direction nil
  "Swap direction of `wheel-right' and `wheel-left'.
By default, `wheel-right' scrolls the text to the right,
and `wheel-left' scrolls in the other direction.
If this variable is non-nil, it inverts the direction of
horizontal scrolling by tilting the mouse wheel.
Also see `mouse-wheel-tilt-scroll'."
  :group 'mouse
  :type 'boolean
  :version "26.1")

(defun mwheel-event-button (event)
  (let ((x (event-basic-type event)))
    ;; Map mouse-wheel events to appropriate buttons
    (if (eq 'mouse-wheel x)
        (let ((amount (car (cdr (cdr (cdr event))))))
          (if (< amount 0)
              mouse-wheel-up-event
            mouse-wheel-down-event))
      x)))

(defun mwheel-event-window (event)
  (posn-window (event-start event)))

(defvar mwheel-inhibit-click-event-timer nil
  "Timer running while mouse wheel click event is inhibited.")

(defun mwheel-inhibit-click-timeout ()
  "Handler for `mwheel-inhibit-click-event-timer'."
  (setq mwheel-inhibit-click-event-timer nil)
  (remove-hook 'pre-command-hook 'mwheel-filter-click-events))

(defun mwheel-filter-click-events ()
  "Discard `mouse-wheel-click-event' while scrolling the mouse."
  (if (eq (event-basic-type last-input-event) mouse-wheel-click-event)
      (setq this-command 'ignore)))

(defvar mwheel-scroll-up-function 'scroll-up
  "Function that does the job of scrolling upward.")

(defvar mwheel-scroll-down-function 'scroll-down
  "Function that does the job of scrolling downward.")

(defvar mwheel-scroll-left-function 'scroll-left
  "Function that does the job of scrolling left.")

(defvar mwheel-scroll-right-function 'scroll-right
  "Function that does the job of scrolling right.")

(defvar mouse-wheel-left-event
<<<<<<< HEAD
  (cond ((or (featurep 'w32-win) (featurep 'ns-win))
         'wheel-left)
        ((featurep 'pgtk-win)
         '(mouse-6 wheel-left))
        (t
         'mouse-6))
=======
  (if (or (featurep 'w32-win) (featurep 'ns-win)
          (featurep 'haiku-win))
      'wheel-left
    'mouse-6)
>>>>>>> d8dd705e
  "Event used for scrolling left.")

(defvar mouse-wheel-left-alternate-event
  (when (featurep 'xinput2) 'wheel-left)
  "Alternative wheel left event to consider.")

(defvar mouse-wheel-right-event
<<<<<<< HEAD
  (cond ((or (featurep 'w32-win) (featurep 'ns-win))
         'wheel-right)
        ((featurep 'pgtk-win)
         '(mouse-7 wheel-right))
        (t
         'mouse-7))
=======
  (if (or (featurep 'w32-win) (featurep 'ns-win)
          (featurep 'haiku-win))
      'wheel-right
    'mouse-7)
>>>>>>> d8dd705e
  "Event used for scrolling right.")

(defvar mouse-wheel-right-alternate-event
  (when (featurep 'xinput2) 'wheel-right)
  "Alternative wheel right event to consider.")

(defun mouse-wheel--get-scroll-window (event)
  "Return window for mouse wheel event EVENT.
If `mouse-wheel-follow-mouse' is non-nil, return the window that
the mouse pointer is over.  Otherwise, return the currently
active window."
  (or (catch 'found
        (let* ((window (if mouse-wheel-follow-mouse
                           (mwheel-event-window event)
                         (selected-window)))
               (frame (when (window-live-p window)
                        (frame-parameter
                         (window-frame window) 'mouse-wheel-frame))))
          (when (frame-live-p frame)
            (let* ((pos (mouse-absolute-pixel-position))
                   (pos-x (car pos))
                   (pos-y (cdr pos)))
              (walk-window-tree
               (lambda (window-1)
                 (let ((edges (window-edges window-1 nil t t)))
                   (when (and (<= (nth 0 edges) pos-x)
                              (<= pos-x (nth 2 edges))
                              (<= (nth 1 edges) pos-y)
                              (<= pos-y (nth 3 edges)))
                     (throw 'found window-1))))
               frame nil t)))))
      (mwheel-event-window event)))

(defun mouse-wheel--button-eq (btn lst)
  "Test whether BTN is included in LST."
  (cond ((listp lst)
         (memq btn lst))
        (t
         (eq lst btn))
        ))

(defun mouse-wheel--button-flatten (&rest arg)
  "Flatten ARG."
  (flatten-list arg))

(defun mwheel-scroll (event &optional arg)
  "Scroll up or down according to the EVENT.
This should be bound only to mouse buttons 4, 5, 6, and 7 on
non-Windows systems.

Optional argument ARG (interactively, prefix numeric argument) controls
the step of horizontal scrolling.

The variable `mouse-wheel-scroll-amount-horizontal' records the last
value of ARG, and the command uses it in subsequent scrolls."
  (interactive (list last-input-event current-prefix-arg))
  (let* ((selected-window (selected-window))
         (scroll-window (mouse-wheel--get-scroll-window event))
	 (old-point
          (and (eq scroll-window selected-window)
	       (eq (car-safe transient-mark-mode) 'only)
	       (window-point)))
         (mods
	  (delq 'click (delq 'double (delq 'triple (event-modifiers event)))))
         (amt (assoc mods mouse-wheel-scroll-amount))
         saw-error)
    (unless (eq scroll-window selected-window)
      ;; Mark window to be scrolled for redisplay.
      (select-window scroll-window 'mark-for-redisplay))
    ;; Extract the actual amount or find the element that has no modifiers.
    (if amt (setq amt (cdr amt))
      (let ((list-elt mouse-wheel-scroll-amount))
	(while (consp (setq amt (pop list-elt))))))
    (if (floatp amt) (setq amt (1+ (truncate (* amt (window-height))))))
    (when (and mouse-wheel-progressive-speed (numberp amt))
      ;; When the double-mouse-N comes in, a mouse-N has been executed already,
      ;; So by adding things up we get a squaring up (1, 3, 6, 10, 15, ...).
      (setq amt (* amt (event-click-count event))))
    (when (numberp amt) (setq amt (* amt (event-line-count event))))
    (condition-case nil
        (unwind-protect
	    (let ((button (mwheel-event-button event)))
<<<<<<< HEAD
              (cond ((and (eq amt 'hscroll) (mouse-wheel--button-eq button mouse-wheel-down-event))
=======
              (cond ((and (eq amt 'hscroll) (memq button (list mouse-wheel-down-event
                                                               mouse-wheel-down-alternate-event)))
>>>>>>> d8dd705e
                     (when (and (natnump arg) (> arg 0))
                       (setq mouse-wheel-scroll-amount-horizontal arg))
                     (funcall (if mouse-wheel-flip-direction
                                  mwheel-scroll-left-function
                                mwheel-scroll-right-function)
                              mouse-wheel-scroll-amount-horizontal))
<<<<<<< HEAD
                    ((mouse-wheel--button-eq button mouse-wheel-down-event)
=======
                    ((memq button (list mouse-wheel-down-event
                                        mouse-wheel-down-alternate-event))
>>>>>>> d8dd705e
                     (condition-case nil (funcall mwheel-scroll-down-function amt)
                       ;; Make sure we do indeed scroll to the beginning of
                       ;; the buffer.
                       (beginning-of-buffer
                        (unwind-protect
                            (funcall mwheel-scroll-down-function)
                          ;; If the first scroll succeeded, then some scrolling
                          ;; is possible: keep scrolling til the beginning but
                          ;; do not signal an error.  For some reason, we have
                          ;; to do it even if the first scroll signaled an
                          ;; error, because otherwise the window is recentered
                          ;; for a reason that escapes me.  This problem seems
                          ;; to only affect scroll-down.  --Stef
                          (set-window-start (selected-window) (point-min))))))
<<<<<<< HEAD
                    ((and (eq amt 'hscroll) (mouse-wheel--button-eq button mouse-wheel-up-event))
=======
                    ((and (eq amt 'hscroll) (memq button (list mouse-wheel-up-event
                                                               mouse-wheel-up-alternate-event)))
>>>>>>> d8dd705e
                     (when (and (natnump arg) (> arg 0))
                       (setq mouse-wheel-scroll-amount-horizontal arg))
                     (funcall (if mouse-wheel-flip-direction
                                  mwheel-scroll-right-function
                                mwheel-scroll-left-function)
                              mouse-wheel-scroll-amount-horizontal))
<<<<<<< HEAD
                    ((mouse-wheel--button-eq button mouse-wheel-up-event)
=======
                    ((memq button (list mouse-wheel-up-event
                                        mouse-wheel-up-alternate-event))
>>>>>>> d8dd705e
                     (condition-case nil (funcall mwheel-scroll-up-function amt)
                       ;; Make sure we do indeed scroll to the end of the buffer.
                       (end-of-buffer (while t (funcall mwheel-scroll-up-function)))))
                    ((memq button (list mouse-wheel-left-event
                                        mouse-wheel-left-alternate-event)) ; for tilt scroll
                     (when mouse-wheel-tilt-scroll
                       (funcall (if mouse-wheel-flip-direction
                                    mwheel-scroll-right-function
                                  mwheel-scroll-left-function) amt)))
                    ((memq button (list mouse-wheel-right-event
                                        mouse-wheel-right-alternate-event)) ; for tilt scroll
                     (when mouse-wheel-tilt-scroll
                       (funcall (if mouse-wheel-flip-direction
                                    mwheel-scroll-left-function
                                  mwheel-scroll-right-function) amt)))
		    (t (error "Bad binding in mwheel-scroll"))))
          (if (eq scroll-window selected-window)
              ;; If there is a temporarily active region, deactivate it if
              ;; scrolling moved point.
	      (when (and old-point (/= old-point (window-point)))
                ;; Call `deactivate-mark' at the original position, so that
                ;; the original region is saved to the X selection.
	        (let ((new-point (window-point)))
	          (goto-char old-point)
	          (deactivate-mark)
	          (goto-char new-point)))
	    (select-window selected-window t)))
      ;; Do not ding at buffer limits.  Show a message instead.
      (beginning-of-buffer
       (message (error-message-string '(beginning-of-buffer)))
       (setq saw-error t))
      (end-of-buffer
       (message (error-message-string '(end-of-buffer)))
       (setq saw-error t)))

    (when (and (not saw-error)
               mouse-wheel-click-event mouse-wheel-inhibit-click-time)
      (if mwheel-inhibit-click-event-timer
          (cancel-timer mwheel-inhibit-click-event-timer)
        (add-hook 'pre-command-hook 'mwheel-filter-click-events))
      (setq mwheel-inhibit-click-event-timer
            (run-with-timer mouse-wheel-inhibit-click-time nil
                            'mwheel-inhibit-click-timeout)))))

(put 'mwheel-scroll 'scroll-command t)

(defun mouse-wheel-text-scale (event)
  "Increase or decrease the height of the default face according to the EVENT."
  (interactive (list last-input-event))
  (let ((selected-window (selected-window))
        (scroll-window (mouse-wheel--get-scroll-window event))
        (button (mwheel-event-button event)))
    (select-window scroll-window 'mark-for-redisplay)
    (unwind-protect
<<<<<<< HEAD
        (cond ((mouse-wheel--button-eq button mouse-wheel-down-event)
               (text-scale-increase 1))
              ((mouse-wheel--button-eq button mouse-wheel-up-event)
=======
        (cond ((memq button (list mouse-wheel-down-event
                                  mouse-wheel-down-alternate-event))
               (text-scale-increase 1))
              ((memq button (list mouse-wheel-up-event
                                  mouse-wheel-up-alternate-event))
>>>>>>> d8dd705e
               (text-scale-decrease 1)))
      (select-window selected-window))))

(defun mouse-wheel--add-binding (key fun)
  "Bind mouse wheel button KEY to function FUN.
Save it for later removal by `mouse-wheel--remove-bindings'."
  (global-set-key key fun)
  (push (cons key fun) mouse-wheel--installed-bindings-alist))

(defun mouse-wheel--remove-bindings ()
  "Remove all mouse wheel key bindings.
This is a helper function for `mouse-wheel-mode'."
  (dolist (binding mouse-wheel--installed-bindings-alist)
    (let ((key (car binding))
          (fun (cdr binding)))
     (when (eq (lookup-key (current-global-map) key) fun)
       (global-unset-key key))))
  (setq mouse-wheel--installed-bindings-alist nil))

(defun mouse-wheel--create-scroll-keys (binding event)
  "Return list of key vectors for BINDING and EVENT.
BINDING is an element in `mouse-wheel-scroll-amount'.  EVENT is
an event used for scrolling, such as `mouse-wheel-down-event'."
  (let ((prefixes (list 'left-margin 'right-margin
                        'left-fringe 'right-fringe
                        'vertical-scroll-bar 'horizontal-scroll-bar
                        'mode-line 'header-line)))
    (if (consp binding)
        ;; With modifiers, bind only the buffer area (no prefix).
        (list `[(,@(car binding) ,event)])
      ;; No modifier: bind also some non-buffer areas of the screen.
      (cons (vector event)
            (mapcar (lambda (prefix) (vector prefix event)) prefixes)))))

;;;###autoload
(define-minor-mode mouse-wheel-mode
  "Toggle mouse wheel support (Mouse Wheel mode)."
  :init-value t
  :global t
  :group 'mouse
  ;; Remove previous bindings, if any.
  (mouse-wheel--remove-bindings)
  ;; Setup bindings as needed.
  (when mouse-wheel-mode
    (mouse-wheel--setup-bindings)))

(defun mouse-wheel--setup-bindings ()
  (dolist (binding mouse-wheel-scroll-amount)
    (cond
     ;; Bindings for changing font size.
     ((and (consp binding) (eq (cdr binding) 'text-scale))
<<<<<<< HEAD
      (dolist (event (mouse-wheel--button-flatten mouse-wheel-down-event
                                                 mouse-wheel-up-event))
        (mouse-wheel--add-binding `[,(list (caar binding) event)]
                                  'mouse-wheel-text-scale)))
     ;; Bindings for scrolling.
     (t
      (dolist (event (mouse-wheel--button-flatten mouse-wheel-down-event
                                                 mouse-wheel-up-event
                                                 mouse-wheel-left-event
                                                 mouse-wheel-right-event))
        (dolist (key (mouse-wheel--create-scroll-keys binding event))
          (mouse-wheel--add-binding key 'mwheel-scroll)))))))
=======
      (dolist (event (list mouse-wheel-down-event mouse-wheel-up-event
                           mouse-wheel-down-alternate-event
                           mouse-wheel-up-alternate-event))
        (when event
          (mouse-wheel--add-binding `[,(list (caar binding) event)]
                                    'mouse-wheel-text-scale))))
     ;; Bindings for scrolling.
     (t
      (dolist (event (list mouse-wheel-down-event mouse-wheel-up-event
                           mouse-wheel-left-event mouse-wheel-right-event
                           mouse-wheel-down-alternate-event
                           mouse-wheel-up-alternate-event
                           mouse-wheel-left-alternate-event
                           mouse-wheel-right-alternate-event))
        (when event
          (dolist (key (mouse-wheel--create-scroll-keys binding event))
            (mouse-wheel--add-binding key 'mwheel-scroll))))))))
>>>>>>> d8dd705e

(when mouse-wheel-mode
  (mouse-wheel--setup-bindings))

;;; Obsolete.

;;; Compatibility entry point
;; preloaded ;;;###autoload
(defun mwheel-install (&optional uninstall)
  "Enable mouse wheel support."
  (declare (obsolete mouse-wheel-mode "27.1"))
  (mouse-wheel-mode (if uninstall -1 1)))

(defvar mwheel-installed-bindings nil)
(make-obsolete-variable 'mwheel-installed-bindings nil "28.1")

(defvar mwheel-installed-text-scale-bindings nil)
(make-obsolete-variable 'mwheel-installed-text-scale-bindings nil "28.1")

(provide 'mwheel)

;;; mwheel.el ends here<|MERGE_RESOLUTION|>--- conflicted
+++ resolved
@@ -55,26 +55,20 @@
     (mouse-wheel-mode 1)))
 
 (defcustom mouse-wheel-down-event
-<<<<<<< HEAD
-  (cond ((or (featurep 'w32-win) (featurep 'ns-win))
-         'wheel-up)
-        ((featurep 'pgtk-win)
-         '(mouse-4 wheel-up))
-        (t
-         'mouse-4))
-=======
   (if (or (featurep 'w32-win) (featurep 'ns-win)
-          (featurep 'haiku-win))
+          (featurep 'haiku-win) (featurep 'pgtk-win))
       'wheel-up
     'mouse-4)
->>>>>>> d8dd705e
   "Event used for scrolling down."
   :group 'mouse
   :type 'symbol
   :set 'mouse-wheel-change-button)
 
 (defcustom mouse-wheel-down-alternate-event
-  (when (featurep 'xinput2) 'wheel-up)
+  (if (featurep 'xinput2)
+      'wheel-up
+    (unless (featurep 'x)
+      'mouse-4))
   "Alternative wheel down event to consider."
   :group 'mouse
   :type 'symbol
@@ -82,26 +76,20 @@
   :set 'mouse-wheel-change-button)
 
 (defcustom mouse-wheel-up-event
-<<<<<<< HEAD
-  (cond ((or (featurep 'w32-win) (featurep 'ns-win))
-         'wheel-down)
-        ((featurep 'pgtk-win)
-         '(mouse-5 wheel-down))
-        (t
-         'mouse-5))
-=======
   (if (or (featurep 'w32-win) (featurep 'ns-win)
-          (featurep 'haiku-win))
+          (featurep 'haiku-win) (feautrep 'pgtk-win))
       'wheel-down
     'mouse-5)
->>>>>>> d8dd705e
   "Event used for scrolling up."
   :group 'mouse
   :type 'symbol
   :set 'mouse-wheel-change-button)
 
 (defcustom mouse-wheel-up-alternate-event
-  (when (featurep 'xinput2) 'wheel-down)
+  (if (featurep 'xinput2)
+      'wheel-down
+    (unless (featurep 'x)
+      'mouse-5))
   "Alternative wheel up event to consider."
   :group 'mouse
   :type 'symbol
@@ -257,43 +245,31 @@
   "Function that does the job of scrolling right.")
 
 (defvar mouse-wheel-left-event
-<<<<<<< HEAD
-  (cond ((or (featurep 'w32-win) (featurep 'ns-win))
-         'wheel-left)
-        ((featurep 'pgtk-win)
-         '(mouse-6 wheel-left))
-        (t
-         'mouse-6))
-=======
   (if (or (featurep 'w32-win) (featurep 'ns-win)
-          (featurep 'haiku-win))
+          (featurep 'haiku-win) (featurep 'pgtk-win))
       'wheel-left
     'mouse-6)
->>>>>>> d8dd705e
   "Event used for scrolling left.")
 
 (defvar mouse-wheel-left-alternate-event
-  (when (featurep 'xinput2) 'wheel-left)
+  (if (featurep 'xinput2)
+      'wheel-left
+    (unless (featurep 'x)
+      'mouse-8))
   "Alternative wheel left event to consider.")
 
 (defvar mouse-wheel-right-event
-<<<<<<< HEAD
-  (cond ((or (featurep 'w32-win) (featurep 'ns-win))
-         'wheel-right)
-        ((featurep 'pgtk-win)
-         '(mouse-7 wheel-right))
-        (t
-         'mouse-7))
-=======
   (if (or (featurep 'w32-win) (featurep 'ns-win)
-          (featurep 'haiku-win))
+          (featurep 'haiku-win) (featurep 'pgtk-win))
       'wheel-right
     'mouse-7)
->>>>>>> d8dd705e
   "Event used for scrolling right.")
 
 (defvar mouse-wheel-right-alternate-event
-  (when (featurep 'xinput2) 'wheel-right)
+  (if (featurep 'xinput2)
+      'wheel-right
+    (unless (featurep 'x)
+      'mouse-7))
   "Alternative wheel right event to consider.")
 
 (defun mouse-wheel--get-scroll-window (event)
@@ -322,18 +298,6 @@
                      (throw 'found window-1))))
                frame nil t)))))
       (mwheel-event-window event)))
-
-(defun mouse-wheel--button-eq (btn lst)
-  "Test whether BTN is included in LST."
-  (cond ((listp lst)
-         (memq btn lst))
-        (t
-         (eq lst btn))
-        ))
-
-(defun mouse-wheel--button-flatten (&rest arg)
-  "Flatten ARG."
-  (flatten-list arg))
 
 (defun mwheel-scroll (event &optional arg)
   "Scroll up or down according to the EVENT.
@@ -372,24 +336,16 @@
     (condition-case nil
         (unwind-protect
 	    (let ((button (mwheel-event-button event)))
-<<<<<<< HEAD
-              (cond ((and (eq amt 'hscroll) (mouse-wheel--button-eq button mouse-wheel-down-event))
-=======
               (cond ((and (eq amt 'hscroll) (memq button (list mouse-wheel-down-event
                                                                mouse-wheel-down-alternate-event)))
->>>>>>> d8dd705e
                      (when (and (natnump arg) (> arg 0))
                        (setq mouse-wheel-scroll-amount-horizontal arg))
                      (funcall (if mouse-wheel-flip-direction
                                   mwheel-scroll-left-function
                                 mwheel-scroll-right-function)
                               mouse-wheel-scroll-amount-horizontal))
-<<<<<<< HEAD
-                    ((mouse-wheel--button-eq button mouse-wheel-down-event)
-=======
                     ((memq button (list mouse-wheel-down-event
                                         mouse-wheel-down-alternate-event))
->>>>>>> d8dd705e
                      (condition-case nil (funcall mwheel-scroll-down-function amt)
                        ;; Make sure we do indeed scroll to the beginning of
                        ;; the buffer.
@@ -404,24 +360,16 @@
                           ;; for a reason that escapes me.  This problem seems
                           ;; to only affect scroll-down.  --Stef
                           (set-window-start (selected-window) (point-min))))))
-<<<<<<< HEAD
-                    ((and (eq amt 'hscroll) (mouse-wheel--button-eq button mouse-wheel-up-event))
-=======
                     ((and (eq amt 'hscroll) (memq button (list mouse-wheel-up-event
                                                                mouse-wheel-up-alternate-event)))
->>>>>>> d8dd705e
                      (when (and (natnump arg) (> arg 0))
                        (setq mouse-wheel-scroll-amount-horizontal arg))
                      (funcall (if mouse-wheel-flip-direction
                                   mwheel-scroll-right-function
                                 mwheel-scroll-left-function)
                               mouse-wheel-scroll-amount-horizontal))
-<<<<<<< HEAD
-                    ((mouse-wheel--button-eq button mouse-wheel-up-event)
-=======
                     ((memq button (list mouse-wheel-up-event
                                         mouse-wheel-up-alternate-event))
->>>>>>> d8dd705e
                      (condition-case nil (funcall mwheel-scroll-up-function amt)
                        ;; Make sure we do indeed scroll to the end of the buffer.
                        (end-of-buffer (while t (funcall mwheel-scroll-up-function)))))
@@ -476,17 +424,11 @@
         (button (mwheel-event-button event)))
     (select-window scroll-window 'mark-for-redisplay)
     (unwind-protect
-<<<<<<< HEAD
-        (cond ((mouse-wheel--button-eq button mouse-wheel-down-event)
-               (text-scale-increase 1))
-              ((mouse-wheel--button-eq button mouse-wheel-up-event)
-=======
         (cond ((memq button (list mouse-wheel-down-event
                                   mouse-wheel-down-alternate-event))
                (text-scale-increase 1))
               ((memq button (list mouse-wheel-up-event
                                   mouse-wheel-up-alternate-event))
->>>>>>> d8dd705e
                (text-scale-decrease 1)))
       (select-window selected-window))))
 
@@ -538,20 +480,6 @@
     (cond
      ;; Bindings for changing font size.
      ((and (consp binding) (eq (cdr binding) 'text-scale))
-<<<<<<< HEAD
-      (dolist (event (mouse-wheel--button-flatten mouse-wheel-down-event
-                                                 mouse-wheel-up-event))
-        (mouse-wheel--add-binding `[,(list (caar binding) event)]
-                                  'mouse-wheel-text-scale)))
-     ;; Bindings for scrolling.
-     (t
-      (dolist (event (mouse-wheel--button-flatten mouse-wheel-down-event
-                                                 mouse-wheel-up-event
-                                                 mouse-wheel-left-event
-                                                 mouse-wheel-right-event))
-        (dolist (key (mouse-wheel--create-scroll-keys binding event))
-          (mouse-wheel--add-binding key 'mwheel-scroll)))))))
-=======
       (dolist (event (list mouse-wheel-down-event mouse-wheel-up-event
                            mouse-wheel-down-alternate-event
                            mouse-wheel-up-alternate-event))
@@ -569,7 +497,6 @@
         (when event
           (dolist (key (mouse-wheel--create-scroll-keys binding event))
             (mouse-wheel--add-binding key 'mwheel-scroll))))))))
->>>>>>> d8dd705e
 
 (when mouse-wheel-mode
   (mouse-wheel--setup-bindings))
