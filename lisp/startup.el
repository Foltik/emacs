;;; startup.el --- process Emacs shell arguments  -*- lexical-binding: t -*-

;; Copyright (C) 1985-1986, 1992, 1994-2022 Free Software Foundation,
;; Inc.

;; Maintainer: emacs-devel@gnu.org
;; Keywords: internal
;; Package: emacs

;; This file is part of GNU Emacs.

;; GNU Emacs is free software: you can redistribute it and/or modify
;; it under the terms of the GNU General Public License as published by
;; the Free Software Foundation, either version 3 of the License, or
;; (at your option) any later version.

;; GNU Emacs is distributed in the hope that it will be useful,
;; but WITHOUT ANY WARRANTY; without even the implied warranty of
;; MERCHANTABILITY or FITNESS FOR A PARTICULAR PURPOSE.  See the
;; GNU General Public License for more details.

;; You should have received a copy of the GNU General Public License
;; along with GNU Emacs.  If not, see <https://www.gnu.org/licenses/>.

;;; Commentary:

;; This file parses the command line and gets Emacs running.  Options
;; on the command line are handled in precedence order.  For priorities
;; see the structure standard_args in the emacs.c file.

;;; Code:

(setq top-level '(normal-top-level))

(defvar command-line-processed nil
  "Non-nil once command line has been processed.")

(defgroup initialization nil
  "Emacs start-up procedure."
  :group 'environment)

(defcustom initial-buffer-choice nil
  "Buffer to show after starting Emacs.
If the value is nil and `inhibit-startup-screen' is nil, show the
startup screen.  If the value is a string, switch to a buffer
visiting the file or directory that the string specifies.  If the
value is a function, call it with no arguments and switch to the buffer
that it returns.  If t, open the `*scratch*' buffer.

When `initial-buffer-choice' is non-nil, the startup screen is
inhibited.

If you use `emacsclient' with no target file, then it obeys any
string or function value that this variable has."
  :type '(choice
	  (const     :tag "Startup screen" nil)
	  (directory :tag "Directory" :value "~/")
	  (file      :tag "File" :value "~/.emacs")
	  ;; Note sure about hard-coding this as an option...
	  (const     :tag "Remember Mode notes buffer" remember-notes)
	  (function  :tag "Function")
	  (const     :tag "Lisp scratch buffer" t))
  :version "23.1")

(defvaralias 'inhibit-splash-screen 'inhibit-startup-screen)
(defvaralias 'inhibit-startup-message 'inhibit-startup-screen)

(defcustom inhibit-startup-screen nil
  "Non-nil inhibits the startup screen.

This is for use in your personal init file (but NOT site-start.el),
once you are familiar with the contents of the startup screen."
  :type 'boolean)

(defvar startup-screen-inhibit-startup-screen nil)

;; The mechanism used to ensure that only end users can disable this
;; message is not complex.  Clearly, it is possible for a determined
;; system administrator to inhibit this message anyway, but at least
;; they will do so with knowledge of why the Emacs developers think
;; this is a bad idea.
(defcustom inhibit-startup-echo-area-message nil
  "Non-nil inhibits the initial startup echo area message.

The startup message is in the echo area as it provides information
about GNU Emacs and the GNU system in general, which we want all
users to see.  As this is the least intrusive startup message,
this variable gets specialized treatment to prevent the message
from being disabled site-wide by systems administrators, while
still allowing individual users to do so.

Setting this variable takes effect only if you do it with the
customization buffer or if your init file contains a line of this
form:
 (setq inhibit-startup-echo-area-message \"YOUR-USER-NAME\")
If your init file is byte-compiled, use the following form
instead:
 (eval \\='(setq inhibit-startup-echo-area-message \"YOUR-USER-NAME\"))
Thus, someone else using a copy of your init file will see the
startup message unless he personally acts to inhibit it."
  :type '(choice (const :tag "Don't inhibit")
		 (string :tag "Enter your user name, to inhibit")))

(defcustom inhibit-default-init nil
  "Non-nil inhibits loading the `default' library."
  :type 'boolean)

(defcustom inhibit-startup-buffer-menu nil
  "Non-nil inhibits display of buffer list when more than 2 files are loaded."
  :type 'boolean)

(defvar command-switch-alist nil
  "Alist of command-line switches.
Elements look like (SWITCH-STRING . HANDLER-FUNCTION).
HANDLER-FUNCTION receives the switch string as its sole argument;
the remaining command-line args are in the variable `command-line-args-left'.")

(with-no-warnings
  (defvaralias 'argv 'command-line-args-left
    "List of command-line args not yet processed.
This is a convenience alias, so that one can write (pop argv)
inside of --eval command line arguments in order to access
following arguments."))
(internal-make-var-non-special 'argv)

(defvar command-line-args-left nil
  "List of command-line args not yet processed.")

(with-no-warnings
  (defvar argi nil
    "Current command-line argument."))
(internal-make-var-non-special 'argi)

(defvar command-line-functions nil    ;; lrs 7/31/89
  "List of functions to process unrecognized command-line arguments.
Each function should access the dynamically bound variables
`argi' (the current argument) and `command-line-args-left' (the remaining
arguments).  The function should return non-nil only if it recognizes and
processes `argi'.  If it does so, it may consume successive arguments by
altering `command-line-args-left' to remove them.")

(defvar command-line-default-directory nil
  "Default directory to use for command line arguments.
This is normally copied from `default-directory' when Emacs starts.")

;; This is here, rather than in x-win.el, so that we can ignore these
;; options when we are not using X.
(defconst command-line-x-option-alist
  '(("-bw" 1 x-handle-numeric-switch border-width)
    ("-d" 1 x-handle-display)
    ("-display" 1 x-handle-display)
    ("-name" 1 x-handle-name-switch)
    ("-title" 1 x-handle-switch title)
    ("-T" 1 x-handle-switch title)
    ("-r" 0 x-handle-switch reverse t)
    ("-rv" 0 x-handle-switch reverse t)
    ("-reverse" 0 x-handle-switch reverse t)
    ("-reverse-video" 0 x-handle-switch reverse t)
    ("-fn" 1 x-handle-switch font)
    ("-font" 1 x-handle-switch font)
    ("-fs" 0 x-handle-initial-switch fullscreen fullboth)
    ("-fw" 0 x-handle-initial-switch fullscreen fullwidth)
    ("-fh" 0 x-handle-initial-switch fullscreen fullheight)
    ("-mm" 0 x-handle-initial-switch fullscreen maximized)
    ("-ib" 1 x-handle-numeric-switch internal-border-width)
    ("-g" 1 x-handle-geometry)
    ("-lsp" 1 x-handle-numeric-switch line-spacing)
    ("-geometry" 1 x-handle-geometry)
    ("-fg" 1 x-handle-switch foreground-color)
    ("-foreground" 1 x-handle-switch foreground-color)
    ("-bg" 1 x-handle-switch background-color)
    ("-background" 1 x-handle-switch background-color)
    ("-ms" 1 x-handle-switch mouse-color)
    ("-nbi" 0 x-handle-switch icon-type nil)
    ("-iconic" 0 x-handle-iconic)
    ("-xrm" 1 x-handle-xrm-switch)
    ("-cr" 1 x-handle-switch cursor-color)
    ("-vb" 0 x-handle-switch vertical-scroll-bars t)
    ("-hb" 0 x-handle-switch horizontal-scroll-bars t)
    ("-bd" 1 x-handle-switch)
    ("--border-width" 1 x-handle-numeric-switch border-width)
    ("--display" 1 x-handle-display)
    ("--name" 1 x-handle-name-switch)
    ("--title" 1 x-handle-switch title)
    ("--reverse-video" 0 x-handle-switch reverse t)
    ("--font" 1 x-handle-switch font)
    ("--fullscreen" 0 x-handle-initial-switch fullscreen fullboth)
    ("--fullwidth" 0 x-handle-initial-switch fullscreen fullwidth)
    ("--fullheight" 0 x-handle-initial-switch fullscreen fullheight)
    ("--maximized" 0 x-handle-initial-switch fullscreen maximized)
    ("--internal-border" 1 x-handle-numeric-switch internal-border-width)
    ("--geometry" 1 x-handle-geometry)
    ("--foreground-color" 1 x-handle-switch foreground-color)
    ("--background-color" 1 x-handle-switch background-color)
    ("--mouse-color" 1 x-handle-switch mouse-color)
    ("--no-bitmap-icon" 0 x-handle-no-bitmap-icon)
    ("--iconic" 0 x-handle-iconic)
    ("--xrm" 1 x-handle-xrm-switch)
    ("--cursor-color" 1 x-handle-switch cursor-color)
    ("--vertical-scroll-bars" 0 x-handle-switch vertical-scroll-bars t)
    ("--line-spacing" 1 x-handle-numeric-switch line-spacing)
    ("--border-color" 1 x-handle-switch border-color)
    ("--smid" 1 x-handle-smid)
    ("--parent-id" 1 x-handle-parent-id))
  "Alist of X Windows options.
Each element has the form
  (NAME NUMARGS HANDLER FRAME-PARAM VALUE)
where NAME is the option name string, NUMARGS is the number of arguments
that the option accepts, HANDLER is a function to call to handle the option.
FRAME-PARAM (optional) is the frame parameter this option specifies,
and VALUE is the value which is given to that frame parameter
\(most options use the argument for this, so VALUE is not present).")

(defconst command-line-ns-option-alist
  '(("-NSAutoLaunch" 1 ns-ignore-1-arg)
    ("-NXAutoLaunch" 1 ns-ignore-1-arg)
    ("-macosx" 0 ignore)
    ("-NSHost" 1 ns-ignore-1-arg)
    ("-_NSMachLaunch" 1 ns-ignore-1-arg)
    ("-MachLaunch" 1 ns-ignore-1-arg)
    ("-NXOpen" 1 ns-ignore-1-arg)
    ("-NSOpen" 1 ns-handle-nxopen)
    ("-NXOpenTemp" 1 ns-ignore-1-arg)
    ("-NSOpenTemp" 1 ns-handle-nxopentemp)
    ("-GSFilePath" 1 ns-handle-nxopen)
    ;;("-bw" .              x-handle-numeric-switch)
    ;;("-d" .               x-handle-display)
    ;;("-display" .         x-handle-display)
    ("-name" 1 x-handle-name-switch)
    ("-title" 1 x-handle-switch title)
    ("-T" 1 x-handle-switch title)
    ("-r" 0 x-handle-switch reverse t)
    ("-rv" 0 x-handle-switch reverse t)
    ("-reverse" 0 x-handle-switch reverse t)
    ("-fn" 1 x-handle-switch font)
    ("-font" 1 x-handle-switch font)
    ("-ib" 1 x-handle-numeric-switch internal-border-width)
    ("-g" 1 x-handle-geometry)
    ("-geometry" 1 x-handle-geometry)
    ("-fg" 1 x-handle-switch foreground-color)
    ("-foreground" 1 x-handle-switch foreground-color)
    ("-bg" 1 x-handle-switch background-color)
    ("-background" 1 x-handle-switch background-color)
;    ("-ms" 1 x-handle-switch mouse-color)
    ("-itype" 0 x-handle-switch icon-type t)
    ("-i" 0 x-handle-switch icon-type t)
    ("-iconic" 0 x-handle-iconic icon-type t)
    ;;("-xrm" .             x-handle-xrm-switch)
    ("-cr" 1 x-handle-switch cursor-color)
    ("-vb" 0 x-handle-switch vertical-scroll-bars t)
    ("-hb" 0 x-handle-switch horizontal-scroll-bars t)
    ("-bd" 1 x-handle-switch)
    ;; ("--border-width" 1 x-handle-numeric-switch border-width)
    ;; ("--display" 1 ns-handle-display)
    ("--name" 1 x-handle-name-switch)
    ("--title" 1 x-handle-switch title)
    ("--reverse-video" 0 x-handle-switch reverse t)
    ("--font" 1 x-handle-switch font)
    ("--internal-border" 1 x-handle-numeric-switch internal-border-width)
    ;; ("--geometry" 1 ns-handle-geometry)
    ("--foreground-color" 1 x-handle-switch foreground-color)
    ("--background-color" 1 x-handle-switch background-color)
    ("--mouse-color" 1 x-handle-switch mouse-color)
    ("--icon-type" 0 x-handle-switch icon-type t)
    ("--iconic" 0 x-handle-iconic)
    ;; ("--xrm" 1 ns-handle-xrm-switch)
    ("--cursor-color" 1 x-handle-switch cursor-color)
    ("--vertical-scroll-bars" 0 x-handle-switch vertical-scroll-bars t)
    ("--border-color" 1 x-handle-switch border-width))
  "Alist of NS options.
Each element has the form
  (NAME NUMARGS HANDLER FRAME-PARAM VALUE)
where NAME is the option name string, NUMARGS is the number of arguments
that the option accepts, HANDLER is a function to call to handle the option.
FRAME-PARAM (optional) is the frame parameter this option specifies,
and VALUE is the value which is given to that frame parameter
\(most options use the argument for this, so VALUE is not present).")


(defvar before-init-hook nil
  "Normal hook run after handling urgent options but before loading init files.")

(defvar after-init-hook nil
  "Normal hook run after initializing the Emacs session.
It is run after Emacs loads the init file, `default' library, the
abbrevs file, and additional Lisp packages (if any), and setting
the value of `after-init-time'.

There is no `condition-case' around the running of this hook;
therefore, if `debug-on-error' is non-nil, an error in one of
these functions will invoke the debugger.")

(defvar emacs-startup-hook nil
  "Normal hook run after loading init files and handling the command line.")

(defvar term-setup-hook nil
  "Normal hook run immediately after `emacs-startup-hook'.
In new code, there is no reason to use this instead of `emacs-startup-hook'.
If you want to execute terminal-specific Lisp code, for example
to override the definitions made by the terminal-specific file,
see `tty-setup-hook'.")

(make-obsolete-variable 'term-setup-hook
			"use either `emacs-startup-hook' or \
`tty-setup-hook' instead." "24.4")

(defvar inhibit-startup-hooks nil
  "Non-nil means don't run some startup hooks, because we already did.
Currently this applies to: `emacs-startup-hook', `term-setup-hook',
and `window-setup-hook'.")

(defvar early-init-file nil
  "File name, including directory, of user's early init file.
See `user-init-file'.  The only difference is that
`early-init-file' is not set during the course of evaluating the
early init file.")

(defvar keyboard-type nil
  "The brand of keyboard you are using.
This variable is used to define the proper function and keypad
keys for use under X.  It is used in a fashion analogous to the
environment variable TERM.")
(make-obsolete-variable 'keyboard-type nil "28.1")
(internal-make-var-non-special 'keyboard-type)

(defvar window-setup-hook nil
  "Normal hook run after loading init files and handling the command line.
This is very similar to `emacs-startup-hook'.  The only difference
is that this hook runs after frame parameters have been set up in
response to any settings from your init file.  Unless this matters
to you, use `emacs-startup-hook' instead.  (The name of this hook
is due to historical reasons, and does not reflect its purpose very well.)")

(defcustom initial-major-mode 'lisp-interaction-mode
  "Major mode command symbol to use for the initial `*scratch*' buffer."
  :type 'function)

(defvar init-file-user nil
  "Identity of user whose init file is or was read.
The value is nil if `-q' or `--no-init-file' was specified,
meaning do not load any init file.

Otherwise, the value may be an empty string, meaning
use the init file for the user who originally logged in,
or it may be a string containing a user's name meaning
use that person's init file.

In either of the latter cases, `(concat \"~\" init-file-user \"/\")'
evaluates to the name of the directory where the init file was
looked for.

Setting `init-file-user' does not prevent Emacs from loading
`site-start.el'.  The only way to do that is to use `--no-site-file'.")

(defcustom site-run-file (purecopy "site-start")
  "File containing site-wide run-time initializations.
This file is loaded at run-time before `user-init-file'.  It contains
inits that need to be in place for the entire site, but which, due to
their higher incidence of change, don't make sense to put into Emacs's
dump file.  Thus, the run-time load order is: 1. file described in
this variable, if non-nil; 2. `user-init-file'; 3. `default.el'.

Don't use the `site-start.el' file for things some users may not like.
Put them in `default.el' instead, so that users can more easily
override them.  Users can prevent loading `default.el' with the `-q'
option or by setting `inhibit-default-init' in their own init files,
but inhibiting `site-start.el' requires `--no-site-file', which
is less convenient.

This variable is defined for customization so as to make
it visible in the relevant context.  However, actually customizing it
is not allowed, since it would not work anyway.  The only way to set
this variable usefully is to set it while building and dumping Emacs."
  :type '(choice (const :tag "none" nil) string)
  :initialize #'custom-initialize-default
  :set (lambda (_variable _value)
	  (error "Customizing `site-run-file' does not work")))

(make-obsolete-variable 'system-name "use (system-name) instead" "25.1")

(defcustom mail-host-address nil
  "The name of this machine, for use in constructing email addresses.
If this is nil, Emacs uses `system-name'."
  :type '(choice (const nil) string)
  :group 'mail)

(defcustom user-mail-address
  (or (getenv "EMAIL")
      (concat (user-login-name) "@" (or mail-host-address (system-name))))
  "The email address of the current user.
This defaults to either: the value of EMAIL environment variable; or
user@host, using `user-login-name' and `mail-host-address' (or `system-name')."
  :initialize 'custom-initialize-delay
  :set-after '(mail-host-address)
  :type 'string
  :group 'mail)

(defcustom auto-save-list-file-prefix
  (cond ((eq system-type 'ms-dos)
	 ;; MS-DOS cannot have initial dot, and allows only 8.3 names
	 (concat user-emacs-directory "auto-save.list/_s"))
	(t
	 (concat user-emacs-directory "auto-save-list/.saves-")))
  "Prefix for generating `auto-save-list-file-name'.
This is used after reading your init file to initialize
`auto-save-list-file-name', by appending Emacs's pid and the system name,
if you have not already set `auto-save-list-file-name' yourself.
Directories in the prefix will be created if necessary.
Set this to nil if you want to prevent `auto-save-list-file-name'
from being initialized."
  :initialize #'custom-initialize-delay
  :type '(choice (const :tag "Don't record a session's auto save list" nil)
		 string)
  :group 'auto-save)

(defvar emacs-basic-display nil)

(defvar init-file-debug nil)

(defvar init-file-had-error nil
  "Non-nil if there was an error loading the user's init file.")

(defvar normal-top-level-add-subdirs-inode-list nil)

(defvar no-blinking-cursor nil)

(defvar pure-space-overflow nil
  "Non-nil if building Emacs overflowed pure space.")

(defvar pure-space-overflow-message (purecopy "\
Warning Warning!!!  Pure space overflow    !!!Warning Warning
\(See the node Pure Storage in the Lisp manual for details.)\n"))

(defcustom tutorial-directory
  (file-name-as-directory (expand-file-name "tutorials" data-directory))
  "Directory containing the Emacs TUTORIAL files."
  :group 'installation
  :type 'directory
  :initialize #'custom-initialize-delay)

(defun normal-top-level-add-subdirs-to-load-path ()
  "Recursively add all subdirectories of `default-directory' to `load-path'.
More precisely, this uses only the subdirectories whose names
start with letters or digits; it excludes any subdirectory named `RCS'
or `CVS', and any subdirectory that contains a file named `.nosearch'."
  (let (dirs
	attrs
	(pending (list default-directory)))
    ;; This loop does a breadth-first tree walk on DIR's subtree,
    ;; putting each subdir into DIRS as its contents are examined.
    (while pending
      (push (pop pending) dirs)
      (let* ((this-dir (car dirs))
	     (contents (directory-files this-dir))
	     (default-directory this-dir)
	     (canonicalized (if (fboundp 'w32-untranslated-canonical-name)
				(w32-untranslated-canonical-name this-dir))))
	;; The Windows version doesn't report meaningful inode numbers, so
	;; use the canonicalized absolute file name of the directory instead.
	(setq attrs (or canonicalized
			(nthcdr 10 (file-attributes this-dir))))
	(unless (member attrs normal-top-level-add-subdirs-inode-list)
	  (push attrs normal-top-level-add-subdirs-inode-list)
	  (dolist (file contents)
	    (and (string-match "\\`[[:alnum:]]" file)
		 ;; The lower-case variants of RCS and CVS are for DOS/Windows.
		 (not (member file '("RCS" "CVS" "rcs" "cvs")))
		 (file-directory-p file)
		 (let ((expanded (expand-file-name file)))
		   (or (file-exists-p (expand-file-name ".nosearch" expanded))
		       (setq pending (nconc pending (list expanded))))))))))
    (normal-top-level-add-to-load-path (cdr (nreverse dirs)))))

(defun normal-top-level-add-to-load-path (dirs)
  "This function is called from a subdirs.el file.
It assumes that `default-directory' is the directory in which the
subdirs.el file exists, and it adds to `load-path' the subdirs of
that directory as specified in DIRS.  Normally the elements of
DIRS are relative."
  (let ((tail load-path)
	(thisdir (directory-file-name default-directory)))
    (while (and tail
		;;Don't go all the way to the nil terminator.
		(cdr tail)
		(not (equal thisdir (car tail)))
		(not (and (memq system-type '(ms-dos windows-nt))
			  (equal (downcase thisdir) (downcase (car tail))))))
      (setq tail (cdr tail)))
    ;;Splice the new section in.
    (when tail
      (setcdr tail (append (mapcar 'expand-file-name dirs) (cdr tail))))))

;; The default location for XDG-convention Emacs init files.
(defconst startup--xdg-config-default "~/.config/emacs/")
;; The location for XDG-convention Emacs init files.
(defvar startup--xdg-config-home-emacs)

;; Return the name of the init file directory for Emacs, assuming
;; XDG-DIR is the XDG location and USER-NAME is the user name.  If
;; USER-NAME is nil or "", use the current user.  Prefer the XDG
;; location only if the .emacs.d location does not exist.
(defun startup--xdg-or-homedot (xdg-dir user-name)
  (let ((emacs-d-dir (concat "~" user-name
                             (if (eq system-type 'ms-dos)
                                 "/_emacs.d/"
                               "/.emacs.d/"))))
    (cond
     ((or (file-exists-p emacs-d-dir)
          (if (eq system-type 'windows-nt)
              (if (file-directory-p (concat "~" user-name))
                  (directory-files (concat "~" user-name) nil
                                   "\\`[._]emacs\\(\\.elc?\\)?\\'"))
            (file-exists-p (concat "~" init-file-user
                                   (if (eq system-type 'ms-dos)
                                       "/_emacs"
                                     "/.emacs")))))
      emacs-d-dir)
     ((file-exists-p xdg-dir)
      xdg-dir)
     (t emacs-d-dir))))

(defvar comp--compilable)
(defvar comp--delayed-sources)
(defun startup--require-comp-safely ()
  "Require the native compiler avoiding circular dependencies."
  (when (featurep 'native-compile)
    ;; Require comp with `comp--compilable' set to nil to break
    ;; circularity.
    (let ((comp--compilable nil))
      (require 'comp))
    (native--compile-async comp--delayed-sources nil 'late)
    (setq comp--delayed-sources nil)))

(declare-function native--compile-async "comp.el"
                  (files &optional recursively load selector))
(defun startup--honor-delayed-native-compilations ()
  "Honor pending delayed deferred native compilations."
  (when (and (native-comp-available-p)
             comp--delayed-sources)
    (startup--require-comp-safely))
  (setq comp--compilable t))

(defvar native-comp-eln-load-path)
<<<<<<< HEAD

(defvar startup--original-eln-load-path nil
  "Original value of `native-comp-eln-load-path'.")

(defun startup-redirect-eln-cache (cache-directory)
  "Redirect the user's eln-cache directory to CACHE-DIRECTORY.
CACHE-DIRECTORY must be a single directory, a string.
This function destructively changes `native-comp-eln-load-path'
so that its first element is CACHE-DIRECTORY.  If CACHE-DIRECTORY
is not an absolute file name, it is interpreted relative
to `user-emacs-directory'.
For best results, call this function in your early-init file,
so that the rest of initialization and package loading uses
the updated value."
  (let ((tmp-dir (and (equal (getenv "HOME") "/nonexistent")
                      (file-writable-p (expand-file-name
                                        (or temporary-file-directory "")))
                      (car native-comp-eln-load-path))))
    (if tmp-dir
        (setq native-comp-eln-load-path
              (cdr native-comp-eln-load-path)))
    ;; Remove the original eln-cache.
    (setq native-comp-eln-load-path
          (cdr native-comp-eln-load-path))
    ;; Add the new eln-cache.
    (push (expand-file-name (file-name-as-directory cache-directory)
                            user-emacs-directory)
          native-comp-eln-load-path)
    (when tmp-dir
      ;; Recompute tmp-dir, in case user-emacs-directory affects it.
      (setq tmp-dir (make-temp-file "emacs-testsuite-" t))
      (add-hook 'kill-emacs-hook (lambda () (delete-directory tmp-dir t)))
      (push tmp-dir native-comp-eln-load-path))))

(defun startup--update-eln-cache ()
  "Update the user eln-cache directory due to user customizations."
  ;; Don't override user customizations!
  (when (equal native-comp-eln-load-path
               startup--original-eln-load-path)
    (startup-redirect-eln-cache "eln-cache")
    (setq startup--original-eln-load-path
          (copy-sequence native-comp-eln-load-path))))
=======
(defvar native-comp-deferred-compilation)
(defvar comp-enable-subr-trampolines)
>>>>>>> c30106ce

(defun normal-top-level ()
  "Emacs calls this function when it first starts up.
It sets `command-line-processed', processes the command-line,
reads the initialization files, etc.
It is the default value of the variable `top-level'."
  (if command-line-processed
      (message internal--top-level-message)
    (setq command-line-processed t)

    (setq startup--xdg-config-home-emacs
	  (let ((xdg-config-home (getenv-internal "XDG_CONFIG_HOME")))
	    (if xdg-config-home
		(concat xdg-config-home "/emacs/")
	      startup--xdg-config-default)))
    (setq user-emacs-directory
	  (startup--xdg-or-homedot startup--xdg-config-home-emacs nil))

    (unless (native-comp-available-p)
      ;; Disable deferred async compilation and trampoline synthesis
      ;; in this session.  This is necessary if libgccjit is not
      ;; available on MS-Windows, but Emacs was built with
      ;; native-compilation support.
      (setq native-comp-deferred-compilation nil
            comp-enable-subr-trampolines nil))

    (when (featurep 'native-compile)
      ;; Form the initial value of `native-comp-eln-load-path'.
      (let ((path-env (getenv "EMACSNATIVELOADPATH")))
        (when path-env
          (dolist (path (split-string path-env path-separator))
            (unless (string= "" path)
              (push path native-comp-eln-load-path)))))
      (push (expand-file-name "eln-cache/" user-emacs-directory)
            native-comp-eln-load-path)
      ;; When $HOME is set to '/nonexistent' means we are running the
      ;; testsuite, add a temporary folder in front to produce there
      ;; new compilations.
      (when (and (equal (getenv "HOME") "/nonexistent")
                 ;; We may be running in a chroot environment where we
                 ;; can't write anything.
                 (file-writable-p (expand-file-name
                                   (or temporary-file-directory ""))))
        (let ((tmp-dir (make-temp-file "emacs-testsuite-" t)))
          (add-hook 'kill-emacs-hook (lambda () (delete-directory tmp-dir t)))
          (push tmp-dir native-comp-eln-load-path))))

    ;; Look in each dir in load-path for a subdirs.el file.  If we
    ;; find one, load it, which will add the appropriate subdirs of
    ;; that dir into load-path.  This needs to be done before setting
    ;; the locale environment, because the latter might need to load
    ;; some support files.
    ;; Look for a leim-list.el file too.  Loading it will register
    ;; available input methods.
    (let ((tail load-path)
          (lispdir (expand-file-name "../lisp" data-directory))
          dir)
      (while tail
        (setq dir (car tail))
        (let ((default-directory dir))
          (load (expand-file-name "subdirs.el") t t t))
        ;; Do not scan standard directories that won't contain a leim-list.el.
        ;; https://lists.gnu.org/r/emacs-devel/2009-10/msg00502.html
        ;; (Except the preloaded one in lisp/leim.)
        (or (string-prefix-p lispdir dir)
            (let ((default-directory dir))
              (load (expand-file-name "leim-list.el") t t t)))
        ;; We don't use a dolist loop and we put this "setq-cdr" command at
        ;; the end, because the subdirs.el files may add elements to the end
        ;; of load-path and we want to take it into account.
        (setq tail (cdr tail))))

    ;; Set the default strings to display in mode line for end-of-line
    ;; formats that aren't native to this platform.  This should be
    ;; done before calling set-locale-environment, as the latter might
    ;; use these mnemonics.
    (cond
     ((memq system-type '(ms-dos windows-nt))
      (setq eol-mnemonic-unix "(Unix)"
	    eol-mnemonic-mac  "(Mac)"))
     (t                                   ; this is for Unix/GNU/Linux systems
      (setq eol-mnemonic-dos  "(DOS)"
	    eol-mnemonic-mac  "(Mac)")))

    (set-locale-environment nil)
    ;; Decode all default-directory's (probably, only *scratch* exists
    ;; at this point).  default-directory of *scratch* is the basis
    ;; for many other file-name variables and directory lists, so it
    ;; is important to decode it ASAP.
    (when locale-coding-system
      (let ((coding (if (eq system-type 'windows-nt)
			;; MS-Windows build converts all file names to
			;; UTF-8 during startup.
			'utf-8
		      locale-coding-system)))
	(save-excursion
	  (dolist (elt (buffer-list))
	    (set-buffer elt)
	    (if default-directory
		(setq default-directory
                      (if (eq system-type 'windows-nt)
                          ;; We pass the decoded default-directory as
                          ;; the 2nd arg to expand-file-name to make
                          ;; sure it sees a multibyte string as the
                          ;; default directory; this avoids the side
                          ;; effect of returning a unibyte string from
                          ;; expand-file-name because it still sees
                          ;; the undecoded value of default-directory.
                          (let ((defdir (decode-coding-string default-directory
                                                              coding t)))
                            ;; Convert backslashes to forward slashes.
                            (expand-file-name defdir defdir))
                        (decode-coding-string default-directory coding t))))))

	;; Decode all the important variables and directory lists, now
	;; that we know the locale's encoding.  This is because the
	;; values of these variables are until here unibyte undecoded
	;; strings created by build_unibyte_string.  data-directory in
	;; particular is used to construct many other standard
	;; directory names, so it must be decoded ASAP.  Note that
	;; charset-map-path cannot be decoded here, since we could
	;; then be trapped in infinite recursion below, when we load
	;; subdirs.el, because encoding a directory name might need to
	;; load a charset map, which will want to encode
	;; charset-map-path, which will want to load the same charset
	;; map...  So decoding of charset-map-path is delayed until
	;; further down below.
	(dolist (pathsym '(load-path exec-path))
	  (let ((path (symbol-value pathsym)))
	    (if (listp path)
		(set pathsym (mapcar (lambda (dir)
				       (decode-coding-string dir coding t))
				     path)))))
        (when (featurep 'native-compile)
          (let ((npath (symbol-value 'native-comp-eln-load-path)))
            (set 'native-comp-eln-load-path
                 (mapcar (lambda (dir)
                           ;; Call expand-file-name to remove all the
                           ;; pesky ".." from the directyory names in
                           ;; native-comp-eln-load-path.
                           (expand-file-name
                            (decode-coding-string dir coding t)))
                         npath)))
          (setq startup--original-eln-load-path
                (copy-sequence native-comp-eln-load-path)))
	(dolist (filesym '(data-directory doc-directory exec-directory
					  installation-directory
					  invocation-directory invocation-name
					  source-directory
					  shared-game-score-directory))
	  (let ((file (symbol-value filesym)))
	    (if (stringp file)
		(set filesym (decode-coding-string file coding t)))))))

    (let ((dir default-directory))
      (with-current-buffer "*Messages*"
        (messages-buffer-mode)
        ;; Make it easy to do like "tail -f".
        (setq-local window-point-insertion-type t)
        ;; Give *Messages* the same default-directory as *scratch*,
        ;; just to keep things predictable.
	(setq default-directory (or dir (expand-file-name "~/")))))
    ;; `user-full-name' is now known; reset its standard-value here.
    (put 'user-full-name 'standard-value
	 (list (default-value 'user-full-name)))
    ;; If the PWD environment variable isn't accurate, delete it.
    (let ((pwd (getenv "PWD")))
      (and pwd
	   (or (and default-directory
		    (ignore-errors
		      (equal (file-attributes
			      (file-name-as-directory pwd))
			     (file-attributes
			      (file-name-as-directory default-directory)))))
	       (setq process-environment
		     (delete (concat "PWD=" pwd)
			     process-environment)))))
    ;; Now, that other directories were searched, and any charsets we
    ;; need for encoding them are already loaded, we are ready to
    ;; decode charset-map-path.
    (if (listp charset-map-path)
	(let ((coding (if (eq system-type 'windows-nt)
			  'utf-8
			locale-coding-system)))
	  (setq charset-map-path
		(mapcar (lambda (dir)
			  (decode-coding-string dir coding t))
			charset-map-path))))
    (if default-directory
	(setq default-directory (abbreviate-file-name default-directory))
      (display-warning 'initialization "Error setting default-directory"))
    (let ((old-face-font-rescale-alist face-font-rescale-alist))
      (unwind-protect
	  (command-line)

	;; Do this again, in case .emacs defined more abbreviations.
	(if default-directory
	    (setq default-directory (abbreviate-file-name default-directory)))
	;; Specify the file for recording all the auto save files of this session.
	;; This is used by recover-session.
	(or auto-save-list-file-name
	    (and auto-save-list-file-prefix
		 (setq auto-save-list-file-name
		       ;; Under MS-DOS our PID is almost always reused between
		       ;; Emacs invocations.  We need something more unique.
		       (cond ((eq system-type 'ms-dos)
			      ;; We are going to access the auto-save
			      ;; directory, so make sure it exists.
			      (make-directory
			       (file-name-directory auto-save-list-file-prefix)
			       t)
			      (concat
			       (make-temp-name
				(expand-file-name
				 auto-save-list-file-prefix))
			       "~"))
			     (t
			      (expand-file-name
			       (format "%s%d-%s~"
				       auto-save-list-file-prefix
				       (emacs-pid)
				       (system-name))))))))
	(unless inhibit-startup-hooks
	  (run-hooks 'emacs-startup-hook 'term-setup-hook))

	;; Don't do this if we failed to create the initial frame,
	;; for instance due to a dense colormap.
	(when (or frame-initial-frame
		  ;; If frame-initial-frame has no meaning, do this anyway.
		  (not (and initial-window-system
			    (not noninteractive)
			    (not (eq initial-window-system 'pc)))))

	  ;; FIXME: The user's init file may change
	  ;; face-font-rescale-alist.  However, the default face
	  ;; already has an assigned font object, which does not take
	  ;; face-font-rescale-alist into account.  For such
	  ;; situations, we ought to have a way to find all font
	  ;; objects and regenerate them; currently we do not.  As a
	  ;; workaround, we specifically reset te default face's :font
	  ;; attribute here.  See bug#1785.
	  (unless (eq face-font-rescale-alist
		      old-face-font-rescale-alist)
	    (set-face-attribute 'default nil :font (font-spec)))

	  ;; Modify the initial frame based on what .emacs puts into
	  ;; ...-frame-alist.
	  (if (fboundp 'frame-notice-user-settings)
	      (frame-notice-user-settings))
	  ;; Set the faces for the initial background mode even if
	  ;; frame-notice-user-settings didn't (such as on a tty).
	  ;; frame-set-background-mode is idempotent, so it won't
	  ;; cause any harm if it's already been done.
	  (if (fboundp 'frame-set-background-mode)
	      (frame-set-background-mode (selected-frame))))

	;; Now we know the user's default font, so add it to the menu.
	(if (fboundp 'font-menu-add-default)
	    (font-menu-add-default))
	(unless inhibit-startup-hooks
	  (run-hooks 'window-setup-hook))))

    ;; Subprocesses of Emacs do not have direct access to the terminal, so
    ;; unless told otherwise they should only assume a dumb terminal.
    ;; We are careful to do it late (after term-setup-hook), although the
    ;; new multi-tty code does not use $TERM any more there anyway.
    (setenv "TERM" "dumb")
    ;; Remove DISPLAY from the process-environment as well.  This allows
    ;; `callproc.c' to give it a useful adaptive default which is either
    ;; the value of the `display' frame-parameter or the DISPLAY value
    ;; from initial-environment.
    (let ((display (frame-parameter nil 'display)))
      ;; Be careful which DISPLAY to remove from process-environment: follow
      ;; the logic of `callproc.c'.
      (if (stringp display) (setq display (concat "DISPLAY=" display))
        (dolist (varval initial-environment)
          (if (string-match "\\`DISPLAY=" varval)
              (setq display varval))))
      (when display
        (delete display process-environment))))
  (startup--honor-delayed-native-compilations))

;; Precompute the keyboard equivalents in the menu bar items.
;; Command-line options supported by tty's:
(defconst tty-long-option-alist
  '(("--name"		  . "-name")
    ("--title"		  . "-T")
    ("--reverse-video"	  . "-reverse")
    ("--foreground-color" . "-fg")
    ("--background-color" . "-bg")
    ("--color"		  . "-color")))

;; FIXME: this var unused?
(defconst tool-bar-images-pixel-height 24
  "Height in pixels of images in the tool-bar.")

(cl-defgeneric handle-args-function (args)
  "Method for processing window-system dependent command-line arguments.
Window system startup files should add their own function to this
method, which should parse the command line arguments.  Those
pertaining to the window system should be processed and removed
from the returned command line.")
(cl-defmethod handle-args-function (args &context (window-system nil))
  (tty-handle-args args))

(cl-defgeneric window-system-initialization (&optional _display)
  "Method for window-system initialization.
Window-system startup files should add their own implementation
to this method.  The function should initialize the window system environment
to prepare for opening the first frame (e.g. open a connection to an X server)."
  nil)

(defun tty-handle-args (args)
  "Handle the X-like command-line arguments \"-fg\", \"-bg\", \"-name\", etc."
  (let (rest)
    (while (and args
		(not (equal (car args) "--")))
      (let* ((argi (pop args))
	     (orig-argi argi)
	     argval completion)
	;; Check for long options with attached arguments
	;; and separate out the attached option argument into argval.
	(when (string-match "^\\(--[^=]*\\)=" argi)
          (setq argval (substring argi (match-end 0))
                argi (match-string 1 argi)))
	(when (string-match "^--" argi)
	  (setq completion (try-completion argi tty-long-option-alist))
	  (if (eq completion t)
	      ;; Exact match for long option.
	      (setq argi (cdr (assoc argi tty-long-option-alist)))
	    (if (stringp completion)
		(let ((elt (assoc completion tty-long-option-alist)))
		  ;; Check for abbreviated long option.
		  (or elt
		      (error "Option `%s' is ambiguous" argi))
		  (setq argi (cdr elt)))
	      ;; Check for a short option.
	      (setq argval nil
                    argi orig-argi))))
	(cond ((member argi '("-fg" "-foreground"))
	       (push (cons 'foreground-color (or argval (pop args)))
                     default-frame-alist))
	      ((member argi '("-bg" "-background"))
	       (push (cons 'background-color (or argval (pop args)))
                     default-frame-alist))
	      ((member argi '("-T" "-name"))
	       (unless argval (setq argval (pop args)))
	       (push (cons 'title
                           (if (stringp argval)
                               argval
                             (let ((case-fold-search t)
                                   i)
                               (setq argval (copy-sequence invocation-name))

                               ;; Change any . or * characters in name to
                               ;; hyphens, so as to emulate behavior on X.
                               (while
                                   (setq i (string-match "[.*]" argval))
                                 (aset argval i ?-))
                               argval)))
                     default-frame-alist))
	      ((member argi '("-r" "-rv" "-reverse"))
	       (push '(reverse . t)
                     default-frame-alist))
	      ((equal argi "-color")
	       (unless argval (setq argval 8)) ; default --color means 8 ANSI colors
	       (push (cons 'tty-color-mode
                           (cond
                            ((numberp argval) argval)
                            ((string-match "-?[0-9]+" argval)
                             (string-to-number argval))
                            (t (intern argval))))
                     default-frame-alist))
	      (t
               (push argi rest)))))
    (nconc (nreverse rest) args)))

(declare-function x-get-resource "frame.c"
		  (attribute class &optional component subclass))
(declare-function tool-bar-mode "tool-bar" (&optional arg))
(declare-function tool-bar-setup "tool-bar")

(defvar server-name)
(defvar server-process)

(defun startup--setup-quote-display (&optional style)
  "If needed, display ASCII approximations to curved quotes.
Do this by modifying `standard-display-table'.  Optional STYLE
specifies the desired quoting style, as in `text-quoting-style'.
If STYLE is nil, display appropriately for the terminal."
  (let ((repls (let ((style-repls (assq style '((grave . "`'\"\"")
                                                (straight . "''\"\"")))))
                 (if style-repls (cdr style-repls) (make-vector 4 nil))))
        glyph-count)
    ;; REPLS is a sequence of the four replacements for "‘’“”", respectively.
    ;; If STYLE is nil, infer REPLS from terminal characteristics.
    (unless style
      ;; On a terminal that supports glyph codes,
      ;; GLYPH-COUNT[i] is the number of times that glyph code I
      ;; represents either an ASCII character or one of the 4
      ;; quote characters.  This assumes glyph codes are valid
      ;; Elisp characters, which is a safe assumption in practice.
      (when (integerp (internal-char-font nil (max-char)))
        (setq glyph-count (make-char-table nil 0))
        (dotimes (i 132)
          (let ((glyph (internal-char-font
                        nil (if (< i 128) i (aref "‘’“”" (- i 128))))))
            (when (<= 0 glyph)
              (aset glyph-count glyph (1+ (aref glyph-count glyph)))))))
      (dotimes (i 2)
        (let ((lq (aref "‘“" i)) (rq (aref "’”" i))
              (lr (aref "`\"" i)) (rr (aref "'\"" i))
              (i2 (* i 2)))
          (unless (if glyph-count
                      ;; On a terminal that supports glyph codes, use
                      ;; ASCII replacements unless both quotes are displayable.
                      ;; If not using ASCII replacements, highlight
                      ;; quotes unless they are both unique among the
                      ;; 128 + 4 characters of concern.
                      (let ((lglyph (internal-char-font nil lq))
                            (rglyph (internal-char-font nil rq)))
                        (when (and (<= 0 lglyph) (<= 0 rglyph))
                          (setq lr lq rr rq)
                          (and (= 1 (aref glyph-count lglyph))
                               (= 1 (aref glyph-count rglyph)))))
                    ;; On a terminal that does not support glyph codes, use
                    ;; ASCII replacements unless both quotes are displayable.
                    (and (char-displayable-p lq)
                         (char-displayable-p rq)))
            (aset repls i2 lr)
            (aset repls (1+ i2) rr)))))
    (dotimes (i 4)
      (let ((char (aref "‘’“”" i))
            (repl (aref repls i)))
        (if repl
            (aset (or standard-display-table
                      (setq standard-display-table (make-display-table)))
                  char (vector (make-glyph-code repl 'homoglyph)))
          (when standard-display-table
            (aset standard-display-table char nil)))))))

(defun startup--load-user-init-file
    (filename-function &optional alternate-filename-function load-defaults)
  "Load a user init-file.
FILENAME-FUNCTION is called with no arguments and should return
the name of the init-file to load.  If this file cannot be
loaded, and ALTERNATE-FILENAME-FUNCTION is non-nil, then it is
called with no arguments and should return the name of an
alternate init-file to load.  If LOAD-DEFAULTS is non-nil, then
load default.el after the init-file, unless `inhibit-default-init'
is non-nil.

This function sets `user-init-file' to the name of the loaded
init-file, or to a default value if loading is not possible."
  (let ((debug-on-error-from-init-file nil)
        (debug-on-error-should-be-set nil)
        (debug-on-error-initial
         (if (eq init-file-debug t)
             'startup
           init-file-debug)))
    (let ((debug-on-error debug-on-error-initial))
      (condition-case-unless-debug error
          (when init-file-user
            (let ((init-file-name (funcall filename-function)))

              ;; If `user-init-file' is t, then `load' will store
              ;; the name of the file that it loads into
              ;; `user-init-file'.
              (setq user-init-file t)
	      (when init-file-name
		(load (if (equal (file-name-extension init-file-name)
				 "el")
			  (file-name-sans-extension init-file-name)
			init-file-name)
		      'noerror 'nomessage))

              (when (and (eq user-init-file t) alternate-filename-function)
                (let ((alt-file (funcall alternate-filename-function)))
		  (unless init-file-name
		    (setq init-file-name alt-file))
                  (and (equal (file-name-extension alt-file) "el")
                       (setq alt-file (file-name-sans-extension alt-file)))
                  (load alt-file 'noerror 'nomessage)))

              ;; If we did not find the user's init file, set
              ;; user-init-file conclusively.  Don't let it be
              ;; set from default.el.
              (when (eq user-init-file t)
                (setq user-init-file init-file-name)))

            ;; If we loaded a compiled file, set `user-init-file' to
            ;; the source version if that exists.
            (when (equal (file-name-extension user-init-file)
                         "elc")
              (let* ((source (file-name-sans-extension user-init-file))
                     (alt (concat source ".el")))
                (setq source (cond ((file-exists-p alt) alt)
                                   ((file-exists-p source) source)
                                   (t nil)))
                (when source
                  (when (file-newer-than-file-p source user-init-file)
                    (message "Warning: %s is newer than %s"
                             source user-init-file)
                    (sit-for 1))
                  (setq user-init-file source))))

            (when (and load-defaults
                       (not inhibit-default-init))
              ;; Prevent default.el from changing the value of
              ;; `inhibit-startup-screen'.
              (let ((inhibit-startup-screen nil))
                (load "default" 'noerror 'nomessage))))
        (error
         (display-warning
          'initialization
          (format-message "\
An error occurred while loading `%s':\n\n%s%s%s\n\n\
To ensure normal operation, you should investigate and remove the
cause of the error in your initialization file.  Start Emacs with
the `--debug-init' option to view a complete error backtrace."
                          user-init-file
                          (get (car error) 'error-message)
                          (if (cdr error) ": " "")
                          (mapconcat (lambda (s) (prin1-to-string s t))
                                     (cdr error) ", "))
          :warning)
         (setq init-file-had-error t)))

      ;; If we can tell that the init file altered debug-on-error,
      ;; arrange to preserve the value that it set up.
      (or (eq debug-on-error debug-on-error-initial)
          (setq debug-on-error-should-be-set t
                debug-on-error-from-init-file debug-on-error)))

    (when debug-on-error-should-be-set
      (setq debug-on-error debug-on-error-from-init-file))))

(defvar lisp-directory nil
  "Directory where Emacs's own *.el and *.elc Lisp files are installed.")

(defun command-line ()
  "A subroutine of `normal-top-level'.
Amongst another things, it parses the command-line arguments."
 (let (xdg-dir startup-init-directory)
  (setq before-init-time (current-time)
	after-init-time nil
        command-line-default-directory default-directory)

  ;; Force recomputation, in case it was computed during the dump.
  (setq abbreviated-home-dir nil)

  ;; See if we should import version-control from the environment variable.
  (let ((vc (getenv "VERSION_CONTROL")))
    (cond ((eq vc nil))			;don't do anything if not set
	  ((member vc '("t" "numbered"))
	   (setq version-control t))
	  ((member vc '("nil" "existing"))
	   (setq version-control nil))
	  ((member vc '("never" "simple"))
	   (setq version-control 'never))))

  ;;! This has been commented out; I currently find the behavior when
  ;;! split-window-keep-point is nil disturbing, but if I can get used
  ;;! to it, then it would be better to eliminate the option.
  ;;! ;; Choose a good default value for split-window-keep-point.
  ;;! (setq split-window-keep-point (> baud-rate 2400))

  ;; Convert preloaded file names in load-history to absolute.
  (let ((simple-file-name
	 ;; Look for simple.el or simple.elc and use their directory
	 ;; as the place where all Lisp files live.
	 (locate-file "simple" load-path (get-load-suffixes))))
    ;; Don't abort if simple.el cannot be found, but print a warning.
    ;; Although in most usage we are going to cryptically abort a moment
    ;; later anyway, due to missing required bidi data files (eg bug#13430).
    (if (null simple-file-name)
	(let ((standard-output 'external-debugging-output)
	      (lispdir (expand-file-name "../lisp" data-directory)))
	  (princ "Warning: Could not find simple.el or simple.elc")
	  (terpri)
	  (when (getenv "EMACSLOADPATH")
	    (princ "The EMACSLOADPATH environment variable is set, \
please check its value")
	    (terpri))
	  (unless (file-readable-p lispdir)
	    (princ (format "Lisp directory %s not readable?" lispdir))
	    (terpri)))
      (setq lisp-directory
            (file-truename (file-name-directory simple-file-name)))
      (setq load-history
	    (mapcar (lambda (elt)
		      (if (and (stringp (car elt))
			       (not (file-name-absolute-p (car elt))))
			  (cons (concat lisp-directory
					(car elt))
				(cdr elt))
			elt))
		    load-history))))

  ;; Convert the arguments to Emacs internal representation.
  (let ((args command-line-args))
    (while args
      (setcar args
	      (decode-coding-string (car args) locale-coding-system t))
      (pop args)))

  (let ((done nil)
	(args (cdr command-line-args))
	display-arg)

    ;; Figure out which user's init file to load,
    ;; either from the environment or from the options.
    (setq init-file-user (if noninteractive nil (user-login-name)))
    ;; If user has not done su, use current $HOME to find .emacs.
    (and init-file-user
         (equal init-file-user (user-real-login-name))
	 (setq init-file-user ""))

    ;; Process the command-line args, and delete the arguments
    ;; processed.  This is consistent with the way main in emacs.c
    ;; does things.
    (while (and (not done) args)
      (let* ((longopts '(("--no-init-file") ("--no-site-file")
                         ("--no-x-resources") ("--debug-init")
                         ("--user") ("--iconic") ("--icon-type") ("--quick")
			 ("--no-blinking-cursor") ("--basic-display")
                         ("--dump-file") ("--temacs") ("--seccomp")
                         ("--init-directory")))
             (argi (pop args))
             (orig-argi argi)
             argval)
	;; Handle --OPTION=VALUE format.
	(when (string-match "\\`\\(--[^=]*\\)=" argi)
	  (setq argval (substring argi (match-end 0))
                argi (match-string 1 argi)))
	(when (string-match "\\`--." orig-argi)
	  (let ((completion (try-completion argi longopts)))
	    (cond ((eq completion t)
		   (setq argi (substring argi 1)))
		  ((stringp completion)
		   (let ((elt (assoc completion longopts)))
		     (unless elt
		       (error "Option `%s' is ambiguous" argi))
		     (setq argi (substring (car elt) 1))))
		  (t
		   (setq argval nil
			 argi orig-argi)))))
	(cond
	 ;; The --display arg is handled partly in C, partly in Lisp.
	 ;; When it shows up here, we just put it back to be handled
	 ;; by `command-line-1'.
	 ((member argi '("-d" "-display"))
	  (setq display-arg (list argi (pop args))))
	 ((member argi '("-Q" "-quick"))
	  (setq init-file-user nil
		site-run-file nil
		inhibit-x-resources t)
	  ;; Stop it showing up in emacs -Q's customize-rogue.
	  (put 'site-run-file 'standard-value '(nil)))
         ((member argi '("-no-x-resources"))
          (setq inhibit-x-resources t))
	 ((member argi '("-D" "-basic-display"))
	  (setq no-blinking-cursor t
		emacs-basic-display t)
	  (push '(vertical-scroll-bars . nil) initial-frame-alist))
	 ((member argi '("-q" "-no-init-file"))
	  (setq init-file-user nil))
	 ((member argi '("-init-directory"))
	  (setq user-emacs-directory (or argval (pop args))
                argval nil))
	 ((member argi '("-u" "-user"))
	  (setq init-file-user (or argval (pop args))
		argval nil))
	 ((equal argi "-no-site-file")
	  (setq site-run-file nil)
	  (put 'site-run-file 'standard-value '(nil)))
	 ((equal argi "-debug-init")
	  (setq init-file-debug t))
	 ((equal argi "-iconic")
	  (push '(visibility . icon) initial-frame-alist))
	 ((member argi '("-nbc" "-no-blinking-cursor"))
	  (setq no-blinking-cursor t))
         ((member argi '("-dump-file" "-temacs" "-seccomp"))
          ;; Handled in C
          (or argval (pop args))
          (setq argval nil))
	 ;; Push the popped arg back on the list of arguments.
	 (t
          (push argi args)
          (setq done t)))
	;; Was argval set but not used?
	(and argval
	     (error "Option `%s' doesn't allow an argument" argi))))

    ;; Re-attach the --display arg.
    (and display-arg (setq args (append display-arg args)))

    ;; Re-attach the program name to the front of the arg list.
    (and command-line-args
         (setcdr command-line-args args)))

  ;; Re-evaluate predefined variables whose initial value depends on
  ;; the runtime context.
  (when (listp custom-delayed-init-variables)
    (mapc #'custom-reevaluate-setting
          ;; Initialize them in the same order they were loaded, in
          ;; case there are dependencies between them.
          (reverse custom-delayed-init-variables)))
  (setq custom-delayed-init-variables t)

  ;; Warn for invalid user name.
  (when init-file-user
    (if (string-match "[~/:\n]" init-file-user)
        (display-warning 'initialization
                         (format "Invalid user name %s"
                                 init-file-user)
                         :error)
      (if (file-directory-p (expand-file-name
                             ;; We don't support ~USER on MS-Windows
                             ;; and MS-DOS except for the current
                             ;; user, and always load .emacs from
                             ;; the current user's home directory
                             ;; (see below).  So always check "~",
                             ;; even if invoked with "-u USER", or
                             ;; if $USER or $LOGNAME are set to
                             ;; something different.
                             (if (memq system-type '(windows-nt ms-dos))
                                 "~"
                               (concat "~" init-file-user))))
          nil
        (display-warning 'initialization
                         (format "User %s has no home directory"
                                 (if (equal init-file-user "")
                                     (user-real-login-name)
                                   init-file-user))
                         :error))))

  ;; Calculate the name of the Emacs init directory.
  ;; This is typically ~INIT-FILE-USER/.config/emacs unless the user
  ;; is following the ~INIT-FILE-USER/.emacs.d convention.
  (setq xdg-dir startup--xdg-config-home-emacs)
  (setq startup-init-directory
	(if (or (zerop (length init-file-user))
		(and (eq xdg-dir user-emacs-directory)
		     (not (eq xdg-dir startup--xdg-config-default))))
	    user-emacs-directory
	  ;; The name is not obvious, so access more directories
	  ;; to calculate it.
	  (setq xdg-dir (concat "~" init-file-user "/.config/emacs/"))
	  (startup--xdg-or-homedot xdg-dir init-file-user)))

  ;; Load the early init file, if found.
  (startup--load-user-init-file
   (lambda ()
     (expand-file-name
      ;; We use an explicit .el extension here to force
      ;; startup--load-user-init-file to set user-init-file to "early-init.el",
      ;; with the .el extension, if the file doesn't exist, not just
      ;; "early-init" without an extension, as it does for ".emacs".
      "early-init.el"
      startup-init-directory)))
  (setq early-init-file user-init-file)

  ;; Amend `native-comp-eln-load-path', since the early-init file may
  ;; have altered `user-emacs-directory' and/or changed the eln-cache
  ;; directory.
  (when (featurep 'native-compile)
    (startup--update-eln-cache))

  ;; If any package directory exists, initialize the package system.
  (and user-init-file
       package-enable-at-startup
       (not (bound-and-true-p package--activated))
       (catch 'package-dir-found
	 (let ((dirs (cons package-user-dir package-directory-list)))
	   (dolist (dir dirs)
	     (when (file-directory-p dir)
	       (dolist (subdir (directory-files dir))
		 (when (let ((subdir (expand-file-name subdir dir)))
                         (and (file-directory-p subdir)
                              (file-exists-p
                               (expand-file-name
                                (package--description-file subdir)
                                subdir))))
		   (throw 'package-dir-found t)))))))
       (package-activate-all))

  ;; Make sure window system's init file was loaded in loadup.el if
  ;; using a window system.
  ;; Initialize the window-system only after processing the command-line
  ;; args so that -Q can influence this initialization.
  (condition-case error
    (unless noninteractive
      (if (and initial-window-system
	       (not (featurep
		     (intern
		      (concat (symbol-name initial-window-system) "-win")))))
	  (error "Unsupported window system `%s'" initial-window-system))
      ;; Process window-system specific command line parameters.
      (setq command-line-args
            (let ((window-system initial-window-system)) ;Hack attack!
              (handle-args-function command-line-args)))
      ;; Initialize the window system. (Open connection, etc.)
      (let ((window-system initial-window-system)) ;Hack attack!
        (window-system-initialization))
      (put initial-window-system 'window-system-initialized t))
    ;; If there was an error, print the error message and exit.
    (error
     (princ
      (if (eq (car error) 'error)
	  (apply 'concat (cdr error))
	(if (memq 'file-error (get (car error) 'error-conditions))
	    (format "%s: %s"
                    (nth 1 error)
                    (mapconcat (lambda (obj) (prin1-to-string obj t))
                               (cdr (cdr error)) ", "))
	  (format "%s: %s"
                  (get (car error) 'error-message)
                  (mapconcat (lambda (obj) (prin1-to-string obj t))
                             (cdr error) ", "))))
      'external-debugging-output)
     (terpri 'external-debugging-output)
     (setq initial-window-system nil)
     (kill-emacs)))

  (run-hooks 'before-init-hook)

  ;; Under X, create the X frame and delete the terminal frame.
  (unless (daemonp)
    (if (or noninteractive emacs-basic-display)
	(setq menu-bar-mode nil
	      tab-bar-mode nil
	      tool-bar-mode nil))
    (frame-initialize))

  (when (fboundp 'x-create-frame)
    ;; Set up the tool-bar (even in tty frames, since Emacs might open a
    ;; graphical frame later).
    (unless noninteractive
      (tool-bar-setup)))

  (unless noninteractive
    (startup--setup-quote-display)
    (setq internal--text-quoting-flag t))

  (normal-erase-is-backspace-setup-frame)

  ;; Register default TTY colors for the case the terminal hasn't a
  ;; terminal init file.  We do this regardless of whether the terminal
  ;; supports colors or not and regardless the current display type,
  ;; since users can connect to color-capable terminals and also
  ;; switch color support on or off in mid-session by setting the
  ;; tty-color-mode frame parameter.
  ;; Exception: the `pc' ``window system'' has only 16 fixed colors,
  ;; and they are already set at this point by a suitable method of
  ;; window-system-initialization.
  (or (eq initial-window-system 'pc)
      (tty-register-default-colors))

  (let ((old-scalable-fonts-allowed scalable-fonts-allowed)
	(old-face-ignored-fonts face-ignored-fonts))

    ;; Run the site-start library if it exists.  The point of this file is
    ;; that it is run before .emacs.  There is no point in doing this after
    ;; .emacs; that is useless.
    ;; Note that user-init-file is nil at this point.  Code that might
    ;; be loaded from site-run-file and wants to test if -q was given
    ;; should check init-file-user instead, since that is already set.
    ;; See cus-edit.el for an example.
    (if site-run-file
        ;; Sites should not disable the startup screen.
        ;; Only individuals should disable the startup screen.
        (let ((inhibit-startup-screen inhibit-startup-screen))
	  (load site-run-file t t)))

    ;; Load that user's init file, or the default one, or none.
    (startup--load-user-init-file
     (lambda ()
       (cond
	((eq startup-init-directory xdg-dir) nil)
        ((eq system-type 'ms-dos)
         (concat "~" init-file-user "/_emacs"))
        ((not (eq system-type 'windows-nt))
         (concat "~" init-file-user "/.emacs"))
        ;; Else deal with the Windows situation.
        ((directory-files "~" nil "\\`\\.emacs\\(\\.elc?\\)?\\'")
         ;; Prefer .emacs on Windows.
         "~/.emacs")
        ((directory-files "~" nil "\\`_emacs\\(\\.elc?\\)?\\'")
         ;; Also support _emacs for compatibility, but warn about it.
         (push `(initialization
                 ,(format-message
                   "`_emacs' init file is deprecated, please use `.emacs'"))
               delayed-warnings-list)
         "~/_emacs")
        (t ;; But default to .emacs if _emacs does not exist.
         "~/.emacs")))
     (lambda ()
       (expand-file-name
        "init.el"
        startup-init-directory))
     t)

    ;; Amend `native-comp-eln-load-path' again, since the early-init
    ;; file may have altered `user-emacs-directory' and/or changed the
    ;; eln-cache directory.
    (when (featurep 'native-compile)
      (startup--update-eln-cache))

    (when (and deactivate-mark transient-mark-mode)
      (with-current-buffer (window-buffer)
        (deactivate-mark)))

    ;; If the user has a file of abbrevs, read it (unless -batch).
    (when (and (not noninteractive)
               (file-exists-p abbrev-file-name)
               (file-readable-p abbrev-file-name))
      (quietly-read-abbrev-file abbrev-file-name))

    ;; If the abbrevs came entirely from the init file or the
    ;; abbrevs file, they do not need saving.
    (setq abbrevs-changed nil)

    ;; Do this here in case the init file sets mail-host-address.
    (and mail-host-address
	 ;; Check that user-mail-address has not been set by hand.
	 ;; Yes, this is ugly, but slightly less so than leaving
	 ;; user-mail-address uninitialized during init file processing.
	 ;; Perhaps we should make :set-after do something like this?
	 ;; Ie, extend it to also mean (re)initialize-after.  See etc/TODO.
	 (equal user-mail-address
		(let (mail-host-address)
		  (ignore-errors
		    (custom--standard-value 'user-mail-address))))
	 (custom-reevaluate-setting 'user-mail-address))

    ;; If parameter have been changed in the init file which influence
    ;; face realization, clear the face cache so that new faces will
    ;; be realized.
    (unless (and (eq scalable-fonts-allowed old-scalable-fonts-allowed)
		 (eq face-ignored-fonts old-face-ignored-fonts))
      (clear-face-cache)))

  (setq after-init-time (current-time))
  ;; Display any accumulated warnings after all functions in
  ;; `after-init-hook' like `desktop-read' have finalized possible
  ;; changes in the window configuration.
  (run-hooks 'after-init-hook 'delayed-warnings-hook)

  ;; If *scratch* exists and init file didn't change its mode, initialize it.
  (if (get-buffer "*scratch*")
      (with-current-buffer "*scratch*"
	(if (eq major-mode 'fundamental-mode)
	    (funcall initial-major-mode))))

  ;; Load library for our terminal type.
  ;; User init file can set term-file-prefix to nil to prevent this.
  (unless (or noninteractive
              initial-window-system
              (daemonp))
    (tty-run-terminal-initialization (selected-frame) nil t))

  ;; Update the out-of-memory error message based on user's key bindings
  ;; for save-some-buffers.
  (setq memory-signal-data
	(list 'error
	      (substitute-command-keys "Memory exhausted--use \\[save-some-buffers] then exit and restart Emacs")))

  ;; Process the remaining args.
  (command-line-1 (cdr command-line-args))

  ;; This is a problem because, e.g. if emacs.d/gnus.el exists,
  ;; trying to load gnus could load the wrong file.
  ;; OK, it would not matter if .emacs.d were at the end of load-path.
  ;; but for the sake of simplicity, we discourage it full-stop.
  ;; Ref eg https://lists.gnu.org/r/emacs-devel/2012-03/msg00056.html
  ;;
  ;; A bad element could come from user-emacs-file, the command line,
  ;; or EMACSLOADPATH, so we basically always have to check.
  (let (warned)
    (dolist (dir load-path)
      (and (not warned)
	   (stringp dir)
	   (string-equal (file-name-as-directory (expand-file-name dir))
			 (expand-file-name user-emacs-directory))
	   (setq warned t)
	   (display-warning 'initialization
			    (format-message "\
Your `load-path' seems to contain\n\
your `.emacs.d' directory: %s\n\
This is likely to cause problems...\n\
Consider using a subdirectory instead, e.g.: %s"
                                    dir (expand-file-name
                                         "lisp" user-emacs-directory))
                            :warning))))

  ;; If -batch, terminate after processing the command options.
  (if noninteractive (kill-emacs t))

  ;; In daemon mode, start the server to allow clients to connect.
  ;; This is done after loading the user's init file and after
  ;; processing all command line arguments to allow e.g. `server-name'
  ;; to be changed before the server starts.
  (let ((dn (daemonp)))
    (when dn
      (when (stringp dn) (setq server-name dn))
      (server-start)
      (if server-process
	  (daemon-initialized)
	(if (stringp dn)
	    (message
	     "Unable to start daemon: Emacs server named %S already running"
	     server-name)
	  (message "Unable to start the daemon.\nAnother instance of Emacs is running the server, either as daemon or interactively.\nYou can use emacsclient to connect to that Emacs process."))
	(kill-emacs 1))))

  ;; Run emacs-session-restore (session management) if started by
  ;; the session manager and we have a session manager connection.
  (if (and (boundp 'x-session-previous-id)
           (stringp x-session-previous-id))
      (with-no-warnings
	(emacs-session-restore x-session-previous-id)))))

(defun x-apply-session-resources ()
  "Apply X resources which specify initial values for Emacs variables.
This is called from a window-system initialization function, such
as `window-system-initialization' for X, either at startup (prior
to reading the init file), or afterwards when the user first
opens a graphical frame.

This can set the values of `menu-bar-mode', `tool-bar-mode',
`tab-bar-mode', and `blink-cursor-mode', as well as the `cursor' face.
Changed settings will be marked as \"CHANGED outside of Customize\"."
  (let ((no-vals  '("no" "off" "false" "0"))
	(settings '(("menuBar" "MenuBar" menu-bar-mode nil)
		    ("toolBar" "ToolBar" tool-bar-mode nil)
		    ("scrollBar" "ScrollBar" scroll-bar-mode nil)
		    ("cursorBlink" "CursorBlink" blink-cursor-mode nil))))
    (dolist (x settings)
      (if (member (x-get-resource (nth 0 x) (nth 1 x)) no-vals)
	  (set (nth 2 x) (nth 3 x)))))
  (let ((yes-vals  '("yes" "on" "true" "1"))
	(settings '(("tabBar" "TabBar" tab-bar-mode 1))))
    (dolist (x settings)
      (if (member (x-get-resource (nth 0 x) (nth 1 x)) yes-vals)
	  (funcall (nth 2 x) (nth 3 x)))))
  (let ((color (x-get-resource "cursorColor" "Foreground")))
    (when color
      (put 'cursor 'theme-face
	   `((changed ((t :background ,color)))))
      (put 'cursor 'face-modified t))))

(defcustom initial-scratch-message (purecopy "\
;; This buffer is for text that is not saved, and for Lisp evaluation.
;; To create a file, visit it with \\[find-file] and enter text in its buffer.

")
  "Initial documentation displayed in *scratch* buffer at startup.
If this is nil, no message will be displayed."
  :type '(choice (text :tag "Message")
		 (const :tag "none" nil)))


;;;;;;;;;;;;;;;;;;;;;;;;;;;;;;;;;;;;;;;;;;;;;;;;;;;;;;;;;;;;;;;;;;;;;;;;
;;; Fancy splash screen
;;;;;;;;;;;;;;;;;;;;;;;;;;;;;;;;;;;;;;;;;;;;;;;;;;;;;;;;;;;;;;;;;;;;;;;;

(defconst fancy-startup-text
  `((:face (variable-pitch font-lock-comment-face)
     "Welcome to "
     :link ("GNU Emacs"
	    ,(lambda (_button)
               (let ((browse-url-browser-function 'eww-browse-url))
                 (browse-url "https://www.gnu.org/software/emacs/")))
	    "Browse https://www.gnu.org/software/emacs/")
     ", one component of the "
     :link
     ,(lambda ()
       (if (eq system-type 'gnu/linux)
            `("GNU/Linux"
              ,(lambda (_button)
                 (let ((browse-url-browser-function 'eww-browse-url))
                   (browse-url "https://www.gnu.org/gnu/linux-and-gnu.html")))
	     "Browse https://www.gnu.org/gnu/linux-and-gnu.html")
          `("GNU" ,(lambda (_button)
		     (let ((browse-url-browser-function 'eww-browse-url))
                       (browse-url "https://www.gnu.org/gnu/thegnuproject.html")))
	    "Browse https://www.gnu.org/gnu/thegnuproject.html")))
     " operating system.\n\n"
     :face variable-pitch
     :link ("Emacs Tutorial" ,(lambda (_button) (help-with-tutorial)))
     "\tLearn basic keystroke commands"
     ,(lambda ()
       (let* ((en "TUTORIAL")
	      (tut (or (get-language-info current-language-environment
					  'tutorial)
		       en))
	      (title (with-temp-buffer
		       (insert-file-contents
			(expand-file-name tut tutorial-directory)
			;; We used to read only the first 256 bytes of
			;; the tutorial, but that prevents the coding:
			;; setting, if any, in file-local variables
			;; section to be seen by insert-file-contents,
			;; and results in gibberish when the language
			;; environment's preferred encoding is
			;; different from what the file-local variable
			;; says.  One case in point is Hebrew.
			nil)
		       (search-forward ".")
		       (buffer-substring (point-min) (1- (point))))))
	 ;; If there is a specific tutorial for the current language
	 ;; environment and it is not English, append its title.
	 (if (string= en tut)
	     ""
	   (concat " (" title ")"))))
     "\n"
     :link ("Emacs Guided Tour"
	    ,(lambda (_button)
               (let ((browse-url-browser-function 'eww-browse-url))
                 (browse-url "https://www.gnu.org/software/emacs/tour/")))
	    "Browse https://www.gnu.org/software/emacs/tour/")
     "\tOverview of Emacs features at gnu.org\n"
     :link ("View Emacs Manual" ,(lambda (_button) (info-emacs-manual)))
     "\tView the Emacs manual using Info\n"
     :link ("Absence of Warranty" ,(lambda (_button) (describe-no-warranty)))
     "\tGNU Emacs comes with "
     :face (variable-pitch (:slant oblique))
     "ABSOLUTELY NO WARRANTY\n"
     :face variable-pitch
     :link ("Copying Conditions" ,(lambda (_button) (describe-copying)))
     "\tConditions for redistributing and changing Emacs\n"
     :link ("Ordering Manuals" ,(lambda (_button) (view-order-manuals)))
     "\tPurchasing printed copies of manuals\n"
     "\n"))
  "A list of texts to show in the middle part of splash screens.
Each element in the list should be a list of strings or pairs
`:face FACE', like `fancy-splash-insert' accepts them.")

(defconst fancy-about-text
  `((:face (variable-pitch font-lock-comment-face)
     "This is "
     :link ("GNU Emacs"
	    ,(lambda (_button)
               (let ((browse-url-browser-function 'eww-browse-url))
                 (browse-url "https://www.gnu.org/software/emacs/")))
	    "Browse https://www.gnu.org/software/emacs/")
     ", a text editor and more.\nIt's a component of the "
     :link
     ,(lambda ()
       (if (eq system-type 'gnu/linux)
	   `("GNU/Linux"
	     ,(lambda (_button)
                (let ((browse-url-browser-function 'eww-browse-url))
                  (browse-url "https://www.gnu.org/gnu/linux-and-gnu.html")))
	     "Browse https://www.gnu.org/gnu/linux-and-gnu.html")
	 `("GNU" ,(lambda (_button)
                    (let ((browse-url-browser-function 'eww-browse-url))
                      (describe-gnu-project)))
	   "Display info on the GNU project.")))
     " operating system.\n"
     :face (variable-pitch font-lock-builtin-face)
     "\n"
     ,(lambda ()
        (with-temp-buffer
          (insert (emacs-version))
          (fill-region (point-min) (point-max))
          (buffer-string)))
     "\n"
     :face (variable-pitch (:height 0.8))
     ,(lambda () emacs-copyright)
     "\n\n"
     :face variable-pitch
     :link ("Authors"
	    ,(lambda (_button)
	      (view-file (expand-file-name "AUTHORS" data-directory))
	      (goto-char (point-min))))
     "\tMany people have contributed code included in GNU Emacs\n"
     :link ("Contributing"
	    ,(lambda (_button) (info "(emacs)Contributing")))
     "\tHow to report bugs and contribute improvements to Emacs\n"
     "\n"
     :link ("GNU and Freedom" ,(lambda (_button)
                                 (let ((browse-url-browser-function 'eww-browse-url))
                                   (describe-gnu-project))))
     "\tWhy we developed GNU Emacs, and the GNU operating system\n"
     :link ("Absence of Warranty" ,(lambda (_button) (describe-no-warranty)))
     "\tGNU Emacs comes with "
     :face (variable-pitch (:slant oblique))
     "ABSOLUTELY NO WARRANTY\n"
     :face variable-pitch
     :link ("Copying Conditions" ,(lambda (_button) (describe-copying)))
     "\tConditions for redistributing and changing Emacs\n"
     :link ("Getting New Versions" ,(lambda (_button) (describe-distribution)))
     "\tHow to obtain the latest version of Emacs\n"
     :link ("Ordering Manuals" ,(lambda (_button) (view-order-manuals)))
     "\tBuying printed manuals from the FSF\n"
     "\n"
     :link ("Emacs Tutorial" ,(lambda (_button) (help-with-tutorial)))
     "\tLearn basic Emacs keystroke commands"
     ,(lambda ()
       (let* ((en "TUTORIAL")
	      (tut (or (get-language-info current-language-environment
					  'tutorial)
		       en))
	      (title (with-temp-buffer
		       (insert-file-contents
			(expand-file-name tut tutorial-directory)
			;; Read the entire file, to make sure any
			;; coding cookies and other local variables
			;; get acted upon.
			nil)
		       (search-forward ".")
		       (buffer-substring (point-min) (1- (point))))))
	 ;; If there is a specific tutorial for the current language
	 ;; environment and it is not English, append its title.
	 (if (string= en tut)
	     ""
	   (concat " (" title ")"))))
     "\n"
     :link ("Emacs Guided Tour"
	    ,(lambda (_button)
               (let ((browse-url-browser-function 'eww-browse-url))
                 (browse-url "https://www.gnu.org/software/emacs/tour/")))
	    "Browse https://www.gnu.org/software/emacs/tour/")
     "\tSee an overview of Emacs features at gnu.org\n"
     :link ("Emacs Manual" ,(lambda (_button) (info-emacs-manual)))
     "\tDisplay the Emacs manual in Info mode"))
  "A list of texts to show in the middle part of the About screen.
Each element in the list should be a list of strings or pairs
`:face FACE', like `fancy-splash-insert' accepts them.")


(defgroup fancy-splash-screen ()
  ;; FIXME: Do we really need this group with a single custom var?
  "Fancy splash screen when Emacs starts."
  :version "21.1"
  :group 'initialization)

(defcustom fancy-splash-image nil
  "The image to show in the splash screens, or nil for defaults."
  :type '(choice (const :tag "Default" nil)
		 (file :tag "File")))


(defvar splash-screen-keymap
  (let ((map (make-sparse-keymap)))
    (suppress-keymap map)
    (set-keymap-parent map button-buffer-map)
    (define-key map "\C-?" 'scroll-down-command)
    (define-key map [?\S-\ ] 'scroll-down-command)
    (define-key map " " 'scroll-up-command)
    (define-key map "q" 'exit-splash-screen)
    map)
  "Keymap for splash screen buffer.")

;; These are temporary storage areas for the splash screen display.

(defun fancy-splash-insert (&rest args)
  "Insert text into the current buffer, with faces.
Arguments from ARGS should be either strings; functions called
with no args that return a string; pairs `:face FACE', where FACE
is a face specification usable with `put-text-property'; or pairs
`:link LINK' where LINK is a list of arguments to pass to
`insert-button', of the form (LABEL ACTION [HELP-ECHO]), which
specifies the button's label, `action' property and help-echo string.
FACE and LINK can also be functions, which are evaluated to obtain
a face or button specification."
  (let ((current-face nil))
    (while args
      (cond ((eq (car args) :face)
	     (setq args (cdr args) current-face (car args))
	     (if (functionp current-face)
		 (setq current-face (funcall current-face))))
	    ((eq (car args) :link)
	     (setq args (cdr args))
	     (let ((spec (car args)))
	       (if (functionp spec)
		   (setq spec (funcall spec)))
	       (insert-button (car spec)
			      'face (list 'link current-face)
			      'action (cadr spec)
			      'help-echo (concat "mouse-2, RET: "
						 (or (nth 2 spec)
						     "Follow this link"))
			      'follow-link t)))
	    (t (insert (propertize (let ((it (car args)))
				     (if (functionp it)
					 (funcall it)
				       it))
				   'face current-face
				   'help-echo (startup-echo-area-message)))))
      (setq args (cdr args)))))

(declare-function image-size "image.c" (spec &optional pixels frame))

(defun fancy-splash-image-file ()
  (cond ((stringp fancy-splash-image) fancy-splash-image)
	((display-color-p)
	 (cond ((<= (display-planes) 8)
		(if (image-type-available-p 'xpm)
		    "splash.xpm"
		  "splash.pbm"))
	       ((or (image-type-available-p 'svg)
		    (image-type-available-p 'imagemagick))
		"splash.svg")
	       ((image-type-available-p 'png)
		"splash.png")
	       ((image-type-available-p 'xpm)
		"splash.xpm")
	       (t "splash.pbm")))
	(t "splash.pbm")))

(defun fancy-splash-head ()
  "Insert the head part of the splash screen into the current buffer."
  (let* ((image-file (fancy-splash-image-file))
	 (img (create-image image-file))
	 (image-width (and img (car (image-size img))))
	 (window-width (window-width)))
    (when img
      (when (> window-width image-width)
        ;; Center the image above text.
        ;;  NB. The logo used to be centered in the window, which made
        ;;      it align poorly with the non-centered text on large
        ;;      displays.  Arguably it would be better to center both
        ;;      text and image, but this will do for now.  -- SK
        (let ((text-width 80)
              ;; The below value chosen to avoid splash screen being
              ;; visually unbalanced.  This needs to be eye-balled.
              (adjust-left 3))
          (insert (propertize " " 'display
                              `(space :align-to (+ ,(- (/ text-width 2)
                                                       adjust-left)
                                                   (-0.5 . ,img))))))

	;; Change the color of the XPM version of the splash image
	;; so that it is visible with a dark frame background.
	(when (and (memq 'xpm img)
		   (eq (frame-parameter nil 'background-mode) 'dark))
	  (setq img (append img '(:color-symbols (("#000000" . "gray30"))))))

	;; Insert the image with a help-echo and a link.
	(make-button (prog1 (point) (insert-image img)) (point)
		     'face 'default
		     'help-echo "mouse-2, RET: Browse https://www.gnu.org/"
		     'action (lambda (_button)
                               (let ((browse-url-browser-function 'eww-browse-url))
                                 (browse-url "https://www.gnu.org/")))
		     'follow-link t)
	(insert "\n\n")))))

(defun fancy-startup-tail (&optional concise)
  "Insert the tail part of the splash screen into the current buffer."
  (unless concise
    (fancy-splash-insert
     :face 'variable-pitch
     "\nTo start...\t"
     :link `("Open a File"
	     ,(lambda (_button) (call-interactively 'find-file))
	     "Specify a new file's name, to edit the file")
     "\t\t"
     :link `("Open Home Directory"
	     ,(lambda (_button) (dired "~"))
	     "Open your home directory, to operate on its files")
     "\n\t"
     :link `("Customize Startup"
	     ,(lambda (_button) (customize-group 'initialization))
	     "Change initialization settings including this screen")
     "\t"
     :link `("Explore Packages"
	     ,(lambda (_button) (call-interactively 'package-list-packages))
	     "Explore, install and remove Emacs packages (requires Internet connection)")
     "\n"))
  (fancy-splash-insert
   :face 'variable-pitch "To quit a partially entered command, type "
   :face 'default "Control-g"
   :face 'variable-pitch ".\n")
  (save-restriction
    (narrow-to-region (point) (point))
    (fancy-splash-insert :face '(variable-pitch font-lock-builtin-face)
		         "\nThis is "
		         (emacs-version)
		         "\n")
    (fill-region (point-min) (point-max)))
  (fancy-splash-insert :face '(variable-pitch (:height 0.8))
		       emacs-copyright
		       "\n")
  (when auto-save-list-file-prefix
    (let ((dir  (file-name-directory auto-save-list-file-prefix))
	  (name (file-name-nondirectory auto-save-list-file-prefix))
	  files)
      ;; Don't warn if the directory for auto-save-list files does not
      ;; yet exist.
      (and (file-directory-p dir)
	   (setq files (directory-files dir nil (concat "\\`" name) t))
	   (fancy-splash-insert :face '(variable-pitch font-lock-comment-face)
				(if (= (length files) 1)
				    "\nAn auto-save file list was found.  "
				  "\nAuto-save file lists were found.  ")
				"If an Emacs session crashed recently,\ntype "
				:link `("M-x recover-session RET"
					,(lambda (_button)
					   (call-interactively
					    'recover-session)))
				" to recover the files you were editing."))))

  (when concise
    (fancy-splash-insert
     :face 'variable-pitch "\n"
     :link `("Dismiss this startup screen"
	     ,(lambda (_button)
		(when startup-screen-inhibit-startup-screen
		  (customize-set-variable 'inhibit-startup-screen t)
		  (customize-mark-to-save 'inhibit-startup-screen)
		  (custom-save-all))
		(quit-windows-on "*GNU Emacs*" t)))
     "  ")
    (when (or user-init-file custom-file)
      (let ((checked (create-image "checked.xpm"
				   nil nil :ascent 'center))
	    (unchecked (create-image "unchecked.xpm"
				     nil nil :ascent 'center)))
	(insert-button
	 " "
	 :on-glyph checked
	 :off-glyph unchecked
	 'checked nil 'display unchecked 'follow-link t
	 'action (lambda (button)
		   (if (overlay-get button 'checked)
		       (progn (overlay-put button 'checked nil)
			      (overlay-put button 'display
					   (overlay-get button :off-glyph))
			      (setq startup-screen-inhibit-startup-screen
				    nil))
		     (overlay-put button 'checked t)
		     (overlay-put button 'display
				  (overlay-get button :on-glyph))
		     (setq startup-screen-inhibit-startup-screen t)))))
      (fancy-splash-insert :face '(variable-pitch (:height 0.9))
			   " Never show it again."))))

(defun exit-splash-screen ()
  "Stop displaying the splash screen buffer."
  (interactive)
  (quit-window t))

(defun fancy-startup-screen (&optional concise)
  "Display fancy startup screen.
If CONCISE is non-nil, display a concise version of the
splash screen in another window."
  (let ((splash-buffer (get-buffer-create "*GNU Emacs*")))
    (with-current-buffer splash-buffer
      (let ((inhibit-read-only t))
	(erase-buffer)
	(setq default-directory command-line-default-directory)
	(make-local-variable 'startup-screen-inhibit-startup-screen)
	(if pure-space-overflow
	    (insert pure-space-overflow-message))
	(unless concise
	  (fancy-splash-head))
	(dolist (text fancy-startup-text)
	  (apply #'fancy-splash-insert text)
	  (insert "\n"))
	(skip-chars-backward "\n")
	(delete-region (point) (point-max))
	(insert "\n")
	(fancy-startup-tail concise))
      (use-local-map splash-screen-keymap)
      (setq tab-width 22
	    buffer-read-only t)
      (set-buffer-modified-p nil)
      (if (and view-read-only (not view-mode))
	  (view-mode-enter nil 'kill-buffer))
      (goto-char (point-min))
      (forward-line (if concise 2 4)))
    (if concise
	(progn
	  (display-buffer splash-buffer)
	  ;; If the splash screen is in a split window, fit it.
	  (let ((window (get-buffer-window splash-buffer t)))
	    (or (null window)
		(eq window (selected-window))
		(eq window (next-window window))
		(fit-window-to-buffer window))))
      (switch-to-buffer splash-buffer))))

(defun fancy-about-screen ()
  "Display fancy About screen."
  (let ((frame (fancy-splash-frame)))
    (save-selected-window
      (select-frame frame)
      (switch-to-buffer "*About GNU Emacs*")
      (setq buffer-undo-list t)
      (let ((inhibit-read-only t))
	(erase-buffer)
	(if pure-space-overflow
	    (insert pure-space-overflow-message))
	(fancy-splash-head)
	(dolist (text fancy-about-text)
	  (apply #'fancy-splash-insert text)
	  (insert "\n"))
	(set-buffer-modified-p nil)
	(goto-char (point-min))
	(force-mode-line-update))
      (use-local-map splash-screen-keymap)
      (setq tab-width 22)
      (setq buffer-read-only t)
      ;; Place point somewhere it doesn't cover a character.
      (goto-char (point-min))
      (re-search-forward "\n$" nil nil 2))))

(defun fancy-splash-frame ()
  "Return the frame to use for the fancy splash screen.
Returning non-nil does not mean we should necessarily
use the fancy splash screen, but if we do use it,
we put it on this frame."
  (let (chosen-frame)
    ;; MS-Windows needs this to have a chance to make the initial
    ;; frame visible.
    (if (eq (window-system) 'w32)
	(sit-for 0 t))
    (if (eq (window-system) 'pgtk)
	(sit-for 0.1 t))
    (dolist (frame (append (frame-list) (list (selected-frame))))
      (if (and (frame-visible-p frame)
	       (not (window-minibuffer-p (frame-selected-window frame))))
	  (setq chosen-frame frame)))
    ;; If there are no visible frames yet, try the selected one.
    (or chosen-frame (selected-frame))))

(defun use-fancy-splash-screens-p ()
  "Return t if fancy splash screens should be used."
  (when (and (display-graphic-p)
             (or (and (display-color-p)
		      (image-type-available-p 'xpm))
                 (image-type-available-p 'pbm)))
    (let ((frame (fancy-splash-frame)))
      (when frame
	(let ((img (create-image (fancy-splash-image-file))))
          (when img
            (let ((image-height (cdr (image-size img nil frame)))
	          ;; We test frame-height and not window-height so that,
	          ;; if the frame is split by displaying a warning, that
	          ;; doesn't cause the normal splash screen to be used.
	          ;; We subtract 2 from frame-height to account for the
	          ;; echo area and the mode line.
	          (frame-height (- (frame-height frame) 2)))
	      (> frame-height (+ image-height 19)))))))))

(defun normal-splash-screen (&optional startup concise)
  "Display non-graphic splash screen.
If optional argument STARTUP is non-nil, display the startup screen
after Emacs starts.  If STARTUP is nil, display the About screen.
If CONCISE is non-nil, display a concise version of the
splash screen in another window."
  (let ((splash-buffer (get-buffer-create "*About GNU Emacs*")))
    (with-current-buffer splash-buffer
      (setq buffer-read-only nil)
      (erase-buffer)
      (setq default-directory command-line-default-directory)
      (setq-local tab-width 8)

      (if pure-space-overflow
	  (insert pure-space-overflow-message))

      ;; The convention for this piece of code is that
      ;; each piece of output starts with one or two newlines
      ;; and does not end with any newlines.
      (insert (if startup "Welcome to GNU Emacs" "This is GNU Emacs"))
      (insert
       (if (eq system-type 'gnu/linux)
	   ", one component of the GNU/Linux operating system.\n"
	 ", a part of the GNU operating system.\n"))

      (if startup
	  (if (display-mouse-p)
	      ;; The user can use the mouse to activate menus
	      ;; so give help in terms of menu items.
	      (normal-mouse-startup-screen)

	    ;; No mouse menus, so give help using kbd commands.
	    (normal-no-mouse-startup-screen))

	(normal-about-screen))

      ;; The rest of the startup screen is the same on all
      ;; kinds of terminals.

      ;; Give information on recovering, if there was a crash.
      (and startup
	   auto-save-list-file-prefix
	   ;; Don't signal an error if the
	   ;; directory for auto-save-list files
	   ;; does not yet exist.
	   (file-directory-p (file-name-directory
			      auto-save-list-file-prefix))
	   (directory-files
	    (file-name-directory auto-save-list-file-prefix)
	    nil
	    (concat "\\`"
		    (regexp-quote (file-name-nondirectory
				   auto-save-list-file-prefix)))
	    t)
	   (insert "\n\nIf an Emacs session crashed recently, "
		   "type M-x recover-session RET\nto recover"
		   " the files you were editing.\n"))

      (use-local-map splash-screen-keymap)

      ;; Display the input that we set up in the buffer.
      (set-buffer-modified-p nil)
      (setq buffer-read-only t)
      (if (and view-read-only (not view-mode))
	  (view-mode-enter nil 'kill-buffer))
      (if startup (rename-buffer "*GNU Emacs*" t))
      (goto-char (point-min)))
    (if concise
	(display-buffer splash-buffer)
      (switch-to-buffer splash-buffer))))

(defun normal-mouse-startup-screen ()
  ;; The user can use the mouse to activate menus
  ;; so give help in terms of menu items.
  (insert "\
To follow a link, click Mouse-1 on it, or move to it and type RET.
To quit a partially entered command, type Control-g.\n")

  (insert "\nImportant Help menu items:\n")
  (insert-button "Emacs Tutorial"
		 'action (lambda (_button) (help-with-tutorial))
		 'follow-link t)
  (insert "\t\tLearn basic Emacs keystroke commands\n")
  (insert-button "Read the Emacs Manual"
		 'action (lambda (_button) (info-emacs-manual))
		 'follow-link t)
  (insert "\tView the Emacs manual using Info\n")
  (insert-button "(Non)Warranty"
		 'action (lambda (_button) (describe-no-warranty))
		 'follow-link t)
  (insert "\t\tGNU Emacs comes with ABSOLUTELY NO WARRANTY\n")
  (insert-button "Copying Conditions"
		 'action (lambda (_button) (describe-copying))
		 'follow-link t)
  (insert "\tConditions for redistributing and changing Emacs\n")
  (insert-button "More Manuals / Ordering Manuals"
		 'action (lambda (_button) (view-order-manuals))
		 'follow-link t)
  (insert "  How to order printed manuals from the FSF\n")

  (insert "\nUseful tasks:\n")
  (insert-button "Visit New File"
		 'action (lambda (_button) (call-interactively 'find-file))
		 'follow-link t)
  (insert (substitute-command-keys
	   "\t\tSpecify a new file's name, to edit the file\n"))
  (insert-button "Open Home Directory"
		 'action (lambda (_button) (dired "~"))
		 'follow-link t)
  (insert "\tOpen your home directory, to operate on its files\n")
  (insert-button "Customize Startup"
		 'action (lambda (_button) (customize-group 'initialization))
		 'follow-link t)
  (insert "\tChange initialization settings including this screen\n")

  (save-restriction
    (narrow-to-region (point) (point))
    (insert "\n" (emacs-version) "\n")
    (fill-region (point-min) (point-max)))
  (insert emacs-copyright))

(defun normal-no-mouse-startup-screen ()
  "Show a splash screen suitable for displays without mouse support."
  (let* ((c-h-accessible
          ;; If normal-erase-is-backspace is used on a tty, there's
          ;; no way to invoke C-h and you have to use F1 instead.
          (or (not (char-table-p keyboard-translate-table))
              (eq (aref keyboard-translate-table ?\C-h) ?\C-h)))
         (minor-mode-overriding-map-alist
          (cons (cons (not c-h-accessible)
                      ;; If C-h can't be invoked, temporarily disable its
                      ;; binding, so where-is uses alternative bindings.
                      (let ((map (make-sparse-keymap)))
                        (define-key map [?\C-h] 'undefined)
                        map))
                minor-mode-overriding-map-alist)))

    (insert (format "\nGet help\t   %s\n"
                    (let ((where (where-is-internal 'help-command nil t)))
                      (cond
                       ((equal where [?\C-h])
                        "C-h  (Hold down CTRL and press h)")
                       (where (key-description where))
                       (t "M-x help")))))
    (insert-button "Emacs manual"
                   'action (lambda (_button) (info-emacs-manual))
                   'follow-link t)
    (insert (substitute-command-keys"\t   \\[info-emacs-manual]\t"))
    (insert-button "Browse manuals"
                   'action (lambda (_button) (Info-directory))
                   'follow-link t)
    (insert (substitute-command-keys "\t   \\[info]\n"))
    (insert-button "Emacs tutorial"
                   'action (lambda (_button) (help-with-tutorial))
                   'follow-link t)
    (insert (substitute-command-keys
             "\t   \\[help-with-tutorial]\tUndo changes\t   \\[undo]\n"))
    (insert-button "Buy manuals"
                   'action (lambda (_button) (view-order-manuals))
                   'follow-link t)
    (insert (substitute-command-keys
             "\t   \\[view-order-manuals]\tExit Emacs\t   \\[save-buffers-kill-terminal]")))

  ;; Say how to use the menu bar with the keyboard.
  (insert "\n")
  (insert-button "Activate menubar"
		 'action (lambda (_button) (tmm-menubar))
		 'follow-link t)
  (if (and (eq (key-binding "\M-`") 'tmm-menubar)
	   (eq (key-binding [f10]) 'tmm-menubar))
      (insert "   F10  or  ESC `  or   M-`")
    (insert (substitute-command-keys "   \\[tmm-menubar]")))

  ;; Many users seem to have problems with these.
  (insert (substitute-command-keys "
\(`C-' means use the CTRL key.  `M-' means use the Meta (or Alt) key.
If you have no Meta key, you may instead type ESC followed by the character.)"))

  ;; Insert links to useful tasks
  (insert "\nUseful tasks:\n")

  (insert-button "Visit New File"
		 'action (lambda (_button) (call-interactively 'find-file))
		 'follow-link t)
  (insert "\t\t\t")
  (insert-button "Open Home Directory"
		 'action (lambda (_button) (dired "~"))
		 'follow-link t)
  (insert "\n")

  (insert-button "Customize Startup"
		 'action (lambda (_button) (customize-group 'initialization))
		 'follow-link t)
  (insert "\t\t")
  (insert-button "Open *scratch* buffer"
		 'action (lambda (_button) (switch-to-buffer
                                       (startup--get-buffer-create-scratch)))
		 'follow-link t)
  (insert "\n")
  (save-restriction
    (narrow-to-region (point) (point))
    (insert "\n" (emacs-version) "\n")
    (fill-region (point-min) (point-max)))
  (insert emacs-copyright "\n")
  (insert (substitute-command-keys
	   "
GNU Emacs comes with ABSOLUTELY NO WARRANTY; type \\[describe-no-warranty] for "))
  (insert-button "full details"
		 'action (lambda (_button) (describe-no-warranty))
		 'follow-link t)
  (insert (substitute-command-keys ".
Emacs is Free Software--Free as in Freedom--so you can redistribute copies
of Emacs and modify it; type \\[describe-copying] to see "))
  (insert-button "the conditions"
		 'action (lambda (_button) (describe-copying))
		 'follow-link t)
  (insert (substitute-command-keys".
Type \\[describe-distribution] for information on "))
  (insert-button "getting the latest version"
		 'action (lambda (_button) (describe-distribution))
		 'follow-link t)
  (insert "."))

(defun normal-about-screen ()
  (insert "\n" (emacs-version) "\n" emacs-copyright "\n\n")

  (insert "To follow a link, click Mouse-1 on it, or move to it and type RET.\n\n")

  (insert-button "Authors"
		 'action
		 (lambda (_button)
		   (view-file (expand-file-name "AUTHORS" data-directory))
		   (goto-char (point-min)))
		 'follow-link t)
  (insert "\t\tMany people have contributed code included in GNU Emacs\n")

  (insert-button "Contributing"
		 'action
		 (lambda (_button) (info "(emacs)Contributing"))
		 'follow-link t)
  (insert "\tHow to report bugs and contribute improvements to Emacs\n\n")

  (insert-button "GNU and Freedom"
		 'action (lambda (_button)
                           (let ((browse-url-browser-function 'eww-browse-url))
                             (describe-gnu-project)))
		 'follow-link t)
  (insert "\t\tWhy we developed GNU Emacs and the GNU system\n")

  (insert-button "Absence of Warranty"
		 'action (lambda (_button) (describe-no-warranty))
		 'follow-link t)
  (insert "\tGNU Emacs comes with ABSOLUTELY NO WARRANTY\n")

  (insert-button "Copying Conditions"
		 'action (lambda (_button) (describe-copying))
		 'follow-link t)
  (insert "\tConditions for redistributing and changing Emacs\n")

  (insert-button "Getting New Versions"
		 'action (lambda (_button) (describe-distribution))
		 'follow-link t)
  (insert "\tHow to get the latest version of GNU Emacs\n")

  (insert-button "More Manuals / Ordering Manuals"
		 'action (lambda (_button) (view-order-manuals))
		 'follow-link t)
  (insert "\tBuying printed manuals from the FSF\n"))

(defun startup-echo-area-message ()
  (if (daemonp)
      "Starting Emacs daemon."
    (substitute-command-keys
     "For information about GNU Emacs and the GNU system, type \
\\[about-emacs].")))

(defun display-startup-echo-area-message ()
  (let ((resize-mini-windows t))
    (or noninteractive                  ;(input-pending-p) init-file-had-error
	;; t if the init file says to inhibit the echo area startup message.
	(and inhibit-startup-echo-area-message
	     user-init-file
	     (or (and (get 'inhibit-startup-echo-area-message 'saved-value)
		      (equal inhibit-startup-echo-area-message
			     (if (equal init-file-user "")
				 (user-login-name)
			       init-file-user)))
		 ;; Wasn't set with custom; see if .emacs has a setq.
                 (condition-case nil
                     (with-temp-buffer
                       (insert-file-contents user-init-file)
                       (re-search-forward
                        (concat
                         "([ \t\n]*setq[ \t\n]+"
                         "inhibit-startup-echo-area-message[ \t\n]+"
                         (regexp-quote
                          (prin1-to-string
                           (if (equal init-file-user "")
                               (user-login-name)
                             init-file-user)))
                         "[ \t\n]*)")
                        nil t))
                   (error nil))))
	(message "%s" (startup-echo-area-message)))))

(defun display-startup-screen (&optional concise)
  "Display startup screen according to display.
A fancy display is used on graphic displays, normal otherwise.

If CONCISE is non-nil, display a concise version of the startup
screen."
  ;; Prevent recursive calls from server-process-filter.
  (if (not (get-buffer "*GNU Emacs*"))
      (if (use-fancy-splash-screens-p)
      	  (fancy-startup-screen concise)
      	(normal-splash-screen t concise))))

(defun display-about-screen ()
  "Display the *About GNU Emacs* buffer.
A fancy display is used on graphic displays, normal otherwise."
  (interactive)
  (if (use-fancy-splash-screens-p)
      (fancy-about-screen)
    (normal-splash-screen nil)))

(defalias 'about-emacs 'display-about-screen)
(defalias 'display-splash-screen 'display-startup-screen)

(defun startup--get-buffer-create-scratch ()
  (or (get-buffer "*scratch*")
      (with-current-buffer (get-buffer-create "*scratch*")
        (set-buffer-major-mode (current-buffer))
        (current-buffer))))

;; This avoids byte-compiler warning in the unexec build.
(declare-function pdumper-stats "pdumper.c" ())

(defun command-line-1 (args-left)
  "A subroutine of `command-line'."
  (display-startup-echo-area-message)
  (when (and pure-space-overflow
	     (not noninteractive)
             ;; If we were dumped with pdumper, we don't care about
             ;; pure-space overflow.
             (or (not (fboundp 'pdumper-stats))
                 (null (pdumper-stats))))
    (display-warning
     'initialization
     "Building Emacs overflowed pure space.\
  (See the node Pure Storage in the Lisp manual for details.)"
     :warning))

  ;; `displayable-buffers' is a list of buffers that may be displayed,
  ;; which includes files parsed from the command line arguments and
  ;; `initial-buffer-choice'.  All of the display logic happens at the
  ;; end of this `let'.  As files as processed from the command line
  ;; arguments, their buffers are prepended to `displayable-buffers'.
  ;; In order for options like "--eval" to work with the "--file" arg,
  ;; the file buffers are set as the current buffer as they are seen
  ;; on the command line (so "emacs --batch --file a --file b
  ;; --eval='(message "%s" (buffer-name))'" will print "b"), but this
  ;; does not affect the final displayed state of the buffers.
  (let ((displayable-buffers nil))
    ;; This `let' processes the command line arguments.
    (let ((command-line-args-left args-left))
      (when command-line-args-left
        ;; We have command args; process them.
        (let* ((dir command-line-default-directory)
               tem
               ;; This approach loses for "-batch -L DIR --eval "(require foo)",
               ;; if foo is intended to be found in DIR.
               ;;
               ;; The directories listed in --directory/-L options will *appear*
               ;; at the front of `load-path' in the order they appear on the
               ;; command-line.  We cannot do this by *placing* them at the front
               ;; in the order they appear, so we need this variable to hold them,
               ;; temporarily.
               ;;
               ;; To DTRT we keep track of the splice point and modify `load-path'
               ;; straight away upon any --directory/-L option.
               splice
               just-files ;; t if this follows the magic -- option.
               ;; This includes our standard options' long versions
               ;; and long versions of what's on command-switch-alist.
               (longopts
                (append '("--funcall" "--load" "--insert" "--kill"
                          "--dump-file" "--seccomp"
                          "--directory" "--eval" "--execute" "--no-splash"
                          "--find-file" "--visit" "--file" "--no-desktop")
                        (mapcar (lambda (elt) (concat "-" (car elt)))
                                command-switch-alist)))
               (line 0)
               (column 0)
               ;; `process-file-arg' opens a file buffer for `name',
               ;; sets that buffer as the current buffer without
               ;; displaying it, adds the buffer to
               ;; `displayable-buffers', and puts the point at
               ;; `line':`column'.  `line' and `column' are both reset
               ;; to zero when `process-file-arg' returns.
               (process-file-arg
                (lambda (name)
		  ;; This can only happen if PWD is deleted.
		  (if (not (or dir (file-name-absolute-p name)))
		      (message "Ignoring relative file name (%s) due to \
nil default-directory" name)
		    (let* ((file (expand-file-name
				  (command-line-normalize-file-name name)
				  dir))
			   (buf (find-file-noselect file)))
                      (file-name-history--add file)
		      (setq displayable-buffers (cons buf displayable-buffers))
                      ;; Set the file buffer to the current buffer so
                      ;; that it will be used with "--eval" and
                      ;; similar options.
                      (set-buffer buf)
                      ;; Put the point at `line':`column' in the file
                      ;; buffer, and reset `line' and `column' to 0.
                      (unless (zerop line)
                        (goto-char (point-min))
                        (forward-line (1- line)))
                      (setq line 0)
                      (unless (< column 1)
                        (move-to-column (1- column)))
                      (setq column 0))))))

          ;; Add the long X options to longopts.
          (dolist (tem command-line-x-option-alist)
            (if (string-match "^--" (car tem))
                (push (car tem) longopts)))

          ;; Add the long NS options to longopts.
          (dolist (tem command-line-ns-option-alist)
            (if (string-match "^--" (car tem))
                (push (list (car tem)) longopts)))

          ;; Loop, processing options.
          (while command-line-args-left
            (let* ((argi (car command-line-args-left))
                   (orig-argi argi)
                   argval completion)
              (setq command-line-args-left (cdr command-line-args-left))

              ;; Do preliminary decoding of the option.
              (if just-files
                  ;; After --, don't look for options; treat all args as files.
                  (setq argi "")
                ;; Convert long options to ordinary options
                ;; and separate out an attached option argument into argval.
                (when (string-match "\\`\\(--[^=]*\\)=" argi)
                  (setq argval (substring argi (match-end 0))
                        argi (match-string 1 argi)))
                (when (string-match "\\`--?[^-]" orig-argi)
                  (setq completion (try-completion argi longopts))
                  (if (eq completion t)
                      (setq argi (substring argi 1))
                    (if (stringp completion)
                        (let ((elt (member completion longopts)))
                          (or elt
                              (error "Option `%s' is ambiguous" argi))
                          (setq argi (substring (car elt) 1)))
                      (setq argval nil
                            argi orig-argi)))))

              ;; Execute the option.
              (cond ((setq tem (assoc argi command-switch-alist))
                     (if argval
                         (let ((command-line-args-left
                                (cons argval command-line-args-left)))
                           (funcall (cdr tem) argi))
                       (funcall (cdr tem) argi)))

                    ((equal argi "-no-splash")
                     (setq inhibit-startup-screen t))

                    ((member argi '("-f"	; what the manual claims
                                    "-funcall"
                                    "-e"))  ; what the source used to say
                     (setq inhibit-startup-screen t)
                     (setq tem (intern (or argval (pop command-line-args-left))))
                     (if (commandp tem)
                         (command-execute tem)
                       (funcall tem)))

                    ((member argi '("-eval" "-execute"))
                     (setq inhibit-startup-screen t)
                     (let* ((str-expr (or argval (pop command-line-args-left)))
                            (read-data (read-from-string str-expr))
                            (expr (car read-data))
                            (end (cdr read-data)))
                       ;; Allow same trailing chars as minibuf.c's
                       ;; `string_to_object'.
                       (unless (string-match-p "[\s\t\n]*\\'" str-expr end)
                         (error "Trailing garbage following expression: %s"
                                (substring str-expr end)))
                       (eval expr t)))

                    ((member argi '("-L" "-directory"))
                     ;; -L :/foo adds /foo to the _end_ of load-path.
                     (let (append)
                       (if (string-match-p
                            (format "\\`%s" path-separator)
                            (setq tem (or argval (pop command-line-args-left))))
                           (setq tem (substring tem 1)
                                 append t))
                       (setq tem (expand-file-name
                                  (command-line-normalize-file-name tem)))
                       (cond (append (setq load-path
                                           (append load-path (list tem)))
                                     (if splice (setq splice load-path)))
                             (splice (setcdr splice (cons tem (cdr splice)))
                                     (setq splice (cdr splice)))
                             (t (setq load-path (cons tem load-path)
                                      splice load-path)))))

                    ((member argi '("-l" "-load"))
                     (let* ((file (command-line-normalize-file-name
                                   (or argval (pop command-line-args-left))))
                            ;; Take file from default dir if it exists there;
                            ;; otherwise let `load' search for it.
                            (file-ex (file-truename (expand-file-name file))))
                       (when (file-regular-p file-ex)
                         (setq file file-ex))
                       (load file nil t)))

                    ;; This is used to handle -script.  It's not clear
                    ;; we need to document it (it is totally internal).
                    ((member argi '("-scriptload"))
                     (let* ((file (command-line-normalize-file-name
                                   (or argval (pop command-line-args-left))))
                            ;; Take file from default dir.
                            (file-ex (expand-file-name file))
                            (truename (file-truename file-ex)))
                       ;; We want to use the truename here if we can,
                       ;; because that makes `eval-after-load' work
                       ;; more reliably.  But if the file is, for
                       ;; instance, /dev/stdin, the truename doesn't
                       ;; actually exist on some systems.
                       (when (file-exists-p truename)
                         (setq file-ex truename))
                       (command-line--load-script file-ex)))

                    ((equal argi "-insert")
                     (setq inhibit-startup-screen t)
                     (setq tem (or argval (pop command-line-args-left)))
                     (or (stringp tem)
                         (error "File name omitted from `-insert' option"))
                     (insert-file-contents (command-line-normalize-file-name tem)))

                    ((or (equal argi "-dump-file")
                         (equal argi "-seccomp"))
                     ;; This was processed in C.
                     (or argval (pop command-line-args-left)))

                    ((equal argi "-kill")
                     (kill-emacs t))

                    ;; This is for when they use --no-desktop with -q, or
                    ;; don't load Desktop in their .emacs.  If desktop.el
                    ;; _is_ loaded, it will handle this switch, and we
                    ;; won't see it by the time we get here.
                    ((equal argi "-no-desktop")
                     (message "\"--no-desktop\" ignored because the Desktop package is not loaded"))

                    ((string-match "^\\+[0-9]+\\'" argi)
                     (setq line (string-to-number argi)))

                    ((string-match "^\\+\\([0-9]+\\):\\([0-9]+\\)\\'" argi)
                     (setq line (string-to-number (match-string 1 argi))
                           column (string-to-number (match-string 2 argi))))

                    ((setq tem (assoc orig-argi command-line-x-option-alist))
                     ;; Ignore X-windows options and their args if not using X.
                     (setq command-line-args-left
                           (nthcdr (nth 1 tem) command-line-args-left)))

                    ((setq tem (assoc orig-argi command-line-ns-option-alist))
                     ;; Ignore NS-windows options and their args if not using NS.
                     (setq command-line-args-left
                           (nthcdr (nth 1 tem) command-line-args-left)))

                    ((member argi '("-find-file" "-file" "-visit"))
                     (setq inhibit-startup-screen t)
                     ;; An explicit option to specify visiting a file.
                     (setq tem (or argval (pop command-line-args-left)))
                     (unless (stringp tem)
                       (error "File name omitted from `%s' option" argi))
                     (funcall process-file-arg tem))

                    ;; These command lines now have no effect.
                    ((string-match "\\`--?\\(no-\\)?\\(uni\\|multi\\)byte$" argi)
                     (display-warning 'initialization
                                      (format "Ignoring obsolete arg %s" argi)))

                    ((equal argi "--")
                     (setq just-files t))
                    (t
                     ;; We have almost exhausted our options. See if the
                     ;; user has made any other command-line options available
                     (let ((hooks command-line-functions)
                           (did-hook nil))
                       (while (and hooks
                                   (not (setq did-hook (funcall (car hooks)))))
                         (setq hooks (cdr hooks)))
                       (unless did-hook
                         ;; Presume that the argument is a file name.
                         (if (string-match "\\`-" argi)
                             (error "Unknown option `%s'" argi))
                         ;; FIXME: Why do we only inhibit the startup
                         ;; screen for -nw?
                         (unless initial-window-system
                           (setq inhibit-startup-screen t))
                         (funcall process-file-arg orig-argi)))))

              ;; In unusual circumstances, the execution of Lisp code due
              ;; to command-line options can cause the last visible frame
              ;; to be deleted.  In this case, kill emacs to avoid an
              ;; abort later.
              (unless (frame-live-p (selected-frame)) (kill-emacs nil)))))))

    (when (eq initial-buffer-choice t)
      ;; When `initial-buffer-choice' equals t make sure that *scratch*
      ;; exists.
      (startup--get-buffer-create-scratch))

    ;; If *scratch* exists and is empty, insert initial-scratch-message.
    ;; Do this before switching to *scratch* below to handle bug#9605.
    (and initial-scratch-message
	 (get-buffer "*scratch*")
	 (with-current-buffer "*scratch*"
	   (when (zerop (buffer-size))
	     (insert (substitute-command-keys initial-scratch-message))
	     (set-buffer-modified-p nil))))

    ;; Prepend `initial-buffer-choice' to `displayable-buffers'. If
    ;; the buffer is already a member of that list then shift the
    ;; buffer to the head of the list. The shift behavior is intended
    ;; to prevent the same buffer being displayed in two windows when
    ;; an `initial-buffer-choice' function happens to return the head
    ;; of `displayable-buffers'.
    (when initial-buffer-choice
      (let ((buf
             (cond ((stringp initial-buffer-choice)
		    (find-file-noselect initial-buffer-choice))
		   ((functionp initial-buffer-choice)
		    (funcall initial-buffer-choice))
                   ((eq initial-buffer-choice t)
                    (startup--get-buffer-create-scratch))
                   (t
                    (error "`initial-buffer-choice' must be a string, a function, or t")))))
        (unless (buffer-live-p buf)
          (error "Value returned by `initial-buffer-choice' is not a live buffer: %S" buf))
        (setq displayable-buffers (cons buf (delq buf displayable-buffers)))))

    ;; Display the first two buffers in `displayable-buffers'.  If
    ;; `initial-buffer-choice' is non-nil, its buffer will be the
    ;; first buffer in `displayable-buffers'.  The first buffer will
    ;; be focused.
    (let ((displayable-buffers-len (length displayable-buffers))
          ;; `nondisplayed-buffers-p' is true if there exist buffers
          ;; in `displayable-buffers' that were not displayed to the
          ;; user.
          (nondisplayed-buffers-p nil))
      (when (> displayable-buffers-len 0)
        (switch-to-buffer (car displayable-buffers)))
      (when (> displayable-buffers-len 1)
        (switch-to-buffer-other-window (car (cdr displayable-buffers)))
        ;; Focus on the first buffer.
        (other-window -1))
      (when (> displayable-buffers-len 2)
        (setq nondisplayed-buffers-p t))

      (if (or inhibit-startup-screen
              initial-buffer-choice
              noninteractive
              (daemonp)
              inhibit-x-resources)

          ;; Not displaying a startup screen.  Display *Buffer List* if
          ;; there exist buffers that were not displayed.
          (when (and nondisplayed-buffers-p
                     (not noninteractive)
                     (not inhibit-startup-buffer-menu))
            (list-buffers))

        ;; Display a startup screen, after some preparations.

        ;; If there are no switches to process, we might as well
        ;; run this hook now, and there may be some need to do it
        ;; before doing any output.
        (run-hooks 'emacs-startup-hook 'term-setup-hook)

        ;; It's important to notice the user settings before we
        ;; display the startup message; otherwise, the settings
        ;; won't take effect until the user gives the first
        ;; keystroke, and that's distracting.
        (when (fboundp 'frame-notice-user-settings)
          (frame-notice-user-settings))

        ;; If there are no switches to process, we might as well
        ;; run this hook now, and there may be some need to do it
        ;; before doing any output.
        (run-hooks 'window-setup-hook)

        (setq inhibit-startup-hooks t)

        ;; ;; Do this now to avoid an annoying delay if the user
        ;; ;; clicks the menu bar during the sit-for.
        ;; (when (display-popup-menus-p)
        ;; 	(precompute-menubar-bindings))
        ;; (with-no-warnings
        ;; 	(setq menubar-bindings-done t))

        (display-startup-screen (> displayable-buffers-len 0))))))

(defun command-line--load-script (file)
  (load-with-code-conversion
   file file nil t
   (lambda (buffer file)
     (with-current-buffer buffer
       (goto-char (point-min))
       ;; Removing the #! and then calling `eval-buffer' will make the
       ;; reader not signal an error if it then turns out that the
       ;; buffer is empty.
       (when (looking-at "#!")
         (delete-line))
       (eval-buffer buffer nil file nil t)))))

(defun command-line-normalize-file-name (file)
  "Collapse multiple slashes to one, to handle non-Emacs file names."
  (save-match-data
    ;; Use arg 1 so that we don't collapse // at the start of the file name.
    ;; That is significant on some systems.
    ;; However, /// at the beginning is supposed to mean just /, not //.
    (if (string-match
	 (if (memq system-type '(ms-dos windows-nt))
	     "^\\([\\/][\\/][\\/]\\)+"
	   "^///+")
	 file)
	(setq file (replace-match "/" t t file)))
    (if (memq system-type '(ms-dos windows-nt))
	(while (string-match "\\([\\/][\\/]\\)+" file 1)
	  (setq file (replace-match "/" t t file)))
      (while (string-match "//+" file 1)
	(setq file (replace-match "/" t t file))))
    file))

;;; startup.el ends here<|MERGE_RESOLUTION|>--- conflicted
+++ resolved
@@ -541,7 +541,8 @@
   (setq comp--compilable t))
 
 (defvar native-comp-eln-load-path)
-<<<<<<< HEAD
+(defvar native-comp-deferred-compilation)
+(defvar comp-enable-subr-trampolines)
 
 (defvar startup--original-eln-load-path nil
   "Original value of `native-comp-eln-load-path'.")
@@ -584,10 +585,6 @@
     (startup-redirect-eln-cache "eln-cache")
     (setq startup--original-eln-load-path
           (copy-sequence native-comp-eln-load-path))))
-=======
-(defvar native-comp-deferred-compilation)
-(defvar comp-enable-subr-trampolines)
->>>>>>> c30106ce
 
 (defun normal-top-level ()
   "Emacs calls this function when it first starts up.
