/* font.c -- "Font" primitives.
   Copyright (C) 2006 Free Software Foundation, Inc.
   Copyright (C) 2006
     National Institute of Advanced Industrial Science and Technology (AIST)
     Registration Number H13PRO009

This file is part of GNU Emacs.

GNU Emacs is free software; you can redistribute it and/or modify
it under the terms of the GNU General Public License as published by
the Free Software Foundation; either version 2, or (at your option)
any later version.

GNU Emacs is distributed in the hope that it will be useful,
but WITHOUT ANY WARRANTY; without even the implied warranty of
MERCHANTABILITY or FITNESS FOR A PARTICULAR PURPOSE.  See the
GNU General Public License for more details.

You should have received a copy of the GNU General Public License
along with GNU Emacs; see the file COPYING.  If not, write to
the Free Software Foundation, Inc., 51 Franklin Street, Fifth Floor,
Boston, MA 02110-1301, USA.  */

#include <config.h>
#include <stdio.h>
#include <stdlib.h>
#include <ctype.h>

#include "lisp.h"
#include "buffer.h"
#include "frame.h"
#include "window.h"
#include "dispextern.h"
#include "charset.h"
#include "character.h"
#include "composite.h"
#include "fontset.h"
#include "font.h"

#ifndef FONT_DEBUG
#define FONT_DEBUG
#endif

#ifdef FONT_DEBUG
#undef xassert
#define xassert(X)	do {if (!(X)) abort ();} while (0)
#else
#define xassert(X)	(void) 0
#endif

int enable_font_backend;

Lisp_Object Qfontp;

/* Important character set symbols.  */
Lisp_Object Qiso8859_1, Qiso10646_1, Qunicode_bmp;

/* Like CHECK_FONT_SPEC but also validate properties of the font-spec,
   and set X to the validated result.  */

#define CHECK_VALIDATE_FONT_SPEC(x)				\
  do {								\
    if (! FONT_SPEC_P (x)) x = wrong_type_argument (Qfont, x);	\
    x = font_prop_validate (x);					\
  } while (0)

/* Number of pt per inch (from the TeXbook).  */
#define PT_PER_INCH 72.27

/* Return a pixel size (integer) corresponding to POINT size (double)
   on resolution DPI.  */
#define POINT_TO_PIXEL(POINT, DPI) ((POINT) * (DPI) / PT_PER_INCH + 0.5)

/* Return a point size (double) corresponding to POINT size (integer)
   on resolution DPI.  */
#define PIXEL_TO_POINT(PIXEL, DPI) ((PIXEL) * PT_PER_INCH * 10 / (DPI) + 0.5)

/* Special string of zero length.  It is used to specify a NULL name
   in a font properties (e.g. adstyle).  We don't use the symbol of
   NULL name because it's confusing (Lisp printer prints nothing for
   it). */
Lisp_Object null_string;

/* Special vector of zero length.  This is repeatedly used by (struct
   font_driver *)->list when a specified font is not found. */
Lisp_Object null_vector;

/* Vector of 3 elements.  Each element is an alist for one of font
   style properties (weight, slant, width).  The alist contains a
   mapping between symbolic property values (e.g. `medium' for weight)
   and numeric property values (e.g. 100).  So, it looks like this:
	[((thin . 0) ... (heavy . 210))
	 ((ro . 0) ... (ot . 210))
	 ((ultracondensed . 50) ... (wide . 200))]  */
static Lisp_Object font_style_table;

/* Alist of font family vs the corresponding aliases.
   Each element has this form:
	(FAMILY ALIAS1 ALIAS2 ...)   */

static Lisp_Object font_family_alist;

/* Symbols representing keys of normal font properties.  */
extern Lisp_Object QCtype, QCfamily, QCweight, QCslant, QCwidth, QCsize, QCname;
Lisp_Object QCfoundry, QCadstyle, QCregistry, QCextra;
/* Symbols representing keys of font extra info.  */
Lisp_Object QCspacing, QCdpi, QCscalable, QCotf, QClanguage, QCscript;
/* Symbols representing values of font spacing property.  */
Lisp_Object Qc, Qm, Qp, Qd;

/* List of all font drivers.  All font-backends (XXXfont.c) call
   add_font_driver in syms_of_XXXfont to register the font-driver
   here.  */
static struct font_driver_list *font_driver_list;

static int font_pixel_size P_ ((FRAME_PTR f, Lisp_Object));
static Lisp_Object prop_name_to_numeric P_ ((enum font_property_index,
					     Lisp_Object));
static Lisp_Object prop_numeric_to_name P_ ((enum font_property_index, int));
static Lisp_Object font_open_entity P_ ((FRAME_PTR, Lisp_Object, int));
static void build_font_family_alist P_ ((void));

/* Number of registered font drivers.  */
static int num_font_drivers;

/* Return a pixel size of font-spec SPEC on frame F.  */

static int
font_pixel_size (f, spec)
     FRAME_PTR f;
     Lisp_Object spec;
{
  Lisp_Object size = AREF (spec, FONT_SIZE_INDEX);
  double point_size;
  int pixel_size, dpi;
  Lisp_Object extra, val;
      
  if (INTEGERP (size))
    return XINT (size);
  if (NILP (size))
    return 0;
  point_size = XFLOAT_DATA (size);
  extra = AREF (spec, FONT_EXTRA_INDEX);
  val = assq_no_quit (extra, QCdpi);
  if (CONSP (val))
    {
      if (INTEGERP (XCDR (val)))
	dpi = XINT (XCDR (val));
      else
	dpi = XFLOAT_DATA (XCDR (val)) + 0.5;
    }
  else
    dpi = f->resy;
  pixel_size = POINT_TO_PIXEL (point_size, dpi);
  return pixel_size;
}

/* Return a numeric value corresponding to PROP's NAME (symbol).  If
   NAME is not registered in font_style_table, return Qnil.  PROP must
   be one of FONT_{WEIGHT|SLANT|SWIDTH}_INDEX.  */

static Lisp_Object
prop_name_to_numeric (prop, name)
     enum font_property_index prop;
     Lisp_Object name;
{
  int table_index = prop - FONT_WEIGHT_INDEX;
  Lisp_Object val;

  val = assq_no_quit (name, AREF (font_style_table, table_index));
  return (NILP (val) ? Qnil : XCDR (val));
}


/* Return a name (symbol) corresponding to PROP's NUMERIC value.  If
   no name is registered for NUMERIC in font_style_table, return a
   symbol of integer name (e.g. `123').  PROP must be one of
   FONT_{WEIGHT|SLANT|SWIDTH}_INDEX.  */

static Lisp_Object
prop_numeric_to_name (prop, numeric)
     enum font_property_index prop;
     int numeric;
{
  int table_index = prop - FONT_WEIGHT_INDEX;
  Lisp_Object table = AREF (font_style_table, table_index);
  char buf[10];

  while (! NILP (table))
    {
      if (XINT (XCDR (XCAR (table))) >= numeric)
	{
	  if (XINT (XCDR (XCAR (table))) == numeric)
	    return XCAR (XCAR (table));
	  else
	    break;
	}
      table = XCDR (table);
    }
  sprintf (buf, "%d", numeric);
  return intern (buf);
}


/* Return a symbol whose name is STR (length LEN).  If STR contains
   uppercase letters, downcase them in advance.  */

Lisp_Object
intern_downcase (str, len)
     char *str;
     int len;
{
  char *buf;
  int i;

  for (i = 0; i < len; i++)
    if (isupper (str[i]))
      break;
  if (i == len)
    return Fintern (make_unibyte_string (str, len), Qnil);
  buf = alloca (len);
  if (! buf)
    return Fintern (null_string, Qnil);
  bcopy (str, buf, len);
  for (; i < len; i++)
    if (isascii (buf[i]))
      buf[i] = tolower (buf[i]);
  return Fintern (make_unibyte_string (buf, len), Qnil);
}

extern Lisp_Object Vface_alternative_font_family_alist;

static void
build_font_family_alist ()
{
  Lisp_Object alist = Vface_alternative_font_family_alist;

  for (; CONSP (alist); alist = XCDR (alist))
    {
      Lisp_Object tail, elt;

      for (tail = XCAR (alist), elt = Qnil ; CONSP (tail); tail = XCDR (tail))
	elt = nconc2 (elt, Fcons (Fintern (XCAR (tail), Qnil), Qnil));
      font_family_alist = Fcons (elt, font_family_alist);
    }
}


/* Font property validater.  */

static Lisp_Object font_prop_validate_symbol P_ ((enum font_property_index,
						  Lisp_Object, Lisp_Object));
static Lisp_Object font_prop_validate_style P_ ((enum font_property_index,
						 Lisp_Object, Lisp_Object));
static Lisp_Object font_prop_validate_non_neg P_ ((enum font_property_index,
						   Lisp_Object, Lisp_Object));
static Lisp_Object font_prop_validate_spacing P_ ((enum font_property_index,
						   Lisp_Object, Lisp_Object));
static int get_font_prop_index P_ ((Lisp_Object, int));
static Lisp_Object font_prop_validate P_ ((Lisp_Object));
static Lisp_Object font_put_extra P_ ((Lisp_Object, Lisp_Object, Lisp_Object));

static Lisp_Object
font_prop_validate_symbol (prop_index, prop, val)
     enum font_property_index prop_index;
     Lisp_Object prop, val;
{
  if (EQ (prop, QCotf))
    return (SYMBOLP (val) ? val : Qerror);
  if (STRINGP (val))
    val = (SCHARS (val) == 0 ? null_string
	   : intern_downcase ((char *) SDATA (val), SBYTES (val)));
  else if (SYMBOLP (val))
    {
      if (SCHARS (SYMBOL_NAME (val)) == 0)
	val = null_string;
    }
  else
    val = Qerror;
  return val;
}

static Lisp_Object
font_prop_validate_style (prop_index, prop, val)
     enum font_property_index prop_index;
     Lisp_Object prop, val;
{
  if (! INTEGERP (val))
    {
      if (STRINGP (val))
	val = intern_downcase ((char *) SDATA (val), SBYTES (val));
      if (! SYMBOLP (val))
	val = Qerror;
      else
	{
	  val = prop_name_to_numeric (prop_index, val);
	  if (NILP (val))
	    val = Qerror;
	}
    }
  return val;
}

static Lisp_Object
font_prop_validate_non_neg (prop_index, prop, val)
     enum font_property_index prop_index;
     Lisp_Object prop, val;
{
  return (NATNUMP (val) || (FLOATP (val) && XFLOAT_DATA (val) >= 0)
	  ? val : Qerror);
}

static Lisp_Object
font_prop_validate_spacing (prop_index, prop, val)
     enum font_property_index prop_index;
     Lisp_Object prop, val;
{
  if (NILP (val) || (NATNUMP (val) && XINT (val) <= FONT_SPACING_CHARCELL))
    return val;
  if (EQ (val, Qc))
    return make_number (FONT_SPACING_CHARCELL);
  if (EQ (val, Qm))
    return make_number (FONT_SPACING_MONO);
  if (EQ (val, Qp))
    return make_number (FONT_SPACING_PROPORTIONAL);
  return Qerror;
}

/* Structure of known font property keys and validater of the
   values.  */
struct
{
  /* Pointer to the key symbol.  */
  Lisp_Object *key;
  /* Function to validate the value VAL, or NULL if any value is ok.  */
  Lisp_Object (*validater) P_ ((enum font_property_index prop_index,
				Lisp_Object prop, Lisp_Object val));
} font_property_table[] =
  { { &QCtype, font_prop_validate_symbol },
    { &QCfoundry, font_prop_validate_symbol },
    { &QCfamily, font_prop_validate_symbol },
    { &QCadstyle, font_prop_validate_symbol },
    { &QCregistry, font_prop_validate_symbol },
    { &QCweight, font_prop_validate_style },
    { &QCslant, font_prop_validate_style },
    { &QCwidth, font_prop_validate_style },
    { &QCsize, font_prop_validate_non_neg },
    { &QClanguage, font_prop_validate_symbol },
    { &QCscript, font_prop_validate_symbol },
    { &QCdpi, font_prop_validate_non_neg },
    { &QCspacing, font_prop_validate_spacing },
    { &QCscalable, NULL },
    { &QCotf, font_prop_validate_symbol }
  };

#define FONT_PROPERTY_TABLE_SIZE \
  ((sizeof font_property_table) / (sizeof *font_property_table))

static int
get_font_prop_index (key, from)
     Lisp_Object key;
     int from;
{
  for (; from < FONT_PROPERTY_TABLE_SIZE; from++)
    if (EQ (key, *font_property_table[from].key))
      return from;
  return -1;
}

static Lisp_Object
font_prop_validate (spec)
     Lisp_Object spec;
{
  int i;
  Lisp_Object prop, val, extra;

  for (i = FONT_TYPE_INDEX; i < FONT_EXTRA_INDEX; i++)
    {
      if (! NILP (AREF (spec, i)))
	{
	  prop = *font_property_table[i].key;
	  val = (font_property_table[i].validater) (i, prop, AREF (spec, i));
	  if (EQ (val, Qerror))
	    Fsignal (Qfont, list2 (build_string ("invalid font property"),
				   Fcons (prop, AREF (spec, i))));
	  ASET (spec, i, val);
	}
    }
  for (extra = AREF (spec, FONT_EXTRA_INDEX);
       CONSP (extra); extra = XCDR (extra))
    {
      Lisp_Object elt = XCAR (extra);

      prop = XCAR (elt);
      i = get_font_prop_index (prop, FONT_EXTRA_INDEX);
      if (i >= 0
	  && font_property_table[i].validater)
	{
	  val = (font_property_table[i].validater) (i, prop, XCDR (elt));
	  if (EQ (val, Qerror))
	    Fsignal (Qfont, list2 (build_string ("invalid font property"),
				   elt));
	  XSETCDR (elt, val);
	}
    }
  return spec;
}
      
static Lisp_Object
font_put_extra (font, prop, val)
     Lisp_Object font, prop, val;
{
  Lisp_Object extra = AREF (font, FONT_EXTRA_INDEX);
  Lisp_Object slot = (NILP (extra) ? Qnil : assq_no_quit (prop, extra));

  if (NILP (slot))
    {
      extra = Fcons (Fcons (prop, val), extra);
      ASET (font, FONT_EXTRA_INDEX, extra);
      return val;
    }
  XSETCDR (slot, val);
  return val;
}


/* Font name parser and unparser */

static Lisp_Object intern_font_field P_ ((char *, int));
static int parse_matrix P_ ((char *));
static int font_expand_wildcards P_ ((Lisp_Object *, int));
static int font_parse_name P_ ((char *, Lisp_Object));

/* An enumerator for each field of an XLFD font name.  */
enum xlfd_field_index
{
  XLFD_FOUNDRY_INDEX,
  XLFD_FAMILY_INDEX,
  XLFD_WEIGHT_INDEX,
  XLFD_SLANT_INDEX,
  XLFD_SWIDTH_INDEX,
  XLFD_ADSTYLE_INDEX,
  XLFD_PIXEL_INDEX,
  XLFD_POINT_INDEX,
  XLFD_RESX_INDEX,
  XLFD_RESY_INDEX,
  XLFD_SPACING_INDEX,
  XLFD_AVGWIDTH_INDEX,
  XLFD_REGISTRY_INDEX,
  XLFD_ENCODING_INDEX,
  XLFD_LAST_INDEX
};

/* An enumerator for mask bit corresponding to each XLFD field.  */
enum xlfd_field_mask
{
  XLFD_FOUNDRY_MASK = 0x0001,
  XLFD_FAMILY_MASK = 0x0002,
  XLFD_WEIGHT_MASK = 0x0004,
  XLFD_SLANT_MASK = 0x0008,
  XLFD_SWIDTH_MASK = 0x0010,
  XLFD_ADSTYLE_MASK = 0x0020,
  XLFD_PIXEL_MASK = 0x0040,
  XLFD_POINT_MASK = 0x0080,
  XLFD_RESX_MASK = 0x0100,
  XLFD_RESY_MASK = 0x0200,
  XLFD_SPACING_MASK = 0x0400,
  XLFD_AVGWIDTH_MASK = 0x0800,
  XLFD_REGISTRY_MASK = 0x1000,
  XLFD_ENCODING_MASK = 0x2000
};


/* Return a Lispy value of a XLFD font field at STR and LEN bytes.
   If LEN is zero, it returns `null_string'.
   If STR is "*", it returns nil.
   If all characters in STR are digits, it returns an integer.
   Otherwise, it returns a symbol interned from downcased STR.  */

static Lisp_Object
intern_font_field (str, len)
     char *str;
     int len;
{
  int i;

  if (len == 0)
    return null_string;
  if (*str == '*' && len == 1)
    return Qnil;
  if (isdigit (*str))
    {
      for (i = 1; i < len; i++)
	if (! isdigit (str[i]))
	  break;
      if (i == len)
	return make_number (atoi (str));
    }
  return intern_downcase (str, len);
}

/* Parse P pointing the pixel/point size field of the form
   `[A B C D]' which specifies a transformation matrix:

	A  B  0
	C  D  0
	0  0  1

   by which all glyphs of the font are transformed.  The spec says
   that scalar value N for the pixel/point size is equivalent to:
   A = N * resx/resy, B = C = 0, D = N.

   Return the scalar value N if the form is valid.  Otherwise return
   -1.  */

static int
parse_matrix (p)
     char *p;
{
  double matrix[4];
  char *end;
  int i;

  for (i = 0, p++; i < 4 && *p && *p != ']'; i++)
    {
      if (*p == '~')
	matrix[i] = - strtod (p + 1, &end);
      else
	matrix[i] = strtod (p, &end);
      p = end;
    }
  return (i == 4 ? (int) matrix[3] : -1);
}

/* Expand a wildcard field in FIELD (the first N fields are filled) to
   multiple fields to fill in all 14 XLFD fields while restring a
   field position by its contents.  */

static int
font_expand_wildcards (field, n)
     Lisp_Object field[XLFD_LAST_INDEX];
     int n;
{
  /* Copy of FIELD.  */
  Lisp_Object tmp[XLFD_LAST_INDEX];
  /* Array of information about where this element can go.  Nth
     element is for Nth element of FIELD. */
  struct {
    /* Minimum possible field.  */
    int from;
    /* Maxinum possible field.  */
    int to;
    /* Bit mask of possible field.  Nth bit corresponds to Nth field.  */
    int mask;
  } range[XLFD_LAST_INDEX];
  int i, j;
  int range_from, range_to;
  unsigned range_mask;

#define XLFD_SYMBOL_MASK (XLFD_FOUNDRY_MASK | XLFD_FAMILY_MASK \
			  | XLFD_ADSTYLE_MASK  | XLFD_REGISTRY_MASK)
#define XLFD_NULL_MASK (XLFD_FOUNDRY_MASK | XLFD_ADSTYLE_MASK)
#define XLFD_LARGENUM_MASK (XLFD_POINT_MASK | XLFD_RESX_MASK | XLFD_RESY_MASK \
			    | XLFD_AVGWIDTH_MASK)
#define XLFD_REGENC_MASK (XLFD_REGISTRY_MASK | XLFD_ENCODING_MASK)

  /* Initialize RANGE_MASK for FIELD[0] which can be 0th to (14 - N)th
     field.  The value is shifted to left one bit by one in the
     following loop.  */
  for (i = 0, range_mask = 0; i <= 14 - n; i++)
    range_mask = (range_mask << 1) | 1;

  /* The triplet RANGE_FROM, RANGE_TO, and RANGE_MASK is a
     position-based retriction for FIELD[I].  */
  for (i = 0, range_from = 0, range_to = 14 - n; i < n;
       i++, range_from++, range_to++, range_mask <<= 1)
    {
      Lisp_Object val = field[i];

      tmp[i] = val;
      if (NILP (val))
	{
	  /* Wildcard.  */
	  range[i].from = range_from;
	  range[i].to = range_to;
	  range[i].mask = range_mask;
	}
      else
	{
	  /* The triplet FROM, TO, and MASK is a value-based
	     retriction for FIELD[I].  */
	  int from, to;
	  unsigned mask;

	  if (INTEGERP (val))
	    {
	      int numeric = XINT (val);

	      if (i + 1 == n)
		from = to = XLFD_ENCODING_INDEX,
		  mask = XLFD_ENCODING_MASK;
	      else if (numeric == 0)
		from = XLFD_PIXEL_INDEX, to = XLFD_AVGWIDTH_INDEX,
		  mask = XLFD_PIXEL_MASK | XLFD_LARGENUM_MASK;
	      else if (numeric <= 48)
		from = to = XLFD_PIXEL_INDEX,
		  mask = XLFD_PIXEL_MASK;
	      else 
		from = XLFD_POINT_INDEX, to = XLFD_AVGWIDTH_INDEX,
		  mask = XLFD_LARGENUM_MASK;
	    }
	  else if (EQ (val, null_string))
	    from = XLFD_FOUNDRY_INDEX, to = XLFD_ADSTYLE_INDEX,
	      mask = XLFD_NULL_MASK;
	  else if (i == 0)
	    from = to = XLFD_FOUNDRY_INDEX, mask = XLFD_FOUNDRY_MASK;
	  else if (i + 1 == n)
	    {
	      Lisp_Object name = SYMBOL_NAME (val);

	      if (SDATA (name)[SBYTES (name) - 1] == '*')
		from = XLFD_REGISTRY_INDEX, to = XLFD_ENCODING_INDEX,
		  mask = XLFD_REGENC_MASK;
	      else
		from = to = XLFD_ENCODING_INDEX,
		  mask = XLFD_ENCODING_MASK;
	    }
	  else if (range_from <= XLFD_WEIGHT_INDEX
		   && range_to >= XLFD_WEIGHT_INDEX
		   && !NILP (prop_name_to_numeric (FONT_WEIGHT_INDEX, val)))
	    from = to = XLFD_WEIGHT_INDEX, mask = XLFD_WEIGHT_MASK;
	  else if (range_from <= XLFD_SLANT_INDEX
		   && range_to >= XLFD_SLANT_INDEX
		   && !NILP (prop_name_to_numeric (FONT_SLANT_INDEX, val)))
	    from = to = XLFD_SLANT_INDEX, mask = XLFD_SLANT_MASK;
	  else if (range_from <= XLFD_SWIDTH_INDEX
		   && range_to >= XLFD_SWIDTH_INDEX
		   && !NILP (prop_name_to_numeric (FONT_WIDTH_INDEX, val)))
	    from = to = XLFD_SWIDTH_INDEX, mask = XLFD_SWIDTH_MASK;
	  else
	    {
	      if (EQ (val, Qc) || EQ (val, Qm) || EQ (val, Qp) || EQ (val, Qd))
		from = to = XLFD_SPACING_INDEX, mask = XLFD_SPACING_MASK;
	      else
		from = XLFD_FOUNDRY_INDEX, to = XLFD_ENCODING_INDEX,
		  mask = XLFD_SYMBOL_MASK;
	    }

	  /* Merge position-based and value-based restrictions.  */
	  mask &= range_mask;
	  while (from < range_from)
	    mask &= ~(1 << from++);
	  while (from < 14 && ! (mask & (1 << from)))
	    from++;
	  while (to > range_to)
	    mask &= ~(1 << to--);
	  while (to >= 0 && ! (mask & (1 << to)))
	    to--;
	  if (from > to)
	    return -1;
	  range[i].from = from;
	  range[i].to = to;
	  range[i].mask = mask;

	  if (from > range_from || to < range_to)
	    {
	      /* The range is narrowed by value-based restrictions.
		 Reflect it to the other fields.  */

	      /* Following fields should be after FROM.  */
	      range_from = from;
	      /* Preceding fields should be before TO.  */
	      for (j = i - 1, from--, to--; j >= 0; j--, from--, to--)
		{
		  /* Check FROM for non-wildcard field.  */
		  if (! NILP (tmp[j]) && range[j].from < from)
		    {
		      while (range[j].from < from)
			range[j].mask &= ~(1 << range[j].from++);
		      while (from < 14 && ! (range[j].mask & (1 << from)))
			from++;
		      range[j].from = from;
		    }
		  else
		    from = range[j].from;
		  if (range[j].to > to)
		    {
		      while (range[j].to > to)
			range[j].mask &= ~(1 << range[j].to--);
		      while (to >= 0 && ! (range[j].mask & (1 << to)))
			to--;
		      range[j].to = to;
		    }
		  else
		    to = range[j].to;
		  if (from > to)
		    return -1;
		}
	    }
	}
    }

  /* Decide all fileds from restrictions in RANGE.  */
  for (i = j = 0; i < n ; i++)
    {
      if (j < range[i].from)
	{
	  if (i == 0 || ! NILP (tmp[i - 1]))
	    /* None of TMP[X] corresponds to Jth field.  */
	    return -1;
	  for (; j < range[i].from; j++)
	    field[j] = Qnil;
	}
      field[j++] = tmp[i];
    }
  if (! NILP (tmp[n - 1]) && j < XLFD_REGISTRY_INDEX)
    return -1;
  for (; j < XLFD_LAST_INDEX; j++)
    field[j] = Qnil;
  if (INTEGERP (field[XLFD_ENCODING_INDEX]))
    field[XLFD_ENCODING_INDEX]
      = Fintern (Fnumber_to_string (field[XLFD_ENCODING_INDEX]), Qnil);
  return 0;
}

/* Parse NAME (null terminated) as XLFD and store information in FONT
   (font-spec or font-entity).  Size property of FONT is set as
   follows:
	specified XLFD fields		FONT property
	---------------------		-------------
	PIXEL_SIZE			PIXEL_SIZE (Lisp integer)
	POINT_SIZE and RESY		calculated pixel size (Lisp integer)
	POINT_SIZE			POINT_SIZE/10 (Lisp float)

   If NAME is successfully parsed, return 0.  Otherwise return -1.

   FONT is usually a font-spec, but when this function is called from
   X font backend driver, it is a font-entity.  In that case, NAME is
   a fully specified XLFD, and we set FONT_EXTRA_INDEX of FONT to a
   symbol RESX-RESY-SPACING-AVGWIDTH.
*/

int
font_parse_xlfd (name, font)
     char *name;
     Lisp_Object font;
{
  int len = strlen (name);
  int i, j;
  Lisp_Object dpi, spacing;
  int avgwidth;
  char *f[XLFD_LAST_INDEX];
  Lisp_Object val;
  char *p;

  if (len > 255)
    /* Maximum XLFD name length is 255. */
    return -1;
  /* Accept "*-.." as a fully specified XLFD. */
  if (name[0] == '*' && name[1] == '-')
    i = 1, f[XLFD_FOUNDRY_INDEX] = name;
  else
    i = 0;
  for (p = name + i; *p; p++)
    if (*p == '-' && i < XLFD_LAST_INDEX)
      f[i++] = p + 1;
  f[i] = p;

  dpi = spacing = Qnil;
  avgwidth = -1;

  if (i == XLFD_LAST_INDEX)
    {
      int pixel_size;

      /* Fully specified XLFD.  */
      for (i = 0, j = FONT_FOUNDRY_INDEX; i < XLFD_WEIGHT_INDEX; i++, j++)
	{
	  val = intern_font_field (f[i], f[i + 1] - 1 - f[i]);
	  if (! NILP (val))
	    ASET (font, j, val);
	}
      for (j = FONT_WEIGHT_INDEX; i < XLFD_ADSTYLE_INDEX; i++, j++)
	{
	  val = intern_font_field (f[i], f[i + 1] - 1 - f[i]);
	  if (! NILP (val))
	    {
	      Lisp_Object numeric = prop_name_to_numeric (j, val);

	      if (INTEGERP (numeric))
		val = numeric;
	      ASET (font, j, val);
	    }
	}
      val = intern_font_field (f[i], f[i + 1] - 1 - f[i]);
      if (! NILP (val))
	ASET (font, FONT_ADSTYLE_INDEX, val);
      i = XLFD_REGISTRY_INDEX;
      val = intern_font_field (f[i], f[i + 2] - f[i]);
      if (! NILP (val))
	ASET (font, FONT_REGISTRY_INDEX, val);

      p = f[XLFD_PIXEL_INDEX];
      if (*p == '[' && (pixel_size = parse_matrix (p)) >= 0)
	ASET (font, FONT_SIZE_INDEX, make_number (pixel_size));	      
      else
	{
	  i = XLFD_PIXEL_INDEX;
	  val = intern_font_field (f[i], f[i + 1] - 1 - f[i]);
	  if (! NILP (val))
	    ASET (font, FONT_SIZE_INDEX, val);
	  else
	    {
	      double point_size = -1;

	      xassert (FONT_SPEC_P (font));
	      p = f[XLFD_POINT_INDEX];
	      if (*p == '[')
		point_size = parse_matrix (p);
	      else if (isdigit (*p))
		point_size = atoi (p), point_size /= 10;
	      if (point_size >= 0)
		ASET (font, FONT_SIZE_INDEX, make_float (point_size));
	      else
		{
		  i = XLFD_PIXEL_INDEX;
		  val = intern_font_field (f[i], f[i + 1] - 1 - f[i]);
		  if (! NILP (val))
		    ASET (font, FONT_SIZE_INDEX, val);
		}
	    }
	}

      /* Parse RESX, RESY, SPACING, and AVGWIDTH.  */
      if (FONT_ENTITY_P (font))
	{
	  i = XLFD_RESX_INDEX;
	  ASET (font, FONT_EXTRA_INDEX,
		intern_font_field (f[i], f[XLFD_REGISTRY_INDEX] - 1 - f[i]));
	  return 0;
	}

      /* Here we just setup DPI, SPACING, and AVGWIDTH.  They are set
	 in FONT_EXTRA_INDEX later.  */
      i = XLFD_RESX_INDEX;
      dpi = intern_font_field (f[i], f[i + 1] - 1 - f[i]);
      i = XLFD_SPACING_INDEX;
      spacing = intern_font_field (f[i], f[i + 1] - 1 - f[i]);
      p = f[XLFD_AVGWIDTH_INDEX];
      if (*p == '~')
	p++;
      if (isdigit (*p))
	avgwidth = atoi (p);
    }
  else
    {
      int wild_card_found = 0;
      Lisp_Object prop[XLFD_LAST_INDEX];

      for (j = 0; j < i; j++)
	{
	  if (*f[j] == '*')
	    {
	      if (f[j][1] && f[j][1] != '-')
		return -1;
	      prop[j] = Qnil;
	      wild_card_found = 1;
	    }
	  else if (isdigit (*f[j]))
	    {
	      for (p = f[j] + 1; isdigit (*p); p++);
	      if (*p && *p != '-')
		prop[j] = intern_downcase (f[j], p - f[j]);
	      else
		prop[j] = make_number (atoi (f[j]));
	    }
	  else if (j + 1 < i)
	    prop[j] = intern_font_field (f[j], f[j + 1] - 1 - f[j]);
	  else
	    prop[j] = intern_font_field (f[j], f[i] - f[j]);
	}
      if (! wild_card_found)
	return -1;
      if (font_expand_wildcards (prop, i) < 0)
	return -1;

      for (i = 0, j = FONT_FOUNDRY_INDEX; i < XLFD_WEIGHT_INDEX; i++, j++)
	if (! NILP (prop[i]))
	  ASET (font, j, prop[i]);
      for (j = FONT_WEIGHT_INDEX; i < XLFD_ADSTYLE_INDEX; i++, j++)
	if (! NILP (prop[i]))
	  ASET (font, j, prop[i]);
      if (! NILP (prop[XLFD_ADSTYLE_INDEX]))
	ASET (font, FONT_ADSTYLE_INDEX, prop[XLFD_ADSTYLE_INDEX]);
      val = prop[XLFD_REGISTRY_INDEX];
      if (NILP (val))
	{
	  val = prop[XLFD_ENCODING_INDEX];
	  if (! NILP (val))
	    val = Fintern (concat2 (build_string ("*-"), SYMBOL_NAME (val)),
			   Qnil);
	}
      else if (NILP (prop[XLFD_ENCODING_INDEX]))
	val = Fintern (concat2 (SYMBOL_NAME (val), build_string ("-*")),
		       Qnil);
      else
	val = Fintern (concat3 (SYMBOL_NAME (val), build_string ("-"),
				SYMBOL_NAME (prop[XLFD_ENCODING_INDEX])),
		       Qnil);
      if (! NILP (val))
	ASET (font, FONT_REGISTRY_INDEX, val);

      if (INTEGERP (prop[XLFD_PIXEL_INDEX]))
	ASET (font, FONT_SIZE_INDEX, prop[XLFD_PIXEL_INDEX]);
      else if (INTEGERP (prop[XLFD_POINT_INDEX]))
	{
	  double point_size = XINT (prop[XLFD_POINT_INDEX]);

	  ASET (font, FONT_SIZE_INDEX, make_float (point_size / 10));
	}

      dpi = prop[XLFD_RESX_INDEX];
      spacing = prop[XLFD_SPACING_INDEX];
      if (INTEGERP (prop[XLFD_AVGWIDTH_INDEX]))
	avgwidth = XINT (prop[XLFD_AVGWIDTH_INDEX]);
    }

  if (! NILP (dpi))
    font_put_extra (font, QCdpi, dpi);
  if (! NILP (spacing))
    font_put_extra (font, QCspacing, spacing);
  if (avgwidth >= 0)
    font_put_extra (font, QCscalable, avgwidth == 0 ? Qt : Qnil);

  return 0;
}

/* Store XLFD name of FONT (font-spec or font-entity) in NAME (NBYTES
   length), and return the name length.  If FONT_SIZE_INDEX of FONT is
   0, use PIXEL_SIZE instead.  */

int
font_unparse_xlfd (font, pixel_size, name, nbytes)
     Lisp_Object font;
     int pixel_size;
     char *name;
     int nbytes;
{
  char *f[XLFD_REGISTRY_INDEX + 1];
  Lisp_Object val;
  int i, j, len = 0;

  xassert (FONTP (font));

  for (i = FONT_FOUNDRY_INDEX, j = XLFD_FOUNDRY_INDEX; i <= FONT_REGISTRY_INDEX;
       i++, j++)
    {
      if (i == FONT_ADSTYLE_INDEX)
	j = XLFD_ADSTYLE_INDEX;
      else if (i == FONT_REGISTRY_INDEX)
	j = XLFD_REGISTRY_INDEX;
      val = AREF (font, i);
      if (NILP (val))
	{
	  if (j == XLFD_REGISTRY_INDEX)
	    f[j] = "*-*", len += 4;
	  else
	    f[j] = "*", len += 2;
	}
      else
	{
	  if (SYMBOLP (val))
	    val = SYMBOL_NAME (val);
	  if (j == XLFD_REGISTRY_INDEX
	      && ! strchr ((char *) SDATA (val), '-'))
	    {
	      /* Change "jisx0208*" and "jisx0208" to "jisx0208*-*".  */
	      if (SDATA (val)[SBYTES (val) - 1] == '*')
		{
		  f[j] = alloca (SBYTES (val) + 3);
		  sprintf (f[j], "%s-*", SDATA (val));
		  len += SBYTES (val) + 3;
		}
	      else
		{
		  f[j] = alloca (SBYTES (val) + 4);
		  sprintf (f[j], "%s*-*", SDATA (val));
		  len += SBYTES (val) + 4;
		}
	    }
	  else
	    f[j] = (char *) SDATA (val), len += SBYTES (val) + 1;
	}
    }

  for (i = FONT_WEIGHT_INDEX, j = XLFD_WEIGHT_INDEX; i <= FONT_WIDTH_INDEX;
       i++, j++)
    {
      val = AREF (font, i);
      if (NILP (val))
	f[j] = "*", len += 2;
      else
	{
	  if (INTEGERP (val))
	    val = prop_numeric_to_name (i, XINT (val));
	  if (SYMBOLP (val))
	    val = SYMBOL_NAME (val);
	  xassert (STRINGP (val));
	  f[j] = (char *) SDATA (val), len += SBYTES (val) + 1;
	}
    }

  val = AREF (font, FONT_SIZE_INDEX);
  xassert (NUMBERP (val) || NILP (val));
  if (INTEGERP (val))
    {
      f[XLFD_PIXEL_INDEX] = alloca (22);
      i = XINT (val);
      if (i > 0)
	len += sprintf (f[XLFD_PIXEL_INDEX], "%d-*", i) + 1;
      else 			/* i == 0 */
	len += sprintf (f[XLFD_PIXEL_INDEX], "%d-*", pixel_size) + 1;
    }
  else if (FLOATP (val))
    {
      f[XLFD_PIXEL_INDEX] = alloca (12);
      i = XFLOAT_DATA (val) * 10;
      len += sprintf (f[XLFD_PIXEL_INDEX], "*-%d", i) + 1;
    }
  else
    f[XLFD_PIXEL_INDEX] = "*-*", len += 4;

  val = AREF (font, FONT_EXTRA_INDEX);

  if (FONT_ENTITY_P (font)
      && EQ (AREF (font, FONT_TYPE_INDEX), Qx))
    {
      /* Setup names for RESX-RESY-SPACING-AVWIDTH.  */
      if (SYMBOLP (val) && ! NILP (val))
	{
	  val = SYMBOL_NAME (val);
	  f[XLFD_RESX_INDEX] = (char *) SDATA (val), len += SBYTES (val) + 1;
	}
      else
	f[XLFD_RESX_INDEX] = "*-*-*-*", len += 6;
    }
  else
    {
      Lisp_Object dpi = assq_no_quit (QCdpi, val);
      Lisp_Object spacing = assq_no_quit (QCspacing, val);
      Lisp_Object scalable = assq_no_quit (QCscalable, val);

      if (CONSP (dpi) || CONSP (spacing) || CONSP (scalable))
	{
	  char *str = alloca (24);
	  int this_len;

	  if (CONSP (dpi) && INTEGERP (XCDR (dpi)))
	    this_len = sprintf (str, "%d-%d",
				XINT (XCDR (dpi)), XINT (XCDR (dpi)));
	  else
	    this_len = sprintf (str, "*-*");
	  if (CONSP (spacing) && ! NILP (XCDR (spacing)))
	    {
	      val = XCDR (spacing);
	      if (INTEGERP (val))
		{
		  if (XINT (val) < FONT_SPACING_MONO)
		    val = Qp;
		  else if (XINT (val) < FONT_SPACING_CHARCELL)
		    val = Qm;
		  else
		    val = Qc;
		}
	      xassert (SYMBOLP (val));
	      this_len += sprintf (str + this_len, "-%c",
				   SDATA (SYMBOL_NAME (val))[0]);
	    }
	  else
	    this_len += sprintf (str + this_len, "-*");
	  if (CONSP (scalable) && ! NILP (XCDR (spacing)))
	    this_len += sprintf (str + this_len, "-0");
	  else
	    this_len += sprintf (str + this_len, "-*");
	  f[XLFD_RESX_INDEX] = str;
	  len += this_len;
	}
      else
	f[XLFD_RESX_INDEX] = "*-*-*-*", len += 8;
    }

  len++;	/* for terminating '\0'.  */
  if (len >= nbytes)
    return -1;
  return sprintf (name, "-%s-%s-%s-%s-%s-%s-%s-%s-%s",
		  f[XLFD_FOUNDRY_INDEX], f[XLFD_FAMILY_INDEX],
		  f[XLFD_WEIGHT_INDEX], f[XLFD_SLANT_INDEX],
		  f[XLFD_SWIDTH_INDEX],
		  f[XLFD_ADSTYLE_INDEX], f[XLFD_PIXEL_INDEX],
		  f[XLFD_RESX_INDEX], f[XLFD_REGISTRY_INDEX]);
}

/* Parse NAME (null terminated) as Fonconfig's name format and store
   information in FONT (font-spec or font-entity).  If NAME is
   successfully parsed, return 0.  Otherwise return -1.  */

int
font_parse_fcname (name, font)
     char *name;
     Lisp_Object font;
{
  char *p0, *p1;
  int len = strlen (name);
  char *copy;

  if (len == 0)
    return -1;
  /* It is assured that (name[0] && name[0] != '-').  */
  if (name[0] == ':')
    p0 = name;
  else
    {
      Lisp_Object family;
      double point_size;

      for (p0 = name + 1; *p0 && (*p0 != '-' && *p0 != ':'); p0++)
	if (*p0 == '\\' && p0[1])
	  p0++;
      family = intern_font_field (name, p0 - name);
      if (*p0 == '-')
	{
	  if (! isdigit (p0[1]))
	    return -1;
	  point_size = strtod (p0 + 1, &p1);
	  if (*p1 && *p1 != ':')
	    return -1;
	  ASET (font, FONT_SIZE_INDEX, make_float (point_size));
	  p0 = p1;
	}
      ASET (font, FONT_FAMILY_INDEX, family);
    }

  len -= p0 - name;
  copy = alloca (len + 1);
  if (! copy)
    return -1;
  name = copy;
  
  /* Now parse ":KEY=VAL" patterns.  Store known keys and values in
     extra, copy unknown ones to COPY.  */
  while (*p0)
    {
      Lisp_Object key, val;
      int prop;

      for (p1 = p0 + 1; *p1 && *p1 != '=' && *p1 != ':'; p1++);
      if (*p1 != '=')
	{
	  /* Must be an enumerated value.  */
	  val = intern_font_field (p0 + 1, p1 - p0 - 1);
	  if (memcmp (p0 + 1, "light", 5) == 0
	      || memcmp (p0 + 1, "medium", 6) == 0
	      || memcmp (p0 + 1, "demibold", 8) == 0
	      || memcmp (p0 + 1, "bold", 4) == 0
	      || memcmp (p0 + 1, "black", 5) == 0)
	    {
	      ASET (font, FONT_WEIGHT_INDEX, val);
	    }
	  else if (memcmp (p0 + 1, "roman", 5) == 0
		   || memcmp (p0 + 1, "italic", 6) == 0
		   || memcmp (p0 + 1, "oblique", 7) == 0)
	    {
	      ASET (font, FONT_SLANT_INDEX, val);
	    }
	  else if (memcmp (p0 + 1, "charcell", 8) == 0
		   || memcmp (p0 + 1, "mono", 4) == 0
		   || memcmp (p0 + 1, "proportional", 12) == 0)
	    {
	      font_put_extra (font, QCspacing,
			      (p0[1] == 'c' ? Qc : p0[1] == 'm' ? Qm : Qp));
	    }
	  else
	    {
	      /* unknown key */
	      bcopy (p0, copy, p1 - p0);
	      copy += p1 - p0;
	    }
	}
      else
	{
	  if (memcmp (p0 + 1, "pixelsize=", 10) == 0)
	    prop = FONT_SIZE_INDEX;
	  else
	    {
	      key = intern_font_field (p0, p1 - p0);
	      prop = get_font_prop_index (key, 0);
	    }
	  p0 = p1 + 1;
	  for (p1 = p0; *p1 && *p1 != ':'; p1++);
	  val = intern_font_field (p0, p1 - p0);
	  if (! NILP (val))
	    {
	      if (prop >= 0 && prop < FONT_EXTRA_INDEX)
		{
		  ASET (font, prop, val);
		}
	      else
		font_put_extra (font, key, val);
	    }
	}
      p0 = p1;
    }

<<<<<<< HEAD
  if (name < copy)
    font_put_extra (font, QCname, make_unibyte_string (name, copy - name));

  /* Force scalable to Qt if not set already. */
  {
    Lisp_Object extra = AREF (font, FONT_EXTRA_INDEX);
    Lisp_Object slot = (NILP (extra) ? Qnil : assq_no_quit (QCscalable, extra));

    if (NILP (slot))
      font_put_extra (font, QCscalable, Qt);
  }

=======
>>>>>>> a8fa10a6
  return 0;
}

/* Store fontconfig's font name of FONT (font-spec or font-entity) in
   NAME (NBYTES length), and return the name length.  If
   FONT_SIZE_INDEX of FONT is 0, use PIXEL_SIZE instead.  */

int
font_unparse_fcname (font, pixel_size, name, nbytes)
     Lisp_Object font;
     int pixel_size;
     char *name;
     int nbytes;
{
  Lisp_Object val;
  int point_size;
  int dpi, spacing, scalable;
  int i, len = 1;
  char *p;
  Lisp_Object styles[3];
  char *style_names[3] = { "weight", "slant", "width" };

  val = AREF (font, FONT_FAMILY_INDEX);
  if (SYMBOLP (val) && ! NILP (val))
    len += SBYTES (SYMBOL_NAME (val));

  val = AREF (font, FONT_SIZE_INDEX);
  if (INTEGERP (val))
    {
      if (XINT (val) != 0)
	pixel_size = XINT (val);
      point_size = -1;
      len += 21;		/* for ":pixelsize=NUM" */
    }
  else if (FLOATP (val))
    {
      pixel_size = -1;
      point_size = (int) XFLOAT_DATA (val);
      len += 11;		/* for "-NUM" */
    }

  val = AREF (font, FONT_FOUNDRY_INDEX);
  if (! NILP (val))
    /* ":foundry=NAME" */
    len += 9 + SBYTES (SYMBOL_NAME (val));

  for (i = FONT_WEIGHT_INDEX; i <= FONT_WIDTH_INDEX; i++)
    {
      val = AREF (font, i);
      if (INTEGERP (val))
	{
	  val = prop_numeric_to_name (i, XINT (val));
	  len += (strlen (style_names[i - FONT_WEIGHT_INDEX])
		  + 2 + SBYTES (SYMBOL_NAME (val))); /* :xxx=NAME */
	}
      styles[i - FONT_WEIGHT_INDEX] = val;
    }

  val = AREF (font, FONT_EXTRA_INDEX);
  if (FONT_ENTITY_P (font)
      && EQ (AREF (font, FONT_TYPE_INDEX), Qx))
    {
      char *p;

      /* VAL is a symbol of name `RESX-RESY-SPACING-AVWIDTH'.  */
      p = (char *) SDATA (SYMBOL_NAME (val));
      dpi = atoi (p);
      for (p++; *p != '-'; p++);	/* skip RESX */
      for (p++; *p != '-'; p++);	/* skip RESY */
      spacing = (*p == 'c' ? FONT_SPACING_CHARCELL
		 : *p == 'm' ? FONT_SPACING_MONO
		 : FONT_SPACING_PROPORTIONAL);
      for (p++; *p != '-'; p++);	/* skip SPACING */
      scalable = (atoi (p) == 0);
      /* The longest pattern is ":dpi=NUM:scalable=False:spacing=100" */
      len += 42;
    }
  else
    {
      Lisp_Object elt;

      dpi = spacing = scalable = -1;
      elt = assq_no_quit (QCdpi, val);
      if (CONSP (elt))
	dpi = XINT (XCDR (elt)), len += 15; /* for ":dpi=NUM" */
      elt = assq_no_quit (QCspacing, val);
      if (CONSP (elt))
	spacing = XINT (XCDR (elt)), len += 12; /* for ":spacing=100" */
      elt = assq_no_quit (QCscalable, val);
      if (CONSP (elt))
	scalable = ! NILP (XCDR (elt)), len += 15; /* for ":scalable=False" */
    }

  if (len > nbytes)
    return -1;
  p = name;
  if (! NILP (AREF (font, FONT_FAMILY_INDEX)))
    p += sprintf(p, "%s",
		 SDATA (SYMBOL_NAME (AREF (font, FONT_FAMILY_INDEX))));
  if (point_size > 0)
    {
      if (p == name)
	p += sprintf (p, "%d", point_size);
      else
	p += sprintf (p, "-%d", point_size);
    }
  else if (pixel_size > 0)
    p += sprintf (p, ":pixelsize=%d", pixel_size);
  if (SYMBOLP (AREF (font, FONT_FOUNDRY_INDEX))
      && ! NILP (AREF (font, FONT_FOUNDRY_INDEX)))
    p += sprintf (p, ":foundry=%s",
		  SDATA (SYMBOL_NAME (AREF (font, FONT_FOUNDRY_INDEX))));
  for (i = 0; i < 3; i++)
    if (! NILP (styles [i]))
      p += sprintf (p, ":%s=%s", style_names[i],
		    SDATA (SYMBOL_NAME (styles [i])));
  if (dpi >= 0)
    p += sprintf (p, ":dpi=%d", dpi);
  if (spacing >= 0)
    p += sprintf (p, ":spacing=%d", spacing);
  if (scalable > 0)
    p += sprintf (p, ":scalable=True");
  else if (scalable == 0)
    p += sprintf (p, ":scalable=False");
  return (p - name);
}

/* Parse NAME (null terminated) and store information in FONT
   (font-spec or font-entity).  If NAME is successfully parsed, return
   0.  Otherwise return -1.

   If NAME is XLFD and FONT is a font-entity, store
   RESX-RESY-SPACING-AVWIDTH information as a symbol in
   FONT_EXTRA_INDEX.  */

static int
font_parse_name (name, font)
     char *name;
     Lisp_Object font;
{
  if (name[0] == '-' || index (name, '*'))
    return font_parse_xlfd (name, font);
  return font_parse_fcname (name, font);
}

void
font_merge_old_spec (name, family, registry, spec)
     Lisp_Object name, family, registry, spec;
{
  if (STRINGP (name))
    {
      if (font_parse_xlfd ((char *) SDATA (name), spec) < 0)
	{
	  Lisp_Object extra = Fcons (Fcons (QCname, name), Qnil);

	  ASET (spec, FONT_EXTRA_INDEX, extra);
	}
    }
  else
    {
      if (! NILP (family))
	{
	  int len;
	  char *p0, *p1;

	  xassert (STRINGP (family));
	  len = SBYTES (family);
	  p0 = (char *) SDATA (family);
	  p1 = index (p0, '-');
	  if (p1)
	    {
	      if ((*p0 != '*' || p1 - p0 > 1)
		  && NILP (AREF (spec, FONT_FOUNDRY_INDEX)))
		ASET (spec, FONT_FOUNDRY_INDEX,
		      intern_downcase (p0, p1 - p0));
	      if (NILP (AREF (spec, FONT_FAMILY_INDEX)))
		ASET (spec, FONT_FAMILY_INDEX,
		      intern_downcase (p1 + 1, len - (p1 + 1 - p0)));
	    }
	  else if (NILP (AREF (spec, FONT_FAMILY_INDEX)))
	    ASET (spec, FONT_FAMILY_INDEX, intern_downcase (p0, len));
	}
      if (! NILP (registry)
	  && NILP (AREF (spec, FONT_REGISTRY_INDEX)))
	ASET (spec, FONT_REGISTRY_INDEX,
	      intern_downcase ((char *) SDATA (registry), SBYTES (registry)));
    }
}

static Lisp_Object
font_lispy_object (font)
     struct font *font;
{
  Lisp_Object objlist = AREF (font->entity, FONT_OBJLIST_INDEX);

  for (; ! NILP (objlist); objlist = XCDR (objlist))
    {
      struct Lisp_Save_Value *p = XSAVE_VALUE (XCAR (objlist));

      if (font == (struct font *) p->pointer)
	break;
    }
  xassert (! NILP (objlist));
  return XCAR (objlist);
}

#define LGSTRING_HEADER_SIZE 6
#define LGSTRING_GLYPH_SIZE 8

static int
check_gstring (gstring)
     Lisp_Object gstring;
{
  Lisp_Object val;
  int i, j;

  CHECK_VECTOR (gstring);
  val = AREF (gstring, 0);
  CHECK_VECTOR (val);
  if (ASIZE (val) < LGSTRING_HEADER_SIZE)
    goto err;
  CHECK_FONT_OBJECT (LGSTRING_FONT (gstring));
  if (! NILP (LGSTRING_LBEARING (gstring)))
    CHECK_NUMBER (LGSTRING_LBEARING (gstring));
  if (! NILP (LGSTRING_RBEARING (gstring)))
    CHECK_NUMBER (LGSTRING_RBEARING (gstring));
  if (! NILP (LGSTRING_WIDTH (gstring)))
    CHECK_NATNUM (LGSTRING_WIDTH (gstring));
  if (! NILP (LGSTRING_ASCENT (gstring)))
    CHECK_NUMBER (LGSTRING_ASCENT (gstring));
  if (! NILP (LGSTRING_DESCENT (gstring)))
    CHECK_NUMBER (LGSTRING_DESCENT(gstring));

  for (i = 0; i < LGSTRING_LENGTH (gstring); i++)
    {
      val = LGSTRING_GLYPH (gstring, i);
      CHECK_VECTOR (val);
      if (ASIZE (val) < LGSTRING_GLYPH_SIZE)
	goto err;
      if (NILP (LGLYPH_CHAR (val)))
	break;
      CHECK_NATNUM (LGLYPH_FROM (val));
      CHECK_NATNUM (LGLYPH_TO (val));
      CHECK_CHARACTER (LGLYPH_CHAR (val));
      if (! NILP (LGLYPH_CODE (val)))
	CHECK_NATNUM (LGLYPH_CODE (val));
      if (! NILP (LGLYPH_WIDTH (val)))
	CHECK_NATNUM (LGLYPH_WIDTH (val));
      if (! NILP (LGLYPH_ADJUSTMENT (val)))
	{
	  val = LGLYPH_ADJUSTMENT (val);
	  CHECK_VECTOR (val);
	  if (ASIZE (val) < 3)
	    goto err;
	  for (j = 0; j < 3; j++)
	    CHECK_NUMBER (AREF (val, j));
	}
    }
  return i;
 err:
  error ("Invalid glyph-string format");
  return -1;
}


/* OTF handler */

#ifdef HAVE_LIBOTF
#include <otf.h>

struct otf_list
{
  Lisp_Object entity;
  OTF *otf;
  struct otf_list *next;
};

static struct otf_list *otf_list;

static Lisp_Object
otf_tag_symbol (tag)
     OTF_Tag tag;
{
  char name[5];

  OTF_tag_name (tag, name);
  return Fintern (make_unibyte_string (name, 4), Qnil);
}

static OTF *
otf_open (entity, file)
     Lisp_Object entity;
     char *file;
{
  struct otf_list *list = otf_list;
  
  while (list && ! EQ (list->entity, entity))
    list = list->next;
  if (! list)
    {
      list = malloc (sizeof (struct otf_list));
      list->entity = entity;
      list->otf = file ? OTF_open (file) : NULL;
      list->next = otf_list;
      otf_list = list;
    }
  return list->otf;
}


/* Return a list describing which scripts/languages FONT supports by
   which GSUB/GPOS features of OpenType tables.  See the comment of
   (sturct font_driver).otf_capability.  */

Lisp_Object
font_otf_capability (font)
     struct font *font;
{
  OTF *otf;
  Lisp_Object capability = Fcons (Qnil, Qnil);
  int i;

  otf = otf_open (font->entity, font->file_name);
  if (! otf)
    return Qnil;
  for (i = 0; i < 2; i++)
    {
      OTF_GSUB_GPOS *gsub_gpos;
      Lisp_Object script_list = Qnil;
      int j;

      if (OTF_get_features (otf, i == 0) < 0)
	continue;
      gsub_gpos = i == 0 ? otf->gsub : otf->gpos;
      for (j = gsub_gpos->ScriptList.ScriptCount - 1; j >= 0; j--)
	{
	  OTF_Script *script = gsub_gpos->ScriptList.Script + j;
	  Lisp_Object langsys_list = Qnil;
	  Lisp_Object script_tag = otf_tag_symbol (script->ScriptTag);
	  int k;

	  for (k = script->LangSysCount; k >= 0; k--)
	    {
	      OTF_LangSys *langsys;
	      Lisp_Object feature_list = Qnil;
	      Lisp_Object langsys_tag;
	      int l;

	      if (k == script->LangSysCount)
		{
		  langsys = &script->DefaultLangSys;
		  langsys_tag = Qnil;
		}
	      else
		{
		  langsys = script->LangSys + k;
		  langsys_tag
		    = otf_tag_symbol (script->LangSysRecord[k].LangSysTag);
		}
	      for (l = langsys->FeatureCount - 1; l >= 0; l--)
		{
		  OTF_Feature *feature
		    = gsub_gpos->FeatureList.Feature + langsys->FeatureIndex[l];
		  Lisp_Object feature_tag
		    = otf_tag_symbol (feature->FeatureTag);

		  feature_list = Fcons (feature_tag, feature_list);
		}
	      langsys_list = Fcons (Fcons (langsys_tag, feature_list),
				    langsys_list);
	    }
	  script_list = Fcons (Fcons (script_tag, langsys_list),
			       script_list);
	}

      if (i == 0)
	XSETCAR (capability, script_list);
      else
	XSETCDR (capability, script_list);
    }

  return capability;
}

static void
parse_gsub_gpos_spec (spec, script, langsys, features, nbytes)
     Lisp_Object spec;
     char **script, **langsys, *features;
     int nbytes;
{
  Lisp_Object val;
  char *p, *pend;
  int asterisk;

  CHECK_CONS (spec);
  val = XCAR (spec);
  CHECK_SYMBOL (val);
  *script = (char *) SDATA (SYMBOL_NAME (val));
  spec = XCDR (spec);
  CHECK_CONS (spec);
  val = XCAR (spec);
  CHECK_SYMBOL (val);
  *langsys = NILP (val) ? NULL : (char *) SDATA (SYMBOL_NAME (val));
  spec = XCDR (spec);

  p = features, pend = p + nbytes - 1;
  *p = '\0';
  for (asterisk = 0; CONSP (spec); spec = XCDR (spec))
    {
      val = XCAR (spec);
      CHECK_SYMBOL (val);
      if (p > features)
	{
	  if (p >= pend)
	    break;
	  *p++ = ',';
	}
      if (SREF (SYMBOL_NAME (val), 0) == '*')
	{
	  asterisk = 1;
	  if (p >= pend)
	    break;
	  *p++ = '*';
	}
      else if (! asterisk)
	{
	  val = SYMBOL_NAME (val);
	  if (p + SBYTES (val) >= pend)
	    break;
	  p += sprintf (p, "%s", SDATA (val));
	}
      else
	{
	  val = SYMBOL_NAME (val);
	  if (p + 1 + SBYTES (val)>= pend)
	    break;
	  p += sprintf (p, "~%s", SDATA (val));
	}
    }
  if (CONSP (spec))
    error ("OTF spec too long");
}

#define DEVICE_DELTA(table, size)				\
  (((size) >= (table).StartSize && (size) <= (table).EndSize)	\
   ? (table).DeltaValue[(size) - (table).StartSize]		\
   : 0)

void
adjust_anchor (struct font *font, OTF_Anchor *anchor,
	       unsigned code, int size, int *x, int *y)
{
  if (anchor->AnchorFormat == 2)
    {
      int x0, y0;

      if (font->driver->anchor_point (font, code, anchor->f.f1.AnchorPoint,
				      &x0, &y0) >= 0)
	*x = x0, *y = y0;
    }
  else if (anchor->AnchorFormat == 3)
    {
      if (anchor->f.f2.XDeviceTable.offset)
	*x += DEVICE_DELTA (anchor->f.f2.XDeviceTable, size);
      if (anchor->f.f2.YDeviceTable.offset)
	*y += DEVICE_DELTA (anchor->f.f2.YDeviceTable, size);
    }
}

#define REPLACEMENT_CHARACTER 0xFFFD

/* Drive FONT's OTF GSUB features according to GSUB_SPEC.  See the
   comment of (sturct font_driver).otf_gsub.  */

int
font_otf_gsub (font, gsub_spec, gstring_in, from, to, gstring_out, idx,
	       alternate_subst)
     struct font *font;
     Lisp_Object gsub_spec;
     Lisp_Object gstring_in;
     int from, to;
     Lisp_Object gstring_out;
     int idx, alternate_subst;
{
  int len;
  int i;
  OTF *otf;
  OTF_GlyphString otf_gstring;
  OTF_Glyph *g;
  char *script, *langsys, features[256];
  int need_cmap;

  parse_gsub_gpos_spec (gsub_spec, &script, &langsys, features, 256);

  otf = otf_open (font->entity, font->file_name);
  if (! otf)
    return 0;
  if (OTF_get_table (otf, "head") < 0)
    return 0;
  if (OTF_get_table (otf, "cmap") < 0)
    return 0;
  if (OTF_check_table (otf, "GSUB") < 0)
    return 0;    
  len = to - from;
  otf_gstring.size = otf_gstring.used = len;
  otf_gstring.glyphs = (OTF_Glyph *) malloc (sizeof (OTF_Glyph) * len);
  memset (otf_gstring.glyphs, 0, sizeof (OTF_Glyph) * len);
  for (i = 0, need_cmap = 0; i < len; i++)
    {
      Lisp_Object g = LGSTRING_GLYPH (gstring_in, from + i);

      otf_gstring.glyphs[i].c = XINT (LGLYPH_CHAR (g));
      if (otf_gstring.glyphs[i].c == REPLACEMENT_CHARACTER)
	otf_gstring.glyphs[i].c = 0;
      if (NILP (LGLYPH_CODE (g)))
	{
	  otf_gstring.glyphs[i].glyph_id = 0;
	  need_cmap = 1;
	}
      else
	otf_gstring.glyphs[i].glyph_id = XINT (LGLYPH_CODE (g));
    }

  if (need_cmap)
    OTF_drive_cmap (otf, &otf_gstring);
  OTF_drive_gdef (otf, &otf_gstring);
  if ((alternate_subst
       ? OTF_drive_gsub_alternate (otf, &otf_gstring, script, langsys, features)
       : OTF_drive_gsub (otf, &otf_gstring, script, langsys, features)) < 0)
    {
      free (otf_gstring.glyphs);
      return 0;
    }
  if (ASIZE (gstring_out) < idx + otf_gstring.used)
    {
      free (otf_gstring.glyphs);
      return -1;
    }

  for (i = 0, g = otf_gstring.glyphs; i < otf_gstring.used;)
    {
      int i0 = g->f.index.from, i1 = g->f.index.to;
      Lisp_Object glyph = LGSTRING_GLYPH (gstring_in, from + i0);
      Lisp_Object min_idx = AREF (glyph, 0);
      Lisp_Object max_idx = AREF (glyph, 1);

      if (i0 < i1)
	{
	  int min_idx_i = XINT (min_idx), max_idx_i = XINT (max_idx);

	  for (i0++; i0 <= i1; i0++)
	    {
	      glyph = LGSTRING_GLYPH (gstring_in, from + i0);
	      if (min_idx_i > XINT (AREF (glyph, 0)))
		min_idx_i = XINT (AREF (glyph, 0));
	      if (max_idx_i < XINT (AREF (glyph, 1)))
		max_idx_i = XINT (AREF (glyph, 1));
	    }
	  min_idx = make_number (min_idx_i);
	  max_idx = make_number (max_idx_i);
	  i0 = g->f.index.from;
	}
      for (; i < otf_gstring.used && g->f.index.from == i0; i++, g++)
	{
	  glyph = LGSTRING_GLYPH (gstring_out, idx + i);
	  ASET (glyph, 0, min_idx);
	  ASET (glyph, 1, max_idx);
	  if (g->c > 0)
	    LGLYPH_SET_CHAR (glyph, make_number (g->c));
	  else
	    LGLYPH_SET_CHAR (glyph, make_number (REPLACEMENT_CHARACTER));
	  LGLYPH_SET_CODE (glyph, make_number (g->glyph_id));
	}
    }

  free (otf_gstring.glyphs);  
  return i;
}

/* Drive FONT's OTF GPOS features according to GPOS_SPEC.  See the
   comment of (sturct font_driver).otf_gpos.  */

int
font_otf_gpos (font, gpos_spec, gstring, from, to)
     struct font *font;
     Lisp_Object gpos_spec;
     Lisp_Object gstring;
     int from, to;
{
  int len;
  int i;
  OTF *otf;
  OTF_GlyphString otf_gstring;
  OTF_Glyph *g;
  char *script, *langsys, features[256];
  int need_cmap;
  Lisp_Object glyph;
  int u, size;
  Lisp_Object base, mark;

  parse_gsub_gpos_spec (gpos_spec, &script, &langsys, features, 256);

  otf = otf_open (font->entity, font->file_name);
  if (! otf)
    return 0;
  if (OTF_get_table (otf, "head") < 0)
    return 0;
  if (OTF_get_table (otf, "cmap") < 0)
    return 0;
  if (OTF_check_table (otf, "GPOS") < 0)
    return 0;    
  len = to - from;
  otf_gstring.size = otf_gstring.used = len;
  otf_gstring.glyphs = (OTF_Glyph *) malloc (sizeof (OTF_Glyph) * len);
  memset (otf_gstring.glyphs, 0, sizeof (OTF_Glyph) * len);
  for (i = 0, need_cmap = 0; i < len; i++)
    {
      glyph = LGSTRING_GLYPH (gstring, from + i);
      otf_gstring.glyphs[i].c = XINT (LGLYPH_CHAR (glyph));
      if (otf_gstring.glyphs[i].c == REPLACEMENT_CHARACTER)
	otf_gstring.glyphs[i].c = 0;
      if (NILP (LGLYPH_CODE (glyph)))
	{
	  otf_gstring.glyphs[i].glyph_id = 0;
	  need_cmap = 1;
	}
      else
	otf_gstring.glyphs[i].glyph_id = XINT (LGLYPH_CODE (glyph));
    }
  if (need_cmap)
    OTF_drive_cmap (otf, &otf_gstring);
  OTF_drive_gdef (otf, &otf_gstring);

  if (OTF_drive_gpos (otf, &otf_gstring, script, langsys, features) < 0)
    {
      free (otf_gstring.glyphs);
      return 0;
    }

  u = otf->head->unitsPerEm;
  size = font->pixel_size;
  base = mark = Qnil;
  for (i = 0, g = otf_gstring.glyphs; i < otf_gstring.used; i++, g++)
    {
      Lisp_Object prev;
      int xoff = 0, yoff = 0, width_adjust = 0;

      if (! g->glyph_id)
	continue;

      glyph = LGSTRING_GLYPH (gstring, from + i);
      switch (g->positioning_type)
	{
	case 0:
	  break;
	case 1: case 2:
	  {
	    int format = g->f.f1.format;

	    if (format & OTF_XPlacement)
	      xoff = g->f.f1.value->XPlacement * size / u;
	    if (format & OTF_XPlaDevice)
	      xoff += DEVICE_DELTA (g->f.f1.value->XPlaDevice, size);
	    if (format & OTF_YPlacement)
	      yoff = - (g->f.f1.value->YPlacement * size / u);
	    if (format & OTF_YPlaDevice)
	      yoff -= DEVICE_DELTA (g->f.f1.value->YPlaDevice, size);
	    if (format & OTF_XAdvance)
	      width_adjust += g->f.f1.value->XAdvance * size / u;
	    if (format & OTF_XAdvDevice)
	      width_adjust += DEVICE_DELTA (g->f.f1.value->XAdvDevice, size);
	  }
	  break;
	case 3:
	  /* Not yet supported.  */
	  break;
	case 4: case 5:
	  if (NILP (base))
	    break;
	  prev = base;
	  goto label_adjust_anchor;
	default:		/* i.e. case 6 */
	  if (NILP (mark))
	    break;
	  prev = mark;

	label_adjust_anchor:
	  {
	    int base_x, base_y, mark_x, mark_y, width;
	    unsigned code;

	    base_x = g->f.f4.base_anchor->XCoordinate * size / u;
	    base_y = g->f.f4.base_anchor->YCoordinate * size / u;
	    mark_x = g->f.f4.mark_anchor->XCoordinate * size / u;
	    mark_y = g->f.f4.mark_anchor->YCoordinate * size / u;

	    code = XINT (LGLYPH_CODE (prev));
	    if (g->f.f4.base_anchor->AnchorFormat != 1)
	      adjust_anchor (font, g->f.f4.base_anchor,
			     code, size, &base_x, &base_y);
	    if (g->f.f4.mark_anchor->AnchorFormat != 1)
	      adjust_anchor (font, g->f.f4.mark_anchor,
			     code, size, &mark_x, &mark_y);

	    if (NILP (LGLYPH_WIDTH (prev)))
	      {
		width = font->driver->text_extents (font, &code, 1, NULL);
		LGLYPH_SET_WIDTH (prev, make_number (width));
	      }
	    else
	      width = XINT (LGLYPH_WIDTH (prev));
	    xoff = XINT (LGLYPH_XOFF (prev)) + (base_x - width) - mark_x;
	    yoff = XINT (LGLYPH_YOFF (prev)) + mark_y - base_y;
	  }
	}

      if (xoff || yoff || width_adjust)
	{
	  Lisp_Object adjustment = Fmake_vector (make_number (3), Qnil);

	  ASET (adjustment, 0, make_number (xoff));
	  ASET (adjustment, 1, make_number (yoff));
	  ASET (adjustment, 2, make_number (width_adjust));
	  LGLYPH_SET_ADJUSTMENT (glyph, adjustment);
	}

      if (g->GlyphClass == OTF_GlyphClass0)
	base = mark = glyph;
      else if (g->GlyphClass == OTF_GlyphClassMark)
	mark = glyph;
      else
	base = glyph;
    }

  free (otf_gstring.glyphs);  
  return i;
}

#endif	/* HAVE_LIBOTF */


/* G-string (glyph string) handler */

/* G-string is a vector of the form [HEADER GLYPH ...].
   See the docstring of `font-make-gstring' for more detail.  */

struct font *
font_prepare_composition (cmp)
     struct composition *cmp;
{
  Lisp_Object gstring
    = AREF (XHASH_TABLE (composition_hash_table)->key_and_value,
	    cmp->hash_index * 2);
  struct font *font = XSAVE_VALUE (LGSTRING_FONT (gstring))->pointer;
  int len = LGSTRING_LENGTH (gstring);
  int i;

  cmp->font = font;
  cmp->lbearing = cmp->rbearing = cmp->pixel_width = 0;
  cmp->ascent = font->ascent;
  cmp->descent = font->descent;

  for (i = 0; i < len; i++)
    {
      Lisp_Object g = LGSTRING_GLYPH (gstring, i);
      unsigned code;
      struct font_metrics metrics;

      if (NILP (LGLYPH_FROM (g)))
	break;
      code = XINT (LGLYPH_CODE (g));
      font->driver->text_extents (font, &code, 1, &metrics);
      LGLYPH_SET_WIDTH (g, make_number (metrics.width));
      metrics.lbearing += LGLYPH_XOFF (g);
      metrics.rbearing += LGLYPH_XOFF (g);
      metrics.ascent += LGLYPH_YOFF (g);
      metrics.descent += LGLYPH_YOFF (g);

      if (cmp->lbearing > cmp->pixel_width + metrics.lbearing)
	cmp->lbearing = cmp->pixel_width + metrics.lbearing;
      if (cmp->rbearing < cmp->pixel_width + metrics.rbearing)
	cmp->rbearing = cmp->pixel_width + metrics.rbearing;
      if (cmp->ascent < metrics.ascent)
	cmp->ascent = metrics.ascent;
      if (cmp->descent < metrics.descent)
	cmp->descent = metrics.descent;
      cmp->pixel_width += metrics.width + LGLYPH_WADJUST (g);
    }
  cmp->glyph_len = i;
  LGSTRING_SET_LBEARING (gstring, make_number (cmp->lbearing));
  LGSTRING_SET_RBEARING (gstring, make_number (cmp->rbearing));
  LGSTRING_SET_WIDTH (gstring, make_number (cmp->pixel_width));
  LGSTRING_SET_ASCENT (gstring, make_number (cmp->ascent));
  LGSTRING_SET_DESCENT (gstring, make_number (cmp->descent));

  return font;
}

int
font_gstring_produce (old, from, to, new, idx, code, n)
     Lisp_Object old;
     int from, to;
     Lisp_Object new;
     int idx;
     unsigned *code;
     int n;
{
  Lisp_Object min_idx, max_idx;
  int i;

  if (idx + n > ASIZE (new))
    return -1;
  if (from == to)
    {
      if (from == 0)
	{
	  min_idx = make_number (0);
	  max_idx = make_number (1);
	}
      else
	{
	  min_idx = AREF (AREF (old, from - 1), 0);
	  max_idx = AREF (AREF (old, from - 1), 1);
	}
    }
  else if (from + 1 == to)
    {
      min_idx = AREF (AREF (old, from), 0);
      max_idx = AREF (AREF (old, from), 1);
    }
  else
    {
      int min_idx_i = XINT (AREF (AREF (old, from), 0));
      int max_idx_i = XINT (AREF (AREF (old, from), 1));

      for (i = from + 1; i < to; i++)
	{
	  if (min_idx_i > XINT (AREF (AREF (old, i), 0)))
	    min_idx_i = XINT (AREF (AREF (old, i), 0));
	  if (max_idx_i < XINT (AREF (AREF (old, i), 1)))
	    max_idx_i = XINT (AREF (AREF (old, i), 1));
	}
      min_idx = make_number (min_idx_i);
      max_idx = make_number (max_idx_i);
    }

  for (i = 0; i < n; i++)
    {
      ASET (AREF (new, idx + i), 0, min_idx);
      ASET (AREF (new, idx + i), 1, max_idx);
      ASET (AREF (new, idx + i), 2, make_number (code[i]));
    }

  return 0;
}

/* Font sorting */

static unsigned font_score P_ ((Lisp_Object, Lisp_Object *));
static int font_compare P_ ((const void *, const void *));
static Lisp_Object font_sort_entites P_ ((Lisp_Object, Lisp_Object,
					  Lisp_Object, Lisp_Object));

/* We sort fonts by scoring each of them against a specified
   font-spec.  The score value is 32 bit (`unsigned'), and the smaller
   the value is, the closer the font is to the font-spec.

   Each 1-bit in the highest 4 bits of the score is used for atomic
   properties FOUNDRY, FAMILY, ADSTYLE, and REGISTRY.

   Each 7-bit in the lowest 28 bits are used for numeric properties
   WEIGHT, SLANT, WIDTH, and SIZE.  */

/* How many bits to shift to store the difference value of each font
   property in a score.  */
static int sort_shift_bits[FONT_SIZE_INDEX + 1];

/* Score font-entity ENTITY against properties of font-spec SPEC_PROP.
   The return value indicates how different ENTITY is compared with
   SPEC_PROP.  */

static unsigned
font_score (entity, spec_prop)
     Lisp_Object entity, *spec_prop;
{
  unsigned score = 0;
  int i;
  /* Score four atomic fields.  Maximum difference is 1. */
  for (i = FONT_FOUNDRY_INDEX; i <= FONT_REGISTRY_INDEX; i++)
    if (! NILP (spec_prop[i])
	&& ! EQ (spec_prop[i], AREF (entity, i)))
      score |= 1 << sort_shift_bits[i];

  /* Score four numeric fields.  Maximum difference is 127. */
  for (i = FONT_WEIGHT_INDEX; i <= FONT_SIZE_INDEX; i++)
    {
      Lisp_Object entity_val = AREF (entity, i);

      if (! NILP (spec_prop[i]) && ! EQ (spec_prop[i], entity_val))
	{
	  if (! INTEGERP (entity_val))
	    score |= 127 << sort_shift_bits[i];
	  else
	    {
	      int diff = XINT (entity_val) - XINT (spec_prop[i]);

	      if (diff < 0)
		diff = - diff;
	      if (i == FONT_SIZE_INDEX)
		{
		  if (XINT (entity_val) > 0
		      && diff > FONT_PIXEL_SIZE_QUANTUM)
		    score |= min (diff, 127) << sort_shift_bits[i];
		}
	      else
		score |= min (diff, 127) << sort_shift_bits[i];
	    }
	}
    }

  return score;
}


/* The comparison function for qsort.  */

static int
font_compare (d1, d2)
     const void *d1, *d2;
{
  return (*(unsigned *) d1 < *(unsigned *) d2
	  ? -1 : *(unsigned *) d1 > *(unsigned *) d2);
}


/* The structure for elements being sorted by qsort.  */
struct font_sort_data
{
  unsigned score;
  Lisp_Object entity;
};


/* Sort font-entities in vector VEC by closeness to font-spec PREFER.
   If PREFER specifies a point-size, calculate the corresponding
   pixel-size from QCdpi property of PREFER or from the Y-resolution
   of FRAME before sorting.  If SPEC is not nil, it is a font-spec to
   get the font-entities in VEC.  */

static Lisp_Object
font_sort_entites (vec, prefer, frame, spec)
     Lisp_Object vec, prefer, frame, spec;
{
  Lisp_Object prefer_prop[FONT_SPEC_MAX];
  int len, i;
  struct font_sort_data *data;
  USE_SAFE_ALLOCA;

  len = ASIZE (vec);
  if (len <= 1)
    return vec;

  for (i = FONT_FOUNDRY_INDEX; i <= FONT_SIZE_INDEX; i++)
    prefer_prop[i] = AREF (prefer, i);

  if (! NILP (spec))
    {
      /* As it is assured that all fonts in VEC match with SPEC, we
	 should ignore properties specified in SPEC.  So, set the
	 corresponding properties in PREFER_PROP to nil. */
      for (i = FONT_WEIGHT_INDEX; i <= FONT_SIZE_INDEX; i++)
	if (! NILP (AREF (spec, i)))
	  prefer_prop[i++] = Qnil;
    }

  if (FLOATP (prefer_prop[FONT_SIZE_INDEX]))
    prefer_prop[FONT_SIZE_INDEX]
      = make_number (font_pixel_size (XFRAME (frame), prefer));

  /* Scoring and sorting.  */
  SAFE_ALLOCA (data, struct font_sort_data *, (sizeof *data) * len);
  for (i = 0; i < len; i++)
    {
      data[i].entity = AREF (vec, i);
      data[i].score = font_score (data[i].entity, prefer_prop);
    }
  qsort (data, len, sizeof *data, font_compare);
  for (i = 0; i < len; i++)
    ASET (vec, i, data[i].entity);
  SAFE_FREE ();

  return vec;
}


/* API of Font Service Layer.  */

void
font_update_sort_order (order)
     int *order;
{
  int i, shift_bits = 21;

  for (i = 0; i < 4; i++, shift_bits -= 7)
    {
      int xlfd_idx = order[i];

      if (xlfd_idx == XLFD_WEIGHT_INDEX)
	sort_shift_bits[FONT_WEIGHT_INDEX] = shift_bits;
      else if (xlfd_idx == XLFD_SLANT_INDEX)
	sort_shift_bits[FONT_SLANT_INDEX] = shift_bits;
      else if (xlfd_idx == XLFD_SWIDTH_INDEX)
	sort_shift_bits[FONT_WIDTH_INDEX] = shift_bits;
      else
	sort_shift_bits[FONT_SIZE_INDEX] = shift_bits;
    }
}

Lisp_Object
font_symbolic_weight (font)
     Lisp_Object font;
{
  Lisp_Object weight = AREF (font, FONT_WEIGHT_INDEX);

  if (INTEGERP (weight))
    weight = prop_numeric_to_name (FONT_WEIGHT_INDEX, XINT (weight));
  return weight;
}

Lisp_Object
font_symbolic_slant (font)
     Lisp_Object font;
{
  Lisp_Object slant = AREF (font, FONT_SLANT_INDEX);

  if (INTEGERP (slant))
    slant = prop_numeric_to_name (FONT_SLANT_INDEX, XINT (slant));
  return slant;
}

Lisp_Object
font_symbolic_width (font)
     Lisp_Object font;
{
  Lisp_Object width = AREF (font, FONT_WIDTH_INDEX);

  if (INTEGERP (width))
    width = prop_numeric_to_name (FONT_WIDTH_INDEX, XINT (width));
  return width;
}

int
font_match_p (spec, entity)
     Lisp_Object spec, entity;
{
  int i;

  for (i = FONT_FOUNDRY_INDEX; i < FONT_SIZE_INDEX; i++)
    if (! NILP (AREF (spec, i))
	&& ! EQ (AREF (spec, i), AREF (entity, i)))
      return 0;
  if (INTEGERP (AREF (spec, FONT_SIZE_INDEX))
      && XINT (AREF (entity, FONT_SIZE_INDEX)) > 0
      && (XINT (AREF (spec, FONT_SIZE_INDEX))
	  != XINT (AREF (entity, FONT_SIZE_INDEX))))
    return 0;
  return 1;
}

Lisp_Object
font_find_object (font)
     struct font *font;
{
  Lisp_Object tail, elt;

  for (tail = AREF (font->entity, FONT_OBJLIST_INDEX); CONSP (tail);
       tail = XCDR (tail))
    {
      elt = XCAR (tail);
      if (font == XSAVE_VALUE (elt)->pointer
	  && XSAVE_VALUE (elt)->integer > 0)
	return elt;
    }
  abort ();
  return Qnil;
}

static Lisp_Object scratch_font_spec, scratch_font_prefer;

/* Return a vector of font-entities matching with SPEC on frame F.  */

static Lisp_Object
font_list_entities (frame, spec)
     Lisp_Object frame, spec;
{
  FRAME_PTR f = XFRAME (frame);
  struct font_driver_list *driver_list = f->font_driver_list;
  Lisp_Object ftype, family, size, alternate_familes;
  Lisp_Object *vec = alloca (sizeof (Lisp_Object) * num_font_drivers);
  int i;

  if (! vec)
    return null_vector;

  family = AREF (spec, FONT_FAMILY_INDEX);
  if (NILP (family))
    alternate_familes = Qnil;
  else
    {
      if (NILP (font_family_alist)
	  && !NILP (Vface_alternative_font_family_alist))
	build_font_family_alist ();
      alternate_familes = assq_no_quit (family, font_family_alist);
      if (! NILP (alternate_familes))
	alternate_familes = XCDR (alternate_familes);
    }
  size = AREF (spec, FONT_SIZE_INDEX);
  if (FLOATP (size))
    ASET (spec, FONT_SIZE_INDEX, make_number (font_pixel_size (f, spec)));

  xassert (ASIZE (spec) == FONT_SPEC_MAX);
  ftype = AREF (spec, FONT_TYPE_INDEX);
  
  for (i = 0; driver_list; driver_list = driver_list->next)
    if (driver_list->on
	&& (NILP (ftype) || EQ (driver_list->driver->type, ftype)))
      {
	Lisp_Object cache = driver_list->driver->get_cache (frame);
	Lisp_Object tail = alternate_familes;
	Lisp_Object val;

	xassert (CONSP (cache));
	ASET (spec, FONT_TYPE_INDEX, driver_list->driver->type);
	ASET (spec, FONT_FAMILY_INDEX, family);

	while (1)
	  {
	    val = assoc_no_quit (spec, XCDR (cache));
	    if (CONSP (val))
	      val = XCDR (val);
	    else
	      {
		val = driver_list->driver->list (frame, spec);
		if (VECTORP (val))
		  XSETCDR (cache, Fcons (Fcons (Fcopy_sequence (spec), val),
					 XCDR (cache)));
	      }
	    if (VECTORP (val) && ASIZE (val) > 0)
	      {
		vec[i++] = val;
		break;
	      }
	    if (NILP (tail))
	      break;
	    ASET (spec, FONT_FAMILY_INDEX, XCAR (tail));
	    tail = XCDR (tail);
	  }
      }
  ASET (spec, FONT_TYPE_INDEX, ftype);
  ASET (spec, FONT_FAMILY_INDEX, family);
  ASET (spec, FONT_SIZE_INDEX, size);
  return (i > 0 ? Fvconcat (i, vec) : null_vector);
}

static Lisp_Object
font_matching_entity (frame, spec)
     Lisp_Object frame, spec;
{
  FRAME_PTR f = XFRAME (frame);
  struct font_driver_list *driver_list = f->font_driver_list;
  Lisp_Object ftype, size, entity;

  ftype = AREF (spec, FONT_TYPE_INDEX);
  size = AREF (spec, FONT_SIZE_INDEX);
  if (FLOATP (size))
    ASET (spec, FONT_SIZE_INDEX, make_number (font_pixel_size (f, spec)));
  entity = Qnil;
  for (; driver_list; driver_list = driver_list->next)
    if (driver_list->on
	&& (NILP (ftype) || EQ (driver_list->driver->type, ftype)))
      {
	Lisp_Object cache = driver_list->driver->get_cache (frame);
	Lisp_Object val, key;

	xassert (CONSP (cache));
	ASET (spec, FONT_TYPE_INDEX, driver_list->driver->type);
	key = Fcons (spec, Qnil);
	entity = assoc_no_quit (key, XCDR (cache));
	if (CONSP (entity))
	  entity = XCDR (entity);
	else
	  {
	    entity = driver_list->driver->match (frame, spec);
	    if (! NILP (entity))
	      {
		XSETCAR (key, Fcopy_sequence (spec));
		XSETCDR (cache, Fcons (Fcons (key, entity), XCDR (cache)));
	      }
	  }
	if (! NILP (entity))
	  break;
      }
  ASET (spec, FONT_TYPE_INDEX, ftype);
  ASET (spec, FONT_SIZE_INDEX, size);
  return entity;
}

static int num_fonts;

static Lisp_Object
font_open_entity (f, entity, pixel_size)
     FRAME_PTR f;
     Lisp_Object entity;
     int pixel_size;
{
  struct font_driver_list *driver_list;
  Lisp_Object objlist, size, val;
  struct font *font;

  size = AREF (entity, FONT_SIZE_INDEX);
  xassert (NATNUMP (size));
  if (XINT (size) != 0)
    pixel_size = XINT (size);

  for (objlist = AREF (entity, FONT_OBJLIST_INDEX); CONSP (objlist);
       objlist = XCDR (objlist))
    {
      font = XSAVE_VALUE (XCAR (objlist))->pointer;
      if (font->pixel_size == pixel_size)
	{
	  XSAVE_VALUE (XCAR (objlist))->integer++;
	  return XCAR (objlist);
	}
    }

  xassert (FONT_ENTITY_P (entity));
  val = AREF (entity, FONT_TYPE_INDEX);
  for (driver_list = f->font_driver_list;
       driver_list && ! EQ (driver_list->driver->type, val);
       driver_list = driver_list->next);
  if (! driver_list)
    return Qnil;

  font = driver_list->driver->open (f, entity, pixel_size);
  if (! font)
    return Qnil;
  font->scalable = XINT (size) == 0;

  val = make_save_value (font, 1);
  ASET (entity, FONT_OBJLIST_INDEX,
	Fcons (val, AREF (entity, FONT_OBJLIST_INDEX)));
  num_fonts++;
  return val;
}

void
font_close_object (f, font_object)
     FRAME_PTR f;
     Lisp_Object font_object;
{
  struct font *font = XSAVE_VALUE (font_object)->pointer;
  Lisp_Object objlist;
  Lisp_Object tail, prev = Qnil;

  XSAVE_VALUE (font_object)->integer--;
  xassert (XSAVE_VALUE (font_object)->integer >= 0);
  if (XSAVE_VALUE (font_object)->integer > 0)
    return;

  objlist = AREF (font->entity, FONT_OBJLIST_INDEX);
  for (prev = Qnil, tail = objlist; CONSP (tail);
       prev = tail, tail = XCDR (tail))
    if (EQ (font_object, XCAR (tail)))
      {
	if (font->driver->close)
	  font->driver->close (f, font);
	XSAVE_VALUE (font_object)->pointer = NULL;
	if (NILP (prev))
	  ASET (font->entity, FONT_OBJLIST_INDEX, XCDR (objlist));
	else
	  XSETCDR (prev, XCDR (objlist));
	return;
      }
  abort ();
}

int
font_has_char (f, font, c)
     FRAME_PTR f;
     Lisp_Object font;
     int c;
{
  struct font *fontp;

  if (FONT_ENTITY_P (font))
    {
      Lisp_Object type = AREF (font, FONT_TYPE_INDEX);
      struct font_driver_list *driver_list;

      for (driver_list = f->font_driver_list;
	   driver_list && ! EQ (driver_list->driver->type, type);
	   driver_list = driver_list->next);
      if (! driver_list)
	return 0;
      if (! driver_list->driver->has_char)
	return -1;
      return driver_list->driver->has_char (font, c);
    }

  xassert (FONT_OBJECT_P (font));
  fontp = XSAVE_VALUE (font)->pointer;

  if (fontp->driver->has_char)
    {
      int result = fontp->driver->has_char (fontp->entity, c);

      if (result >= 0)
	return result;
    }
  return (fontp->driver->encode_char (fontp, c) != FONT_INVALID_CODE);
}

unsigned
font_encode_char (font_object, c)
     Lisp_Object font_object;
     int c;
{
  struct font *font = XSAVE_VALUE (font_object)->pointer;

  return font->driver->encode_char (font, c);
}

Lisp_Object
font_get_name (font_object)
     Lisp_Object font_object;
{
  struct font *font = XSAVE_VALUE (font_object)->pointer;
  char *name = (font->font.full_name ? font->font.full_name
		: font->font.name ? font->font.name
		: NULL);

  return (name ? make_unibyte_string (name, strlen (name)) : null_string);
}

Lisp_Object
font_get_spec (font_object)
     Lisp_Object font_object;
{
  struct font *font = XSAVE_VALUE (font_object)->pointer;
  Lisp_Object spec = Ffont_spec (0, NULL);
  int i;

  for (i = 0; i < FONT_SIZE_INDEX; i++)
    ASET (spec, i, AREF (font->entity, i));
  ASET (spec, FONT_SIZE_INDEX, make_number (font->pixel_size));
  return spec;
}

Lisp_Object
font_get_frame (font)
     Lisp_Object font;
{
  if (FONT_OBJECT_P (font))
    font = ((struct font *) XSAVE_VALUE (font)->pointer)->entity;
  xassert (FONT_ENTITY_P (font));
  return AREF (font, FONT_FRAME_INDEX);
}

/* Find a font entity best matching with LFACE.  If SPEC is non-nil,
   the font must exactly match with it.  */

Lisp_Object
font_find_for_lface (f, lface, spec)
     FRAME_PTR f;
     Lisp_Object *lface;
     Lisp_Object spec;
{
  Lisp_Object frame, entities;
  int i;

  XSETFRAME (frame, f);

  if (NILP (spec))
    {
      for (i = 0; i < FONT_SPEC_MAX; i++)
	ASET (scratch_font_spec, i, Qnil);
      ASET (scratch_font_spec, FONT_REGISTRY_INDEX, Qiso8859_1);

      if (! NILP (lface[LFACE_FAMILY_INDEX]))
	font_merge_old_spec (Qnil, lface[LFACE_FAMILY_INDEX], Qnil,
			     scratch_font_spec);
      entities = font_list_entities (frame, scratch_font_spec);
      while (ASIZE (entities) == 0)
	{
	  /* Try without FOUNDRY or FAMILY.  */
	  if (! NILP (AREF (scratch_font_spec, FONT_FOUNDRY_INDEX)))
	    {
	      ASET (scratch_font_spec, FONT_FOUNDRY_INDEX, Qnil);
	      entities = font_list_entities (frame, scratch_font_spec);
	    }
	  else if (! NILP (AREF (scratch_font_spec, FONT_FAMILY_INDEX)))
	    {
	      ASET (scratch_font_spec, FONT_FAMILY_INDEX, Qnil);
	      entities = font_list_entities (frame, scratch_font_spec);
	    }
	  else
	    break;
	}
    }
  else
    {
      for (i = 0; i < FONT_SPEC_MAX; i++)
	ASET (scratch_font_spec, i, AREF (spec, i));
      if (NILP (AREF (spec, FONT_REGISTRY_INDEX)))
	ASET (scratch_font_spec, FONT_REGISTRY_INDEX, Qiso8859_1);
      entities = font_list_entities (frame, scratch_font_spec);
    }

  if (ASIZE (entities) == 0)
    return Qnil;
  if (ASIZE (entities) > 1)
    {
      /* Sort fonts by properties specified in LFACE.  */
      Lisp_Object prefer = scratch_font_prefer;
      double pt;

      if (! NILP (lface[LFACE_FAMILY_INDEX]))
	font_merge_old_spec (Qnil, lface[LFACE_FAMILY_INDEX], Qnil, prefer);
      ASET (prefer, FONT_WEIGHT_INDEX,
	    font_prop_validate_style (FONT_WEIGHT_INDEX, QCweight,
				      lface[LFACE_WEIGHT_INDEX]));
      ASET (prefer, FONT_SLANT_INDEX,
	    font_prop_validate_style (FONT_SLANT_INDEX, QCslant,
				      lface[LFACE_SLANT_INDEX]));
      ASET (prefer, FONT_WIDTH_INDEX,
	    font_prop_validate_style (FONT_WIDTH_INDEX, QCwidth,
				      lface[LFACE_SWIDTH_INDEX]));
      pt = XINT (lface[LFACE_HEIGHT_INDEX]);
      ASET (prefer, FONT_SIZE_INDEX, make_float (pt / 10));

      font_sort_entites (entities, prefer, frame, spec);
    }

  return AREF (entities, 0);
}

Lisp_Object
font_open_for_lface (f, lface, entity)
     FRAME_PTR f;
     Lisp_Object *lface;
     Lisp_Object entity;
{
  double pt = XINT (lface[LFACE_HEIGHT_INDEX]);
  int size;

  pt /= 10;
  size = POINT_TO_PIXEL (pt, f->resy);
  return font_open_entity (f, entity, size);
}

void
font_load_for_face (f, face)
     FRAME_PTR f;
     struct face *face;
{
  Lisp_Object font_object = face->lface[LFACE_FONT_INDEX];

  if (NILP (font_object))
    {
      Lisp_Object entity = font_find_for_lface (f, face->lface, Qnil);

      if (! NILP (entity))
	font_object = font_open_for_lface (f, face->lface, entity);
    }

  if (! NILP (font_object))
    {
      struct font *font = XSAVE_VALUE (font_object)->pointer;

      face->font = font->font.font;
      face->font_info = (struct font_info *) font;
      face->font_info_id = 0;
      face->font_name = font->font.full_name;
    }
  else
    {
      face->font = NULL;
      face->font_info = NULL;
      face->font_info_id = -1;
      face->font_name = NULL;
      add_to_log ("Unable to load font for a face%s", null_string, Qnil);
    }
}

void
font_prepare_for_face (f, face)
     FRAME_PTR f;
     struct face *face;
{
  struct font *font = (struct font *) face->font_info;

  if (font->driver->prepare_face)
    font->driver->prepare_face (f, face);
}

void
font_done_for_face (f, face)
     FRAME_PTR f;
     struct face *face;
{
  struct font *font = (struct font *) face->font_info;

  if (font->driver->done_face)
    font->driver->done_face (f, face);
  face->extra = NULL;
}

Lisp_Object
font_open_by_name (f, name)
     FRAME_PTR f;
     char *name;
{
  Lisp_Object args[2];
  Lisp_Object spec, prefer, size, entity, entity_list;
  Lisp_Object frame;
  int i;
  int pixel_size;

  XSETFRAME (frame, f);

  args[0] = QCname;
  args[1] = make_unibyte_string (name, strlen (name));
  spec = Ffont_spec (2, args);
  prefer = scratch_font_prefer;
  for (i = FONT_WEIGHT_INDEX; i < FONT_SIZE_INDEX; i++)
    if (NILP (AREF (spec, i)))
      ASET (prefer, i, make_number (100));
  size = AREF (spec, FONT_SIZE_INDEX);
  if (NILP (size))
    pixel_size = 0;
  else if (INTEGERP (size))
    pixel_size = XINT (size);
  else				/* FLOATP (size) */
    {
      double pt = XFLOAT_DATA (size);

      pixel_size = POINT_TO_PIXEL (pt, f->resy);
      size = make_number (pixel_size);
      ASET (spec, FONT_SIZE_INDEX, size);
    }
  if (pixel_size == 0)
    {
      pixel_size = POINT_TO_PIXEL (12.0, f->resy);
      size = make_number (pixel_size);
    }
  ASET (prefer, FONT_SIZE_INDEX, size);
#if 0
  /* Waiting for real fix here.  At least this gets you a font, but maybe not
     the AA one in the Xft case. */
  if (NILP (AREF (spec, FONT_REGISTRY_INDEX)))
    ASET (spec, FONT_REGISTRY_INDEX, Qiso8859_1);
#endif

  entity_list = Flist_fonts (spec, frame, make_number (1), prefer);
  if (NILP (entity_list))
    entity = font_matching_entity (frame, spec);
  else
    entity = XCAR (entity_list);
  return (NILP (entity)
	  ? Qnil
	  : font_open_entity (f, entity, pixel_size));
}


/* Register font-driver DRIVER.  This function is used in two ways.

   The first is with frame F non-NULL.  In this case, make DRIVER
   available (but not yet activated) on F.  All frame creaters
   (e.g. Fx_create_frame) must call this function at least once with
   an available font-driver.

   The second is with frame F NULL.  In this case, DRIVER is globally
   registered in the variable `font_driver_list'.  All font-driver
   implementations must call this function in its syms_of_XXXX
   (e.g. syms_of_xfont).  */

void
register_font_driver (driver, f)
     struct font_driver *driver;
     FRAME_PTR f;
{
  struct font_driver_list *root = f ? f->font_driver_list : font_driver_list;
  struct font_driver_list *prev, *list;

  if (f && ! driver->draw)
    error ("Unsable font driver for a frame: %s",
	   SDATA (SYMBOL_NAME (driver->type)));

  for (prev = NULL, list = root; list; prev = list, list = list->next)
    if (list->driver->type == driver->type)
      error ("Duplicated font driver: %s", SDATA (SYMBOL_NAME (driver->type)));

  list = malloc (sizeof (struct font_driver_list));
  list->on = 0;
  list->driver = driver;
  list->next = NULL;
  if (prev)
    prev->next = list;
  else if (f)
    f->font_driver_list = list;
  else
    font_driver_list = list;
  num_font_drivers++;
}

/* Free font-driver list on frame F.  It doesn't free font-drivers
   themselves.  */

void
free_font_driver_list (f)
     FRAME_PTR f;
{
  while (f->font_driver_list)
    {
      struct font_driver_list *next = f->font_driver_list->next;

      free (f->font_driver_list);
      f->font_driver_list = next;
    }
}

/* Make the frame F use font backends listed in NEW_BACKENDS (list of
   symbols).  If NEW_BACKENDS is nil, make F use all available font
   drivers.  If no backend is available, dont't alter
   f->font_driver_list.

   A caller must free all realized faces and clear all font caches if
   any in advance.  The return value is a list of font backends
   actually made used for on F.  */

Lisp_Object
font_update_drivers (f, new_drivers)
     FRAME_PTR f;
     Lisp_Object new_drivers;
{
  Lisp_Object active_drivers = Qnil;
  struct font_driver_list *list;

  /* At first check which font backends are available.  */
  for (list = f->font_driver_list; list; list = list->next)
    if (NILP (new_drivers)
	|| ! NILP (Fmemq (list->driver->type, new_drivers)))
      {
	list->on = 2;
	active_drivers = nconc2 (active_drivers,
				 Fcons (list->driver->type, Qnil));
      }
  /* If at least one backend is available, update all list->on.  */
  if (! NILP (active_drivers))
    for (list = f->font_driver_list; list; list = list->next)
      list->on = (list->on == 2);

  return active_drivers;
}


Lisp_Object
font_at (c, pos, face, w, object)
     int c;
     EMACS_INT pos;
     struct face *face;
     struct window *w;
     Lisp_Object object;
{
  FRAME_PTR f;
  int face_id;
  int dummy;

  f = XFRAME (w->frame);
  if (! face)
    {
      if (STRINGP (object))
	face_id = face_at_string_position (w, object, pos, 0, -1, -1, &dummy,
					   DEFAULT_FACE_ID, 0);
      else
	face_id = face_at_buffer_position (w, pos, -1, -1, &dummy,
					   pos + 100, 0);
      face = FACE_FROM_ID (f, face_id);
    }
  face_id = FACE_FOR_CHAR (f, face, c, pos, object);
  face = FACE_FROM_ID (f, face_id);
  if (! face->font_info)
    return Qnil;
  return font_lispy_object ((struct font *) face->font_info);
}


/* Lisp API */

DEFUN ("fontp", Ffontp, Sfontp, 1, 1, 0,
       doc: /* Return t if object is a font-spec or font-entity.  */)
     (object)
     Lisp_Object object;
{
  return (FONTP (object) ? Qt : Qnil);
}

DEFUN ("font-spec", Ffont_spec, Sfont_spec, 0, MANY, 0,
       doc: /* Return a newly created font-spec with specified arguments as properties.
usage: (font-spec &rest properties)  */)
     (nargs, args)
     int nargs;
     Lisp_Object *args;
{
  Lisp_Object spec = Fmake_vector (make_number (FONT_SPEC_MAX), Qnil);
  int i;

  for (i = 0; i < nargs; i += 2)
    {
      enum font_property_index prop;
      Lisp_Object key = args[i], val = args[i + 1];

      prop = get_font_prop_index (key, 0);
      if (prop < FONT_EXTRA_INDEX)
	ASET (spec, prop, val);
      else
	{
	  if (EQ (key, QCname))
	    {
	      CHECK_STRING (val);
	      font_parse_name ((char *) SDATA (val), spec);
	    }
	  font_put_extra (spec, key, val);
	}
    }
  CHECK_VALIDATE_FONT_SPEC (spec);
  return spec;
}


DEFUN ("font-get", Ffont_get, Sfont_get, 2, 2, 0,
       doc: /* Return the value of FONT's PROP property.
FONT is a font-spec, a font-entity, or a font-object.  */)
     (font, prop)
     Lisp_Object font, prop;
{
  enum font_property_index idx;

  if (FONT_OBJECT_P (font))
    {
      struct font *fontp = XSAVE_VALUE (font)->pointer;

      if (EQ (prop, QCotf))
	{
#ifdef HAVE_LIBOTF
	  return font_otf_capability (fontp);
#else  /* not HAVE_LIBOTF */
	  return Qnil;
#endif	/* not HAVE_LIBOTF */
	}
      font = fontp->entity;
    }
  else
    CHECK_FONT (font);
  idx = get_font_prop_index (prop, 0);
  if (idx < FONT_EXTRA_INDEX)
    return AREF (font, idx);
  if (FONT_ENTITY_P (font))
    return Qnil;
  return Fcdr (Fassoc (AREF (font, FONT_EXTRA_INDEX), prop));
}


DEFUN ("font-put", Ffont_put, Sfont_put, 3, 3, 0,
       doc: /* Set one property of FONT-SPEC: give property PROP value VALUE.  */)
     (font_spec, prop, val)
     Lisp_Object font_spec, prop, val;
{
  enum font_property_index idx;
  Lisp_Object extra, slot;

  CHECK_FONT_SPEC (font_spec);
  idx = get_font_prop_index (prop, 0);
  if (idx < FONT_EXTRA_INDEX)
    return ASET (font_spec, idx, val);
  extra = AREF (font_spec, FONT_EXTRA_INDEX);
  slot = Fassoc (extra, prop);
  if (NILP (slot))
    extra = Fcons (Fcons (prop, val), extra);
  else
    Fsetcdr (slot, val);
  return val;
}

DEFUN ("list-fonts", Flist_fonts, Slist_fonts, 1, 4, 0,
       doc: /* List available fonts matching FONT-SPEC on the current frame.
Optional 2nd argument FRAME specifies the target frame.
Optional 3rd argument NUM, if non-nil, limits the number of returned fonts.
Optional 4th argument PREFER, if non-nil, is a font-spec
to which closeness fonts are sorted.  */)
     (font_spec, frame, num, prefer)
     Lisp_Object font_spec, frame, num, prefer;
{
  Lisp_Object vec, list, tail;
  int n = 0, i, len;

  if (NILP (frame))
    frame = selected_frame;
  CHECK_LIVE_FRAME (frame);
  CHECK_VALIDATE_FONT_SPEC (font_spec);
  if (! NILP (num))
    {
      CHECK_NUMBER (num);
      n = XINT (num);
      if (n <= 0)
	return Qnil;
    }
  if (! NILP (prefer))
    CHECK_FONT (prefer);

  vec = font_list_entities (frame, font_spec);
  len = ASIZE (vec);
  if (len == 0)
    return Qnil;
  if (len == 1)
    return Fcons (AREF (vec, 0), Qnil);

  if (! NILP (prefer))
    vec = font_sort_entites (vec, prefer, frame, font_spec);

  list = tail = Fcons (AREF (vec, 0), Qnil);
  if (n == 0 || n > len)
    n = len;
  for (i = 1; i < n; i++)
    {
      Lisp_Object val = Fcons (AREF (vec, i), Qnil);

      XSETCDR (tail, val);
      tail = val;
    }
  return list;
}

DEFUN ("list-families", Flist_families, Slist_families, 0, 1, 0,
       doc: /* List available font families on the current frame.
Optional 2nd argument FRAME specifies the target frame.  */)
     (frame)
     Lisp_Object frame;
{
  FRAME_PTR f;
  struct font_driver_list *driver_list;
  Lisp_Object list;

  if (NILP (frame))
    frame = selected_frame;
  CHECK_LIVE_FRAME (frame);
  f = XFRAME (frame);
  list = Qnil;
  for (driver_list = f->font_driver_list; driver_list;
       driver_list = driver_list->next)
    if (driver_list->driver->list_family)
      {
	Lisp_Object val = driver_list->driver->list_family (frame);

	if (NILP (list))
	  list = val;
	else
	  {
	    Lisp_Object tail = list;

	    for (; CONSP (val); val = XCDR (val))
	      if (NILP (Fmemq (XCAR (val), tail)))
		list = Fcons (XCAR (val), list);
	  }
      }
  return list;
}

DEFUN ("find-font", Ffind_font, Sfind_font, 1, 2, 0,
       doc: /* Return a font-entity matching with FONT-SPEC on the current frame.
Optional 2nd argument FRAME, if non-nil, specifies the target frame.  */)
     (font_spec, frame)
     Lisp_Object font_spec, frame;
{
  Lisp_Object val = Flist_fonts (font_spec, frame, make_number (1), Qnil);

  if (CONSP (val))
    val = XCAR (val);
  return val;
}

DEFUN ("font-xlfd-name", Ffont_xlfd_name, Sfont_xlfd_name, 1, 1, 0,
       doc: /*  Return XLFD name of FONT.
FONT is a font-spec, font-entity, or font-object.
If the name is too long for XLFD (maximum 255 chars), return nil.  */)
     (font)
     Lisp_Object font;
{
  char name[256];
  int pixel_size = 0;

  if (FONT_SPEC_P (font))
    CHECK_VALIDATE_FONT_SPEC (font);
  else if (FONT_ENTITY_P (font))
    CHECK_FONT (font);
  else
    {
      struct font *fontp;

      CHECK_FONT_GET_OBJECT (font, fontp);
      font = fontp->entity;
      pixel_size = fontp->pixel_size;
    }

  if (font_unparse_xlfd (font, pixel_size, name, 256) < 0)
    return Qnil;
  return build_string (name);
}

DEFUN ("clear-font-cache", Fclear_font_cache, Sclear_font_cache, 0, 0, 0,
       doc: /* Clear font cache.  */)
     ()
{
  Lisp_Object list, frame;

  FOR_EACH_FRAME (list, frame)
    {
      FRAME_PTR f = XFRAME (frame);
      struct font_driver_list *driver_list = f->font_driver_list;

      for (; driver_list; driver_list = driver_list->next)
	if (driver_list->on)
	  {
	    Lisp_Object cache = driver_list->driver->get_cache (frame);
	    Lisp_Object tail, elt;
	    
	    for (tail = XCDR (cache); CONSP (tail); tail = XCDR (tail))
	      {
		elt = XCAR (tail);
		if (CONSP (elt) && FONT_SPEC_P (XCAR (elt)))
		  {
		    Lisp_Object vec = XCDR (elt);
		    int i;

		    for (i = 0; i < ASIZE (vec); i++)
		      {
			Lisp_Object entity = AREF (vec, i);

			if (EQ (driver_list->driver->type,
				AREF (entity, FONT_TYPE_INDEX)))
			  {
			    Lisp_Object objlist
			      = AREF (entity, FONT_OBJLIST_INDEX);

			    for (; CONSP (objlist); objlist = XCDR (objlist))
			      {
				Lisp_Object val = XCAR (objlist);
				struct Lisp_Save_Value *p = XSAVE_VALUE (val);
				struct font *font = p->pointer;

				xassert (font && (driver_list->driver
						  == font->driver));
				driver_list->driver->close (f, font);
				p->pointer = NULL;
				p->integer = 0;
			      }
			    if (driver_list->driver->free_entity)
			      driver_list->driver->free_entity (entity);
			  }
		      }
		  }
	      }
	    XSETCDR (cache, Qnil);
	  }
    }

  return Qnil;
}

DEFUN ("internal-set-font-style-table", Finternal_set_font_style_table,
       Sinternal_set_font_style_table, 2, 2, 0,
       doc: /* Set font style table for PROP to TABLE.
PROP must be `:weight', `:slant', or `:width'.
TABLE must be an alist of symbols vs the corresponding numeric values
sorted by numeric values.  */)
     (prop, table)
     Lisp_Object prop, table;
{
  int table_index;
  int numeric;
  Lisp_Object tail, val;
  
  CHECK_SYMBOL (prop);
  table_index = (EQ (prop, QCweight) ? 0
		 : EQ (prop, QCslant) ? 1
		 : EQ (prop, QCwidth) ? 2
		 : 3);
  if (table_index >= ASIZE (font_style_table))
    error ("Invalid font style property: %s", SDATA (SYMBOL_NAME (prop)));
  table = Fcopy_sequence (table);
  numeric = -1;
  for (tail = table; ! NILP (tail); tail = Fcdr (tail))
    {
      prop = Fcar (Fcar (tail));
      val = Fcdr (Fcar (tail));
      CHECK_SYMBOL (prop);
      CHECK_NATNUM (val);
      if (numeric > XINT (val))
	error ("Numeric values not sorted for %s", SDATA (SYMBOL_NAME (prop)));
      numeric = XINT (val);
      XSETCAR (tail, Fcons (prop, val));
    }
  ASET (font_style_table, table_index, table);
  return Qnil;
}
  
DEFUN ("font-make-gstring", Ffont_make_gstring, Sfont_make_gstring, 2, 2, 0,
       doc: /* Return a newly created g-string for FONT-OBJECT with NUM glyphs.
FONT-OBJECT may be nil if it is not yet known.

G-string is sequence of glyphs of a specific font,
and is a vector of this form:
    [ HEADER GLYPH ... ]
HEADER is a vector of this form:
    [FONT-OBJECT LBEARING RBEARING WIDTH ASCENT DESCENT]
where
    FONT-OBJECT is a font-object for all glyphs in the G-string,
    LBEARING thry DESCENT is the metrics (in pixels) of the whole G-string.
GLYPH is a vector of this form:
    [ FROM-IDX TO-IDX C CODE WIDTH [ [X-OFF Y-OFF WADJUST] | nil] ]
where
    FROM-IDX and TO-IDX are used internally and should not be touched.
    C is the character of the glyph.
    CODE is the glyph-code of C in FONT-OBJECT.
    X-OFF and Y-OFF are offests to the base position for the glyph.
    WIDTH is the normal width of the glyph.
    WADJUST is the adjustment to the normal width of the glyph.  */)
     (font_object, num)
     Lisp_Object font_object, num;
{
  Lisp_Object gstring, g;
  int len;
  int i;

  if (! NILP (font_object))
    CHECK_FONT_OBJECT (font_object);
  CHECK_NATNUM (num);

  len = XINT (num) + 1;
  gstring = Fmake_vector (make_number (len), Qnil);
  g = Fmake_vector (make_number (6), Qnil);
  ASET (g, 0, font_object);
  ASET (gstring, 0, g);
  for (i = 1; i < len; i++)
    ASET (gstring, i, Fmake_vector (make_number (8), Qnil));
  return gstring;
}

DEFUN ("font-fill-gstring", Ffont_fill_gstring, Sfont_fill_gstring, 4, 5, 0,
       doc: /* Fillin glyph-string GSTRING by characters for FONT-OBJECT.
START and END specifies the region to extract characters.
If optional 3rd argument OBJECT is non-nil, it is a buffer or a string from
where to extract characters.
FONT-OBJECT may be nil if GSTRING already already contains one.  */)
     (gstring, font_object, start, end, object)
     Lisp_Object gstring, font_object, start, end, object;
{
  int len, i, c;
  unsigned code;
  struct font *font;

  CHECK_VECTOR (gstring);
  if (NILP (font_object))
    font_object = LGSTRING_FONT (gstring);
  CHECK_FONT_GET_OBJECT (font_object, font);

  if (STRINGP (object))
    {
      const unsigned char *p;

      CHECK_NATNUM (start);
      CHECK_NATNUM (end);
      if (XINT (start) > XINT (end)
	  || XINT (end) > ASIZE (object)
	  || XINT (end) - XINT (start) > LGSTRING_LENGTH (gstring))
	args_out_of_range (start, end);

      len = XINT (end) - XINT (start);
      p = SDATA (object) + string_char_to_byte (object, XINT (start));
      for (i = 0; i < len; i++)
	{
	  Lisp_Object g = LGSTRING_GLYPH (gstring, i);

	  c = STRING_CHAR_ADVANCE (p);
	  code = font->driver->encode_char (font, c);
	  if (code > MOST_POSITIVE_FIXNUM)
	    error ("Glyph code 0x%X is too large", code);
	  LGLYPH_SET_FROM (g, make_number (i));
	  LGLYPH_SET_TO (g, make_number (i + 1));
	  LGLYPH_SET_CHAR (g, make_number (c));
	  LGLYPH_SET_CODE (g, make_number (code));
	}
    }
  else
    {
      int pos, pos_byte;

      if (! NILP (object))
	Fset_buffer (object);
      validate_region (&start, &end);
      if (XINT (end) - XINT (start) > LGSTRING_LENGTH (gstring))
	args_out_of_range (start, end);
      len = XINT (end) - XINT (start);
      pos = XINT (start);
      pos_byte = CHAR_TO_BYTE (pos);
      for (i = 0; i < len; i++)
	{
	  Lisp_Object g = LGSTRING_GLYPH (gstring, i);

	  FETCH_CHAR_ADVANCE (c, pos, pos_byte);
	  code = font->driver->encode_char (font, c);
	  if (code > MOST_POSITIVE_FIXNUM)
	    error ("Glyph code 0x%X is too large", code);
	  LGLYPH_SET_FROM (g, make_number (i));
	  LGLYPH_SET_TO (g, make_number (i + 1));
	  LGLYPH_SET_CHAR (g, make_number (c));
	  LGLYPH_SET_CODE (g, make_number (code));
	}
    }
  for (i = LGSTRING_LENGTH (gstring) - 1; i >= len; i--)
    {
      Lisp_Object g = LGSTRING_GLYPH (gstring, i);

      LGLYPH_SET_FROM (g, Qnil);
    }
  return Qnil;
}

DEFUN ("font-otf-gsub", Ffont_otf_gsub, Sfont_otf_gsub, 6, 6, 0,
       doc: /* Apply OpenType "GSUB" features on glyph-string GSTRING-IN.
FEATURE-SPEC specifies which featuress to apply in this format:
  (SCRIPT LANGSYS FEATURE ...)
where
  SCRIPT is a symbol specifying a script tag of OpenType,
  LANGSYS is a symbol specifying a langsys tag of OpenType,
  FEATURE is a symbol specifying a feature tag of Opentype.

If LANGYS is nil, the default langsys is selected.

The features are applied in the order appeared in the list.  FEATURE
may be a symbol `*', in which case all available features not appeared
in this list are applied, and the remaining FEATUREs are not ignored.
For instance, (mlym nil vatu pstf * haln) means to apply vatu and pstf
in this order, then to apply all available features other than vatu,
pstf, and haln.

The features are applied to the glyphs in the range FROM and TO of
GSTRING-IN.

If some of a feature is actually applicable, the resulting glyphs are
produced in the glyph-string GSTRING-OUT from the index INDEX.  In
this case, the value is the number of produced glyphs.

If no feature is applicable, no glyph is produced in GSTRING-OUT, and
the value is 0.

If GSTRING-OUT is too short to hold produced glyphs, no glyphs is
produced in GSTRING-OUT, and the value is nil.

See the documentation of `font-make-gstring' for the format of
glyph-string.  */)
     (feature_spec, gstring_in, from, to, gstring_out, index)
     Lisp_Object feature_spec, gstring_in, from, to, gstring_out, index;
{
  Lisp_Object font_object = LGSTRING_FONT (gstring_in);
  struct font *font = XSAVE_VALUE (font_object)->pointer;
  int len, num;

  CHECK_FONT_GET_OBJECT (font_object, font);
  if (! font->driver->otf_gsub)
    error ("Font backend %s can't drive OpenType GSUB table",
	   SDATA (SYMBOL_NAME (font->driver->type)));
  CHECK_CONS (feature_spec);
  len = check_gstring (gstring_in);
  CHECK_VECTOR (gstring_out);
  CHECK_NATNUM (from);
  CHECK_NATNUM (to);
  CHECK_NATNUM (index);

  if (XINT (from) >= XINT (to) || XINT (to) > len)
    args_out_of_range_3 (from, to, make_number (len));
  if (XINT (index) >= ASIZE (gstring_out))
    args_out_of_range (index, make_number (ASIZE (gstring_out)));
  num = font->driver->otf_gsub (font, feature_spec,
				gstring_in, XINT (from), XINT (to),
				gstring_out, XINT (index), 0);
  if (num < 0)
    return Qnil;
  return make_number (num);
}


DEFUN ("font-otf-gpos", Ffont_otf_gpos, Sfont_otf_gpos, 4, 4, 0,
       doc: /* Apply OpenType "GPOS" features on glyph-string GSTRING.
FEATURE-SPEC specifies which features to apply in this format:
  (SCRIPT LANGSYS FEATURE ...)
See the documentation of `font-otf-gsub' for more detail.

The features are applied to the glyphs in the range FROM and TO of
GSTRING.  */)
     (gpos_spec, gstring, from, to)
     Lisp_Object gpos_spec, gstring, from, to;
{
  Lisp_Object font_object = LGSTRING_FONT (gstring);
  struct font *font;
  int len, num;

  CHECK_FONT_GET_OBJECT (font_object, font);
  if (! font->driver->otf_gpos)
    error ("Font backend %s can't drive OpenType GPOS table",
	   SDATA (SYMBOL_NAME (font->driver->type)));
  CHECK_CONS (gpos_spec);
  len = check_gstring (gstring);
  CHECK_NATNUM (from);
  CHECK_NATNUM (to);

  if (XINT (from) >= XINT (to) || XINT (to) > len)
    args_out_of_range_3 (from, to, make_number (len));
  num = font->driver->otf_gpos (font, gpos_spec,
				gstring, XINT (from), XINT (to));
  return (num <= 0 ? Qnil : Qt);
}


DEFUN ("font-otf-alternates", Ffont_otf_alternates, Sfont_otf_alternates,
       3, 3, 0,
       doc: /* Return a list of alternate glyphs of CHARACTER in FONT-OBJECT.
FEATURE-SPEC specifies which features of the font FONT-OBJECT to apply
in this format:
  (SCRIPT LANGSYS FEATURE ...)
See the documentation of `font-otf-gsub' for more detail.

The value is a list of cons cells of the format (GLYPH-ID . CHARACTER),
where GLYPH-ID is a glyph index of the font, and CHARACTER is a
character code corresponding to the glyph or nil if there's no
corresponding character.  */)
     (font_object, character, feature_spec)
     Lisp_Object font_object, character, feature_spec;
{
  struct font *font;
  Lisp_Object gstring_in, gstring_out, g;
  Lisp_Object alternates;
  int i, num;

  CHECK_FONT_GET_OBJECT (font_object, font);
  if (! font->driver->otf_gsub)
    error ("Font backend %s can't drive OpenType GSUB table",
	   SDATA (SYMBOL_NAME (font->driver->type)));
  CHECK_CHARACTER (character);
  CHECK_CONS (feature_spec);

  gstring_in = Ffont_make_gstring (font_object, make_number (1));
  g = LGSTRING_GLYPH (gstring_in, 0);
  LGLYPH_SET_CHAR (g, character);
  gstring_out = Ffont_make_gstring (font_object, make_number (10));
  while ((num = font->driver->otf_gsub (font, feature_spec, gstring_in, 0, 1,
					gstring_out, 0, 1)) < 0)
    gstring_out = Ffont_make_gstring (font_object,
				      make_number (ASIZE (gstring_out) * 2));
  alternates = Qnil;
  for (i = 0; i < num; i++)
    {
      Lisp_Object g = LGSTRING_GLYPH (gstring_out, i);
      int c = XINT (LGLYPH_CHAR (g));
      unsigned code = XUINT (LGLYPH_CODE (g));

      alternates = Fcons (Fcons (make_number (code),
				 c > 0 ? make_number (c) : Qnil),
			  alternates);
    }
  return Fnreverse (alternates);
}


#ifdef FONT_DEBUG

DEFUN ("open-font", Fopen_font, Sopen_font, 1, 3, 0,
       doc: /* Open FONT-ENTITY.  */)
     (font_entity, size, frame)
     Lisp_Object font_entity;
     Lisp_Object size;
     Lisp_Object frame;
{
  int isize;

  CHECK_FONT_ENTITY (font_entity);
  if (NILP (size))
    size = AREF (font_entity, FONT_SIZE_INDEX);
  CHECK_NUMBER (size);
  if (NILP (frame))
    frame = selected_frame;
  CHECK_LIVE_FRAME (frame);
  
  isize = XINT (size);
  if (isize < 0)
    isize = POINT_TO_PIXEL (- isize, XFRAME (frame)->resy);

  return font_open_entity (XFRAME (frame), font_entity, isize);
}

DEFUN ("close-font", Fclose_font, Sclose_font, 1, 2, 0,
       doc: /* Close FONT-OBJECT.  */)
     (font_object, frame)
     Lisp_Object font_object, frame;
{
  CHECK_FONT_OBJECT (font_object);
  if (NILP (frame))
    frame = selected_frame;
  CHECK_LIVE_FRAME (frame);
  font_close_object (XFRAME (frame), font_object);
  return Qnil;
}

DEFUN ("query-font", Fquery_font, Squery_font, 1, 1, 0,
       doc: /* Return information about FONT-OBJECT.
The value is a vector:
  [ NAME FILENAME PIXEL-SIZE SIZE ASCENT DESCENT SPACE-WIDTH AVERAGE-WIDTH
    OTF-CAPABILITY ]

NAME is a string of the font name (or nil if the font backend doesn't
provide a name).

FILENAME is a string of the font file (or nil if the font backend
doesn't provide a file name).

PIXEL-SIZE is a pixel size by which the font is opened.

SIZE is a maximum advance width of the font in pixel.

ASCENT, DESCENT, SPACE-WIDTH, AVERAGE-WIDTH are metrics of the font in
pixel.

OTF-CAPABILITY is a cons (GSUB . GPOS), where GSUB shows which "GSUB"
features the font supports, and GPOS shows which "GPOS" features the
font supports.   Both GSUB and GPOS are lists of the format:
  ((SCRIPT (LANGSYS FEATURE ...) ...) ...)

SCRIPT is a symbol representing OpenType script tag.

LANGSYS is a symbol representing OpenType langsys tag, or nil
representing the default langsys.

FEATURE is a symbol representing OpenType feature tag.  

If the font is not OpenType font, OTF-CAPABILITY is nil.  */)
     (font_object)
     Lisp_Object font_object;
{
  struct font *font;
  Lisp_Object val;

  CHECK_FONT_GET_OBJECT (font_object, font);

  val = Fmake_vector (make_number (9), Qnil);
  if (font->font.full_name)
    ASET (val, 0, make_unibyte_string (font->font.full_name,
				       strlen (font->font.full_name)));
  if (font->file_name)
    ASET (val, 1, make_unibyte_string (font->file_name,
				       strlen (font->file_name)));
  ASET (val, 2, make_number (font->pixel_size));
  ASET (val, 3, make_number (font->font.size));
  ASET (val, 4, make_number (font->ascent));
  ASET (val, 5, make_number (font->descent));
  ASET (val, 6, make_number (font->font.space_width));
  ASET (val, 7, make_number (font->font.average_width));
  if (font->driver->otf_capability)
    ASET (val, 8, font->driver->otf_capability (font));
  return val;
}

DEFUN ("get-font-glyphs", Fget_font_glyphs, Sget_font_glyphs, 2, 2, 0,
       doc: /* Return a vector of glyphs of FONT-OBJECT for drawing STRING.
Each element is a vector [GLYPH-CODE LBEARING RBEARING WIDTH ASCENT DESCENT].  */)
     (font_object, string)
     Lisp_Object font_object, string;
{
  struct font *font;
  int i, len;
  Lisp_Object vec;

  CHECK_FONT_GET_OBJECT (font_object, font);
  CHECK_STRING (string);
  len = SCHARS (string);
  vec = Fmake_vector (make_number (len), Qnil);
  for (i = 0; i < len; i++)
    {
      Lisp_Object ch = Faref (string, make_number (i));
      Lisp_Object val;
      int c = XINT (ch);
      unsigned code;
      struct font_metrics metrics;

      code = font->driver->encode_char (font, c);
      if (code == FONT_INVALID_CODE)
	continue;
      val = Fmake_vector (make_number (6), Qnil);
      if (code <= MOST_POSITIVE_FIXNUM)
	ASET (val, 0, make_number (code));
      else
	ASET (val, 0, Fcons (make_number (code >> 16),
			     make_number (code & 0xFFFF)));
      font->driver->text_extents (font, &code, 1, &metrics);      
      ASET (val, 1, make_number (metrics.lbearing));
      ASET (val, 2, make_number (metrics.rbearing));
      ASET (val, 3, make_number (metrics.width));
      ASET (val, 4, make_number (metrics.ascent));
      ASET (val, 5, make_number (metrics.descent));
      ASET (vec, i, val);
    }
  return vec;
}

DEFUN ("font-match-p", Ffont_match_p, Sfont_match_p, 2, 2, 0,
       doc: /* Return t iff font-spec SPEC matches with FONT.
FONT is a font-spec, font-entity, or font-object. */)
     (spec, font)
     Lisp_Object spec, font;
{
  CHECK_FONT_SPEC (spec);
  if (FONT_OBJECT_P (font))
    font = ((struct font *) XSAVE_VALUE (font)->pointer)->entity;
  else if (! FONT_ENTITY_P (font))
    CHECK_FONT_SPEC (font);

  return (font_match_p (spec, font) ? Qt : Qnil);
}

DEFUN ("font-at", Ffont_at, Sfont_at, 1, 2, 0,
       doc: /* Return a font-object for displaying a character at POSISTION.
Optional second arg WINDOW, if non-nil, is a window displaying
the current buffer.  It defaults to the currently selected window.  */)
     (position, window)
     Lisp_Object position, window;
{
  struct window *w;
  EMACS_INT pos, pos_byte;
  int c;

  CHECK_NUMBER_COERCE_MARKER (position);
  pos = XINT (position);
  if (pos < BEGV || pos >= ZV)
    args_out_of_range_3 (position, make_number (BEGV), make_number (ZV));
  pos_byte = CHAR_TO_BYTE (pos);
  c = FETCH_CHAR (pos_byte);
  if (NILP (window))
    window = selected_window;
  CHECK_LIVE_WINDOW (window);
  w = XWINDOW (selected_window);

  return font_at (c, pos, NULL, w, Qnil);
}

#if 0
DEFUN ("draw-string", Fdraw_string, Sdraw_string, 2, 2, 0,
       doc: /*  Draw STRING by FONT-OBJECT on the top left corner of the current frame.
The value is a number of glyphs drawn.
Type C-l to recover what previously shown.  */)
     (font_object, string)
     Lisp_Object font_object, string;
{
  Lisp_Object frame = selected_frame;
  FRAME_PTR f = XFRAME (frame);
  struct font *font;
  struct face *face;
  int i, len, width;
  unsigned *code;

  CHECK_FONT_GET_OBJECT (font_object, font);
  CHECK_STRING (string);
  len = SCHARS (string);
  code = alloca (sizeof (unsigned) * len);
  for (i = 0; i < len; i++)
    {
      Lisp_Object ch = Faref (string, make_number (i));
      Lisp_Object val;
      int c = XINT (ch);

      code[i] = font->driver->encode_char (font, c);
      if (code[i] == FONT_INVALID_CODE)
	break;
    }
  face = FACE_FROM_ID (f, DEFAULT_FACE_ID);
  face->fontp = font;
  if (font->driver->prepare_face)
    font->driver->prepare_face (f, face);
  width = font->driver->text_extents (font, code, i, NULL);
  len = font->driver->draw_text (f, face, 0, font->ascent, code, i, width);
  if (font->driver->done_face)
    font->driver->done_face (f, face);
  face->fontp = NULL;
  return make_number (len);
}
#endif

#endif	/* FONT_DEBUG */


extern void syms_of_ftfont P_ (());
extern void syms_of_xfont P_ (());
extern void syms_of_xftfont P_ (());
extern void syms_of_ftxfont P_ (());
extern void syms_of_bdffont P_ (());
extern void syms_of_w32font P_ (());
extern void syms_of_atmfont P_ (());

void
syms_of_font ()
{
  sort_shift_bits[FONT_SLANT_INDEX] = 0;
  sort_shift_bits[FONT_WEIGHT_INDEX] = 7;
  sort_shift_bits[FONT_SIZE_INDEX] = 14;
  sort_shift_bits[FONT_WIDTH_INDEX] = 21;
  sort_shift_bits[FONT_ADSTYLE_INDEX] = 28;
  sort_shift_bits[FONT_FOUNDRY_INDEX] = 29;
  sort_shift_bits[FONT_FAMILY_INDEX] = 30;
  sort_shift_bits[FONT_REGISTRY_INDEX] = 31;
  /* Note that sort_shift_bits[FONT_TYPE_INDEX] is never used.  */

  staticpro (&font_style_table);
  font_style_table = Fmake_vector (make_number (3), Qnil);

  staticpro (&font_family_alist);
  font_family_alist = Qnil;

  DEFSYM (Qfontp, "fontp");

  DEFSYM (Qiso8859_1, "iso8859-1");
  DEFSYM (Qiso10646_1, "iso10646-1");
  DEFSYM (Qunicode_bmp, "unicode-bmp");

  DEFSYM (QCotf, ":otf");
  DEFSYM (QClanguage, ":language");
  DEFSYM (QCscript, ":script");

  DEFSYM (QCfoundry, ":foundry");
  DEFSYM (QCadstyle, ":adstyle");
  DEFSYM (QCregistry, ":registry");
  DEFSYM (QCspacing, ":spacing");
  DEFSYM (QCdpi, ":dpi");
  DEFSYM (QCscalable, ":scalable");
  DEFSYM (QCextra, ":extra");

  DEFSYM (Qc, "c");
  DEFSYM (Qm, "m");
  DEFSYM (Qp, "p");
  DEFSYM (Qd, "d");

  staticpro (&null_string);
  null_string = build_string ("");
  staticpro (&null_vector);
  null_vector = Fmake_vector (make_number (0), Qnil);

  staticpro (&scratch_font_spec);
  scratch_font_spec = Ffont_spec (0, NULL);
  staticpro (&scratch_font_prefer);
  scratch_font_prefer = Ffont_spec (0, NULL);

  defsubr (&Sfontp);
  defsubr (&Sfont_spec);
  defsubr (&Sfont_get);
  defsubr (&Sfont_put);
  defsubr (&Slist_fonts);
  defsubr (&Slist_families);
  defsubr (&Sfind_font);
  defsubr (&Sfont_xlfd_name);
  defsubr (&Sclear_font_cache);
  defsubr (&Sinternal_set_font_style_table);
  defsubr (&Sfont_make_gstring);
  defsubr (&Sfont_fill_gstring);
  defsubr (&Sfont_otf_gsub);
  defsubr (&Sfont_otf_gpos);
  defsubr (&Sfont_otf_alternates);

#ifdef FONT_DEBUG
  defsubr (&Sopen_font);
  defsubr (&Sclose_font);
  defsubr (&Squery_font);
  defsubr (&Sget_font_glyphs);
  defsubr (&Sfont_match_p);
  defsubr (&Sfont_at);
#if 0
  defsubr (&Sdraw_string);
#endif
#endif	/* FONT_DEBUG */

#ifdef HAVE_FREETYPE
  syms_of_ftfont ();
#ifdef HAVE_X_WINDOWS
  syms_of_xfont ();
  syms_of_ftxfont ();
#ifdef HAVE_XFT
  syms_of_xftfont ();
#endif  /* HAVE_XFT */
#endif	/* HAVE_X_WINDOWS */
#else	/* not HAVE_FREETYPE */
#ifdef HAVE_X_WINDOWS
  syms_of_xfont ();
#endif	/* HAVE_X_WINDOWS */
#endif	/* not HAVE_FREETYPE */
#ifdef HAVE_BDFFONT
  syms_of_bdffont ();
#endif	/* HAVE_BDFFONT */
#ifdef WINDOWSNT
  syms_of_w32font ();
#endif	/* WINDOWSNT */
#ifdef MAC_OS
  syms_of_atmfont ();
#endif	/* MAC_OS */
}

/* arch-tag: 74c9475d-5976-4c93-a327-942ae3072846
   (do not change this comment) */<|MERGE_RESOLUTION|>--- conflicted
+++ resolved
@@ -1213,7 +1213,6 @@
       p0 = p1;
     }
 
-<<<<<<< HEAD
   if (name < copy)
     font_put_extra (font, QCname, make_unibyte_string (name, copy - name));
 
@@ -1226,8 +1225,6 @@
       font_put_extra (font, QCscalable, Qt);
   }
 
-=======
->>>>>>> a8fa10a6
   return 0;
 }
 
