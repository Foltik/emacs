<<<<<<< HEAD
2015-03-25  Stefan Monnier  <monnier@iro.umontreal.ca>

	* positions.texi (Excursions, Narrowing): `save-excursion' does not
	save&restore the mark any more.

2015-03-24  Paul Eggert  <eggert@cs.ucla.edu>

	* numbers.texi (Float Basics): Improve ldexp documentation.
=======
2015-03-25  Glenn Morris  <rgm@gnu.org>

	* objects.texi (Equality Predicates): Fix typo in example.
>>>>>>> 5e0314f6

2015-03-23  Eli Zaretskii  <eliz@gnu.org>

	* commands.texi (Event Input Misc): Fix incorrect usage of @code.
	(Bug#20174)
	(Accessing Mouse): Expand documentation of 'posn-actual-col-row'.
	(Bug#20169)
	More accurate description of 'posn-object-x-y'.  (Bug#20168)

2015-03-23  Daiki Ueno  <ueno@gnu.org>

	* processes.texi (Asynchronous Processes): Mention `make-process'.

2015-03-18  Eli Zaretskii  <eliz@gnu.org>

	* minibuf.texi (Basic Completion): Fix a typo.  (Bug#20108)

2015-03-09  Nicolas Petton <nicolas@petton.fr>

	* sequences.texi (seq-into): Add documentation for the new
	seq-into function.

2015-03-03  Eli Zaretskii  <eliz@gnu.org>

	* processes.texi (Synchronous Processes): Update documentation of
	call-process-shell-command and process-file-shell-command.

2015-03-03  Daniel Colascione  <dancol@dancol.org>

	* control.texi (Generators): Correct missing word.  Clarify which
	forms are legal in which parts of `unwind-protect'.  Fix orphaned
	close parenthesis.

	* objects.texi (Finalizer Type): New section for finalizer objects.
	(Type Predicates): Mention finalizers in `type-of' documentation.
	* elisp.texi (Top): Link to finalizer type.

2015-03-02  Daniel Colascione  <dancol@dancol.org>

	* control.texi (Generators): New section
	* elisp.text: Reference new section.

2015-02-28  Eli Zaretskii  <eliz@gnu.org>

	* searching.texi (Char Classes): Update the documentation of
	[:alpha:] and [:alnum:].  (Bug#19878)

2015-02-27  Eli Zaretskii  <eliz@gnu.org>

	* os.texi (Startup Summary):
	* display.texi (Window Systems): Mention peculiarities of daemon
	mode on MS-Windows.

2015-02-11  Martin Rudalics  <rudalics@gmx.at>

	* frames.texi (Size Parameters): Update description of
	fullscreen frame parameter.  Describe `fullscreen-restore'
	parameter.

2015-02-09 Nicolas Petton <nicolas@petton.fr>

	* sequences.texi (Sequence Functions): Update documentation
	examples for seq-group-by.

2015-02-09  Eli Zaretskii  <eliz@gnu.org>

	* positions.texi (Screen Lines): Update the documentation of
	vertical-motion to document the new additional argument.

2015-02-06  Nicolas Petton <nicolas@petton.fr>

	* sequences.texi (Sequence Functions): Add documentation for
	seq-mapcat, seq-partition and seq-group-by.

2015-02-05  Martin Rudalics  <rudalics@gmx.at>

	* display.texi (Size of Displayed Text): Remove description of
	optional argument BUFFER of `window-text-pixel-size'.

2015-02-01  Martin Rudalics  <rudalics@gmx.at>

	* display.texi (Size of Displayed Text): Describe optional
	argument BUFFER of `window-text-pixel-size'.

2015-01-28  Eli Zaretskii  <eliz@gnu.org>

	* searching.texi (Regexp Search): Add a cross-reference to "Syntax
	of Regexps".  (Bug#19668)

2015-01-28  Daniel Koning  <dk@danielkoning.com>  (tiny change)

	* commands.texi (Drag Events, Motion Events, Event Examples)
	(Accessing Mouse): Describe actual range of values that mouse
	position objects can have.

2015-01-28  Eli Zaretskii  <eliz@gnu.org>

	* display.texi (Manipulating Buttons): Explain more about the
	'action' property.  (Bug#19628)

	* text.texi (Clickable Text): Improve indexing.  (Bug#19629)

	* variables.texi (Creating Buffer-Local): Improve indexing.  (Bug#19608)

	* frames.texi (Display Feature Testing): Make the description of
	x-server-version and x-server-vendor less X-specific.  (Bug#19502)

2015-01-15  Eli Zaretskii  <eliz@gnu.org>

	* streams.texi (Input Functions): Document 'set-binary-mode'.
	(Output Functions): Cross-reference to documentation of
	'set-binary-mode'.

2015-01-04  Paul Eggert  <eggert@cs.ucla.edu>

	batch write-region no longer says "Wrote FOO"
	* files.texi (Writing to Files): Document this.

2014-12-31  Paul Eggert  <eggert@cs.ucla.edu>

	Less 'make' chatter for Emacs doc
	* Makefile.in (AM_DEFAULT_VERBOSITY, AM_V_GEN, am__v_GEN_)
	(am__v_GEN_0, am__v_GEN_1): New macros, from ../../src/Makefile.in.
	(ENVADD, $(buildinfodir)/elisp.info, elisp.html):
	Use them.

2014-12-30  Martin Rudalics  <rudalics@gmx.at>

	* display.texi (Temporary Displays): Amend description of
	`with-temp-buffer-window'.  Add descriptions for
	`with-current-buffer-window', `with-displayed-buffer-window' and
	`temp-buffer-resize-mode', `temp-buffer-max-height' and
	`temp-buffer-max-width'.

2014-12-29  Paul Eggert  <eggert@cs.ucla.edu>

	* os.texi (System Environment): Update for system-name changes.

2014-12-27  Glenn Morris  <rgm@gnu.org>

	* control.texi (Pattern matching case statement):
	* os.texi (Desktop Notifications):
	* modes.texi (Defining Minor Modes, SMIE Lexer): Markup fixes.

2014-12-27  Eli Zaretskii  <eliz@gnu.org>

	* windows.texi (Recombining Windows): Index subject of sections.

	* variables.texi (Variables with Restricted Values)
	(Generalized Variables): Index subject of sections.

	* text.texi (Buffer Contents, Examining Properties)
	(Changing Properties, Property Search, Substitution): Index
	subject of sections.

	* syntax.texi (Motion and Syntax, Parsing Expressions)
	(Motion via Parsing, Position Parse, Control Parsing): Index
	subject of sections.

	* strings.texi (Predicates for Strings, Creating Strings)
	(Modifying Strings, Text Comparison): Index subject of sections.

	* searching.texi (Syntax of Regexps, Regexp Special)
	(Regexp Functions, Regexp Functions): Index subject of sections.

	* processes.texi (Subprocess Creation, Process Information): Index
	subject of sections.

	* positions.texi (Screen Lines): Index subject of sections.

	* nonascii.texi (Scanning Charsets, Specifying Coding Systems):
	Index subject of sections.

	* minibuf.texi (Text from Minibuffer, Object from Minibuffer)
	(Multiple Queries, Minibuffer Contents): Index subject of
	sections.

	* markers.texi (Predicates on Markers, Creating Markers)
	(Information from Markers, Moving Markers): Index subject of
	sections.

	* macros.texi (Defining Macros, Problems with Macros): Index
	subject of sections.

	* loading.texi (Loading Non-ASCII, Where Defined): Index subject
	of sections.

	* lists.texi (List-related Predicates, List Variables, Setcar)
	(Setcdr, Plist Access): Index subject of sections.

	* keymaps.texi (Controlling Active Maps, Scanning Keymaps)
	(Modifying Menus): Index subject of sections.

	* help.texi (Accessing Documentation, Help Functions): Index
	subject of sections.

	* hash.texi (Hash Access): Index subject of sections.

	* functions.texi (Core Advising Primitives)
	(Advising Named Functions, Porting old advices): Index subject of
	sections.

	* frames.texi (Creating Frames, Initial Parameters)
	(Position Parameters, Buffer Parameters, Minibuffers and Frames)
	(Pop-Up Menus, Drag and Drop): Index subject of sections.

	* files.texi (Visiting Functions, Kinds of Files)
	(Unique File Names): Index subject of sections.

	* display.texi (Refresh Screen, Echo Area Customization)
	(Warning Variables, Warning Options, Delayed Warnings)
	(Temporary Displays, Managing Overlays, Overlay Properties)
	(Finding Overlays, Size of Displayed Text, Defining Faces)
	(Attribute Functions, Displaying Faces, Face Remapping)
	(Basic Faces, Font Lookup, Fontsets, Replacing Specs)
	(Defining Images, Showing Images): Index subject of sections.

	* debugging.texi (Debugging, Explicit Debug)
	(Invoking the Debugger, Excess Open, Excess Close): Index subject
	of sections.

	* customize.texi (Defining New Types, Applying Customizations)
	(Custom Themes): Index subject of sections.

	* control.texi (Sequencing, Combining Conditions)
	(Processing of Errors, Cleanups): Index subject of sections.

	* compile.texi (Eval During Compile): Index subject of sections.

	* commands.texi (Using Interactive, Distinguish Interactive)
	(Command Loop Info, Classifying Events, Event Mod)
	(Invoking the Input Method): Index subject of sections.

	* buffers.texi (Buffer List, Buffer Gap): Index subject of sections.

	* backups.texi (Making Backups, Numbered Backups, Backup Names)
	(Reverting): Index subject of sections.

	* abbrevs.texi (Abbrev Tables, Defining Abbrevs, Abbrev Files)
	(Abbrev Expansion, Standard Abbrev Tables, Abbrev Properties)
	(Abbrev Table Properties): Index subject of sections.

	* os.texi (Time of Day, Time Conversion, Time Parsing)
	(Time Calculations, Idle Timers): Index subject of sections.

2014-12-25  Martin Rudalics  <rudalics@gmx.at>

	* windows.texi (Windows): Resync @menu order with @node order.

	* minibuf.texi (Minibuffer Windows): Add descriptions of
	`resize-mini-windows' and `max-mini-window-height'.

2014-12-25  Glenn Morris  <rgm@gnu.org>

	* windows.texi (Windows): Sync @menu order with @node order.

	* sequences.texi (Sequence Functions): Copyedits.

	* control.texi (Pattern matching case statement):
	* positions.texi (List Motion):
	* streams.texi (Output Functions):
	* strings.texi (Text Comparison):
	* text.texi (Document Object Model): Markup fixes.

2014-12-22  Paul Eggert  <eggert@cs.ucla.edu>

	Remove obsolete references to pre-C99 builds
	* internals.texi (C Integer Types): Don't mention pre-C99 compilers.

2014-12-19  Martin Rudalics  <rudalics@gmx.at>

	* windows.texi (Resizing Windows): Describe new argument of
	`fit-window-to-buffer'.  Move description of `window-size-fixed'
	to new section below.
	(Preserving Window Sizes): New section describing
	`window-size-fixed' and `window-preserve-size'.
	(Display Action Functions): Describe `preserve-size' alist
	entry.
	(Window Parameters): Describe `preserved-size' parameter.

2014-12-18  Eli Zaretskii  <eliz@gnu.org>

	* display.texi (Low-Level Font): Document font-info and query-font.

2014-12-18  Stefan Monnier  <monnier@iro.umontreal.ca>

        * display.texi (Forcing Redisplay): Remove references to
        redisplay-dont-pause and redisplay-preemption-period (which doesn't
        even exist).

2014-12-16  Nicolas Petton  <petton.nicolas@gmail.com>

	* sequences.texi (Seq Library): Add documentation for seq.el.

2014-12-15  Alan Mackenzie  <acm@muc.de>

	"Advice" is a mass noun.  Amend text accordingly.
	* functions.texi: (Advising Functions, Core Advising Primitives)
	(Advising Named Functions, Advice combinators)
	(Porting old advice): Replace, e.g., "an advice" with "advice".

2014-12-13  Lars Magne Ingebrigtsen  <larsi@gnus.org>

	* files.texi (Relative File Names): Mention `directory-name-p'.

2014-12-13  Eli Zaretskii  <eliz@gnu.org>

	* text.texi (Comparing Text): Prevent a text string from being
	broken between 2 lines.  (Bug#19257)

2014-12-09  Lars Magne Ingebrigtsen  <larsi@gnus.org>

	* files.texi (Contents of Directories):
	Document directory-files-recursively.

2014-12-04  Eli Zaretskii  <eliz@gnu.org>

	* display.texi (Bidirectional Display):
	Document 'buffer-substring-with-bidi-context'.

	* text.texi (Buffer Contents):
	Mention 'buffer-substring-with-bidi-context' with a cross-reference.

2014-12-02  Eli Zaretskii  <eliz@gnu.org>

	* display.texi (Bidirectional Display):
	Document 'bidi-find-overridden-directionality'.

2014-11-29  Paul Eggert  <eggert@cs.ucla.edu>

	Lessen focus on ChangeLog files, as opposed to change log entries.
	* intro.texi (Acknowledgments): ChangeLog file -> change log entries.
	* tips.texi (Library Headers): Emacs uses a version control system.

2014-11-27  Lars Magne Ingebrigtsen  <larsi@gnus.org>

	* text.texi (Document Object Model): Mention `dom-pp'.

2014-11-26  Lars Magne Ingebrigtsen  <larsi@gnus.org>

	* text.texi (Document Object Model): New node to document dom.el.

2014-11-24  Lars Magne Ingebrigtsen  <larsi@gnus.org>

	* processes.texi (Network Security): Made into its own section and
	fleshed out.
	(Network Security): Mention more NSM variables.
	(Processes): Move the Network Security Manager stuff to the Emacs
	manual.

2014-11-23  Lars Magne Ingebrigtsen  <larsi@gnus.org>

	* processes.texi (Network): Mention the new :warn-unless-encrypted
	parameter to `open-network-stream'.
	(Network): Mention the Network Security Manager.

2014-11-21  Ulf Jasper  <ulf.jasper@web.de>

	* text.texi (Parsing HTML/XML): Document new optional parameter
	'discard-comments' of 'libxml-parse(html|xml)-region'.

2014-11-18  Leo Liu  <sdl.web@gmail.com>

	* functions.texi (Advising Named Functions):
	Document define-advice.

2014-11-17  Paul Eggert  <eggert@cs.ucla.edu>

	Improve time stamp handling, and be more consistent about it.
	* os.texi (Time of Day, Time Conversion, Time Parsing)
	(Processor Run Time, Time Calculations):
	Document the new behavior, plus be clearer about the old behavior.
	(Idle Timers): Take advantage of new functionality.

2014-11-16  Lars Magne Ingebrigtsen  <larsi@gnus.org>

	* text.texi (Special Properties): Mention `inhibit-read-only'.

2014-11-14  Paul Eggert  <eggert@cs.ucla.edu>

	* os.texi (Time of Day):
	Use leading zero with 24-hour times less than 10:00.

2014-11-09  Glenn Morris  <rgm@gnu.org>

	* Makefile.in (version): Remove variable.
	(clean): No longer delete dist tarfile.
	(dist): Remove rule; replace with code in admin.el.

2014-11-07  Martin Rudalics  <rudalics@gmx.at>

	* frames.texi (Size and Position): Rewrite description of
	`frame-inhibit-implied-resize'.

2014-10-22  Martin Rudalics  <rudalics@gmx.at>

	* frames.texi (Size Parameters): Replace "frame contents" by
	"frame's text area".  Add reference to Size and Position
	section.
	(Size and Position): Major rewrite.  Add explanations for
	frame's default font, text and display areas.  Add descriptions
	for `set-frame-font', `frame-text-height', `frame-text-width'
	and `frame-inhibit-implied-resize'.

2014-10-20  Glenn Morris  <rgm@gnu.org>

	* Merge in all changes up to 24.4 release.

2014-10-20  Tom Tromey  <tom@tromey.com>

	* objects.texi (Type Predicates): Don't mention display-table-p.

2014-10-15  Eli Zaretskii  <eliz@gnu.org>

	* nonascii.texi (Character Properties): Document the new
	properties 'bracket-type' and 'paired-bracket'.

	* display.texi (Bidirectional Display): Update the version of the
	UBA to which we are conforming.

2014-10-13  Glenn Morris  <rgm@gnu.org>

	* Makefile.in (dist): Update for new output variables.

2014-10-12  Glenn Morris  <rgm@gnu.org>

	* elisp.texi (DATE): Bump to October 2014.

2014-10-09  Glenn Morris  <rgm@gnu.org>

	* frames.texi (Multiple Terminals): Copyedits.

2014-10-09  Eli Zaretskii  <eliz@gnu.org>

	* frames.texi (Multiple Terminals): Improve the description of X
	display names.  Add index entries.
	(Basic Parameters): Add a cross-reference to where X display names
	are described.
	(Position Parameters): Mention that positional parameters of the
	form (+ POS) can be negative if they are on a non-primary monitor
	of a multi-monitor display.  (Bug#18636)
	(Creating Frames): Mention that on multi-monitor displays the
	frame might be positioned differently than specified by the frame
	parameters alist.

2014-10-08  Leo Liu  <sdl.web@gmail.com>

	* streams.texi (Output Functions): Document new argument ENSURE to
	terpri.  (Bug#18652)

2014-10-04  Martin Rudalics  <rudalics@gmx.at>

	* display.texi (Scroll Bars): Add description of horizontal scroll
	bars and associated functions.
	* frames.texi (Layout Parameters): Add horizontal scroll bar
	entries.  Remove paragraph on "combined fringe widths".
	* windows.texi (Window Sizes): Describe affects of horizontal
	scroll bars on window layout and sizes.  Fix description of
	window-full-height-p.
	(Resizing Windows): Mention horizontal scroll bar.

2014-10-04  Glenn Morris  <rgm@gnu.org>

	* commands.texi (Generic Commands): Copyedits.

	* display.texi (Scroll Bars):
	* modes.texi (Header Lines): Copyedits.

	* buffers.texi (Buffer List):
	* display.texi (Image Descriptors, Defining Images):
	* functions.texi (Core Advising Primitives): Small fixes re @var usage.

	* windows.texi (Window Sizes, Resizing Windows): Copyedits.

	* frames.texi (Multiple Terminals): Copyedits re multiple monitors.

2014-10-03  Martin Rudalics  <rudalics@gmx.at>

	* frames.texi (Size Parameters, Size and Position): Mention that
	with some window managers you have to set `frame-resize-pixelwise'
	in order make a frame truly fullscreen or maximized.

2014-10-01  Paul Eggert  <eggert@cs.ucla.edu>

	Improve doc for use of 'int', and discuss 'ssize_t'.
	* internals.texi (C Integer Types): Mention 'int' for other
	randomish values that lie in 'int' range.  Mention 'ssize_t'.  See:
	http://lists.gnu.org/archive/html/emacs-devel/2014-10/msg00019.html

	Use AUTO_CONS instead of SCOPED_CONS, etc.
	* internals.texi (Stack-allocated Objects):
	Adjust to match the revised, less error-prone macros.

2014-09-30  Paul Eggert  <eggert@cs.ucla.edu>

	* internals.texi (Stack-allocated Objects): Further improvements.
	Give an example of misuse.

2014-09-30  Eli Zaretskii  <eliz@gnu.org>

	* internals.texi (Stack-allocated Objects): Minor improvements of
	the wording and the indexing.

2014-09-30  Dmitry Antipov  <dmantipov@yandex.ru>

	* internals.texi (Stack-allocated Objects): Describe this feature.

2014-09-15  Daniel Colascione  <dancol@dancol.org>

	* text.texi (Registers): Make `insert-register' documentation
	reflect interface change.

2014-09-08  Stefan Monnier  <monnier@iro.umontreal.ca>

	* functions.texi (Core Advising Primitives): Add a note about the
	confusing treatment of `interactive' for :filter-args (bug#18399).

2014-09-07  Michael Albinus  <michael.albinus@gmx.de>

	* strings.texi (Text Comparison): Describe `string-collate-equalp'
	and `string-collate-lessp'.

2014-09-06  Leo Liu  <sdl.web@gmail.com>

	* control.texi (Pattern matching case statement): Document vector
	qpattern.  (Bug#18327)

2014-08-29  Dmitry Antipov  <dmantipov@yandex.ru>

	* lists.texi (Functions that Rearrange Lists):
	Remove description of sort ...
	* sequences.texi (Sequence Functions): ... and generalize
	it for sequences.  Add an example.

2014-08-28  Eli Zaretskii  <eliz@gnu.org>

	* display.texi (Bidirectional Display): Update the Emacs's class
	of bidirectional conformance.

2014-08-27  Dmitry Antipov  <dmantipov@yandex.ru>

	* eval.texi (Eval): Mention possible recovery from stack overflow.

2014-07-11  Eli Zaretskii  <eliz@gnu.org>

	* internals.texi (Garbage Collection): Fix last change.

2014-07-11  Dmitry Antipov  <dmantipov@yandex.ru>

	* internals.texi (Garbage Collection): Mention memory-info.

2014-07-11  Michael Albinus  <michael.albinus@gmx.de>

	* minibuf.texi (Intro to Minibuffers, Reading a Password):
	Password hiding is available in batch mode, do not mention it in
	the exclusion list.  Mention `read-hide-char'.  (Bug#17839)

2014-07-09  Stefan Monnier  <monnier@iro.umontreal.ca>

	* debugging.texi (Function Debugging, Debugger Commands):
	Update debug-on-entry w.r.t behavior after redefinitions (bug#17902).

2014-07-03  Glenn Morris  <rgm@gnu.org>

	* help.texi (Help Functions): "Online" help doesn't mean what it
	used to any more.

2014-07-02  Stefan Monnier  <monnier@iro.umontreal.ca>

	* keymaps.texi (Key Lookup): Remove mention of indirect entries.
	(Scanning Keymaps): Reword the `noindirect' argument.

2014-06-28  Glenn Morris  <rgm@gnu.org>

	* minibuf.texi (Intro to Minibuffers): Batch mode is basic.
	(Reading a Password): Mention batch mode.  (Bug#17839)

2014-06-23  Glenn Morris  <rgm@gnu.org>

	* Makefile.in (%.texi): Disable implicit rules.
	(mkinfodir): Remove.
	(.dvi.ps): Replace with explicit rule.
	(html): Declare as PHONY.
	(${buildinfodir}): New rule.
	($(buildinfodir)/elisp.info): Use order-only prereq for output dir.
	Use $<.
	(elisp.dvi, elisp.html, elisp.pdf): Use $<.
	(elisp.ps): New rule.

2014-06-21  Eli Zaretskii  <eliz@gnu.org>

	* positions.texi (Screen Lines): Clarify how columns are counted
	by vertical-motion.

2014-06-15  Glenn Morris  <rgm@gnu.org>

	* Makefile.in (bootstrap-clean): New.

2014-06-15  Eli Zaretskii  <eliz@gnu.org>

	* commands.texi (Accessing Mouse): Improve the wording of the
	posn-col-row documentation.  (Bug#17768)

2014-06-10  Glenn Morris  <rgm@gnu.org>

	* Makefile.in (INFO_EXT): Remove and replace by ".info" throughout.
	(INFO_OPTS): Set directly rather than with configure.

2014-06-09  Paul Eggert  <eggert@cs.ucla.edu>

	Say (accept-process-output P)'s result pertains to P if P is non-nil.
	* processes.texi (Accepting Output): Mention that if PROCESS is non-nil,
	the return value is about PROCESS, not about other processes.

2014-06-08  Glenn Morris  <rgm@gnu.org>

	* os.texi (Startup Summary): Small fix for initial-buffer-choice.

	* files.texi (Subroutines of Visiting): Mention uniquify.

	* numbers.texi (Comparison of Numbers): Copyedits.

2014-06-08  Glenn Morris  <rgm@gnu.org>

	* display.texi (Window Systems): Remove window-setup-hook.
	* os.texi (Startup Summary, Init File):
	Improve description of window-setup-hook.
	(Terminal-Specific): Update window-setup-hook cross-reference.
	* hooks.texi (Standard Hooks): Update window-setup-hook cross-reference.

	* display.texi (Overlay Properties): Update re priority.  (Bug#17234)

	* package.texi (Package Archives): Mention signing packages.

2014-06-07  Eli Zaretskii  <eliz@gnu.org>

	* commands.texi (Click Events): Update contents of click event's
	position list due to last changes in make_lispy_position.

2014-06-02  Glenn Morris  <rgm@gnu.org>

	* text.texi (Buffer Contents):
	Update for filter-buffer-substring changes.

	* abbrevs.texi (Abbrev Expansion): Update for expand-abbrev changes.
	* functions.texi (Advising Functions): Standardize menu case.

2014-05-26  Eli Zaretskii  <eliz@gnu.org>

	* display.texi (Invisible Text): Clarify the description of
	line-move-ignore-invisible.  (Bug#17511)

2014-05-22  Leo Liu  <sdl.web@gmail.com>

	* sequences.texi (Sequence Functions): Don't mention when and how
	SEQ to nreverse is mutated.

2014-05-21  Leo Liu  <sdl.web@gmail.com>

	* sequences.texi (Sequence Functions): Update nreverse.

2014-05-19  Paul Eggert  <eggert@cs.ucla.edu>

	Allow any non-nil value to count as true in bool-vector.
	* sequences.texi (Bool-Vectors): Coalesce discussion of how to
	print them.  bool-vector's args need not be t or nil.

2014-05-19  Dmitry Antipov  <dmantipov@yandex.ru>

	* sequences.texi (Bool-vectors): Mention bool-vector.

2014-05-17  Paul Eggert  <eggert@cs.ucla.edu>

	Assume C99 or later (Bug#17487).
	* internals.texi (C Dialect): Document this.

2014-05-15  Dmitry Antipov  <dmantipov@yandex.ru>

	* lists.texi (Building Cons Cells and Lists):
	Remove description of `reverse' and `'nreverse' to generalize them...
	* sequences.texi (Sequences): ...for sequences here.

2014-05-14  Glenn Morris  <rgm@gnu.org>

	* files.texi (Changing Files): Mention with-file-modes.

2014-05-08  Paul Eggert  <eggert@cs.ucla.edu>

	* internals.texi (C Dialect): New section.
	(C Integer Types): Mention bool_bf.

2014-04-30  Stefan Monnier  <monnier@iro.umontreal.ca>

	* processes.texi (Filter Functions, Sentinels): Advertise add-function.

2014-04-29  Stefan Monnier  <monnier@iro.umontreal.ca>

	* windows.texi (Window Configurations, Window Configurations):
	Window configs don't store marks any more.

2014-04-25  Eli Zaretskii  <eliz@gnu.org>

	* strings.texi (Text Comparison): Mention equal-including-properties
	for when text properties of the strings matter for comparison.

2014-04-22  Eli Zaretskii  <eliz@gnu.org>

	* text.texi (Registers): Document register-read-with-preview.

	* internals.texi (Building Emacs): Improve indexing.

2014-04-17  Daniel Colascione  <dancol@dancol.org>

	* frames.texi (Terminal Parameters): Document new
	tty-mode-set-strings and tty-mode-reset-strings terminal
	parameters.

2014-04-17  Paul Eggert  <eggert@cs.ucla.edu>

	* Makefile.in (infoclean): Be consistent about reporting failures.

2014-04-09  Daniel Colascione  <dancol@dancol.org>

	* errors.texi (Standard Errors): Document required error
	parameters for `scan-error'.

	* positions.texi (List Motion): Explain new `up-list' arguments.
	Mention `backward-up-list'.

2014-04-08  Daniel Colascione  <dancol@dancol.org>

	* minibuf.texi (Programmed Completion): Improve phrasing, remove
	incorrect bullet count.

2014-04-07  Glenn Morris  <rgm@gnu.org>

	* os.texi (Recording Input): Dribble files may contain passwords.

	* backups.texi (Making Backups, Reverting):
	Update for default values of some -function vars no longer being nil.
	(Reverting): Update for buffer-stale-function
	also applying to file-buffers.

2014-03-31  Daniel Colascione  <dancol@dancol.org>

	* minibuf.texi (Completion in Buffers): Discuss using lazy
	completion tables for inline completion.

2014-03-28  Glenn Morris  <rgm@gnu.org>

	* os.texi (Terminal-Specific): Mention term-file-aliases.

2014-03-26  Eli Zaretskii  <eliz@gnu.org>

	* files.texi (Kinds of Files): Improve documentation of
	file-symlink-p.  (Bug#17073)  Add cross-references.

2014-03-26  Barry O'Reilly  <gundaetiapo@gmail.com>

	* markers.texi (Moving Marker Positions): The 2014-03-02 doc
	change mentioning undo's inability to handle relocated markers no
	longer applies.  See bug#16818.
	* text.texi (Undo): Expand documentation of (TEXT . POS) and
	(MARKER . ADJUSTMENT) undo elements.

2014-03-26  Glenn Morris  <rgm@gnu.org>

	* files.texi (File Locks): All systems support locking.

2014-03-22  Glenn Morris  <rgm@gnu.org>

	* commands.texi (Defining Commands):
	Mention that interactive-only also affects describe-function.

	* functions.texi (Declare Form): Add interactive-only.
	* commands.texi (Defining Commands) Mention declare.

	* commands.texi (Defining Commands): List interactive-only values.

2014-03-22  Eli Zaretskii  <eliz@gnu.org>

	* functions.texi (Core Advising Primitives): Fix cross-reference
	in last change.

2014-03-22  Stefan Monnier  <monnier@iro.umontreal.ca>

	* functions.texi (Advising Functions): Explain a bit more how
	arguments work.
	(Advice combinators): New node.
	(Core Advising Primitives): Use it.  Expand description of "depth".
	(Advising Named Functions): Document limitation of advices on macros.

2014-03-21  Martin Rudalics  <rudalics@gmx.at>

	* frames.texi (Size and Position): In `frame-resize-pixelwise'
	description drop remark about frame maximization.
	* windows.texi (Display Action Functions): Add description for
	`display-buffer-no-window' and explain use of `allow-no-window'
	alist entries.

2014-03-21  Glenn Morris  <rgm@gnu.org>

	* commands.texi (Defining Commands): Copyedit re `interactive-only'.

2014-03-20  Paul Eggert  <eggert@cs.ucla.edu>

	* internals.texi (C Integer Types): Prefer 'false' and 'true'
	to '0' and '1' for booleans.

2014-03-19  Paul Eggert  <eggert@cs.ucla.edu>

	* numbers.texi: Improve and clarify a bit, and fix some minor bugs.
	Remove now-obsolete hypothetical note about negative division,
	as the C standard has changed.

	Fix porting inconsistency about rounding to even.
	* numbers.texi (Numeric Conversions, Rounding Operations):
	Document that 'round' and 'fround' round to even.

2014-03-18  Juanma Barranquero  <lekktu@gmail.com>

	* customize.texi (Variable Definitions): Recommend avoiding
	destructive modification of the value argument of :set (bug#16755).

2014-03-18  Stefan Monnier  <monnier@iro.umontreal.ca>

	* modes.texi (Auto-Indentation): Mention electric-indent variables.

2014-03-18  Juanma Barranquero  <lekktu@gmail.com>

	* functions.texi (Advising Named Functions): Fix reference.

2014-03-18  Paul Eggert  <eggert@cs.ucla.edu>

	Improve documentation for integer and floating-point basics.
	* numbers.texi (Numbers, Integer Basics, Float Basics):
	Document the basics a bit more precisely.  Say more clearly
	that Emacs floating-point numbers are IEEE doubles on all
	current platforms.  Give more details about frexp.
	Say more clearly that '1.' is an integer.
	(Predicates on Numbers): Fix wholenump typo.
	* objects.texi (Integer Type): Adjust to match numbers.texi.

2014-03-18  Stefan Monnier  <monnier@iro.umontreal.ca>

	* functions.texi (Advising Functions): Try and improve the text.
	Add example use of advice-add (bug#16959).
	(Core Advising Primitives): Rename.  Explain handling of interactive
	specs, including advice-eval-interactive-spec.
	(Advising Named Functions): Try and better explain the difference with
	add-function.
	(Porting old advices): New node.

2014-03-18  Paul Eggert  <eggert@cs.ucla.edu>

	Style fixes for floating-point doc.
	* commands.texi, customize.texi, display.texi, elisp.texi, files.texi:
	* frames.texi, hash.texi, internals.texi, keymaps.texi, lists.texi:
	* minibuf.texi, nonascii.texi, numbers.texi, objects.texi, os.texi:
	* processes.texi, streams.texi, strings.texi, text.texi:
	* variables.texi, windows.texi:
	Hyphenate "floating-point" iff it precedes a noun.
	Reword to avoid nouns and hyphenation when that's easy.
	Prefer "integer" to "integer number" and "is floating point"
	to "is a floating point number".
	Prefer "@minus{}" to "-" when it's a minus.

2014-03-16  Martin Rudalics  <rudalics@gmx.at>

	* display.texi (Temporary Displays): Rewrite descriptions of
	`with-output-to-temp-buffer' and `with-temp-buffer-window'.
	* help.texi (Help Functions): Rewrite description of `with-help-window'.

2014-03-15  Dmitry Gutov  <dgutov@yandex.ru>

	* display.texi (Blinking): Update WRT to the new
	`blink-matchin-paren' behavior.

2014-03-14  Martin Rudalics  <rudalics@gmx.at>

	* display.texi (Temporary Displays): Say that
	`with-temp-buffer-window' makes its buffer current.
	* frames.texi (Size and Position): Describe new option
	`frame-resize-pixelwise'.  Rewrite descriptions of
	`set-frame-size', `set-frame-height' and `set-frame-width'.

2014-03-09  Martin Rudalics  <rudalics@gmx.at>

	* elisp.texi (Top): Rename section "Width" to "Size of Displayed Text".
	* text.texi (Primitive Indent):
	* strings.texi (String Basics):
	* sequences.texi (Sequence Functions): Update references accordingly.
	* display.texi (Size of Displayed Text): Rename section from
	"Width".  Add description for `window-text-pixel-size'.
	(Window Dividers): Reword description of window dividers.
	* frames.texi (Layout Parameters): Improve description of window
	divider parameters.
	* windows.texi (Window Sizes): Add descriptions of
	`window-mode-line-height' and `window-header-line-height'.
	(Coordinates and Windows): Mention window dividers.

2014-03-07  Martin Rudalics  <rudalics@gmx.at>

	* buffers.texi (The Buffer List): Rename node to Buffer List.
	Describe `buffer-list-update-hook'.
	* elisp.texi (Top): "The Buffer List" renamed to "Buffer List".
	Add node for Window Dividers.
	* hooks.texi (Standard Hooks): Add reference to
	`buffer-list-update-hook'.
	* windows.texi (Window Sizes): Describe `window-min-size'.
	(Splitting Windows): Update description of `split-window'.
	(Selecting Windows): Update description of `select-window'.

2014-03-06  Martin Rudalics  <rudalics@gmx.at>

	* frames.texi (Size and Position): Rewrite entries for
	`fit-frame-to-buffer' and `fit-frame-to-buffer-margins'.
	Add description for `fit-frame-to-buffer-sizes'.
	* windows.texi (Resizing Windows): Add descriptions for
	pixelwise resizing.  Add entries for `window-resize-pixelwise'
	and `fit-window-to-buffer-horizontally'.
	Rewrite `fit-window-to-buffer' entry.

2014-03-06  Xue Fuqiao  <xfq@gnu.org>

	* internals.texi (Window Internals): Remove field `region_showing'.

2014-03-06  Glenn Morris  <rgm@gnu.org>

	* searching.texi (Replacing Match):
	Remove incorrect, uninteresting return value.  (Bug#16942)

2014-03-05  Martin Rudalics  <rudalics@gmx.at>

	* display.texi (Window Dividers): New section.
	* frames.texi (Layout Parameters): Add right-divider-width and
	bottom-divider-width.
	* windows.texi (Window Sizes): Redraw schematic and rewrite its
	description.  Rewrite descriptions of `window-total-height',
	`window-total-width', `window-total-size', `window-body-height',
	`window-body-width' and `window-size-fixed'.  Add descriptions
	for `window-pixel-height', `window-pixel-width',
	`window-min-height' and `window-min-width'.  Remove description
	of `window-size-fixed-p' moving part of it to that of
	`window-size-fixed'.
	(Resizing Windows): Mention dividers when talking about minimum sizes.

2014-03-05  Glenn Morris  <rgm@gnu.org>

	* modes.texi (SMIE Customization): New section.
	* elisp.texi (Top): Update detailed menu.

2014-03-04  Martin Rudalics  <rudalics@gmx.at>

	* windows.texi (Windows and Frames): Add some missing &optional
	designators.  Adjust description of window-in-direction.

2014-03-02  Barry O'Reilly  <gundaetiapo@gmail.com>

	* markers.texi (Moving Marker Positions): Clarify guidance about
	when to move markers and when to create a new one, as discussed at
	http://debbugs.gnu.org/cgi/bugreport.cgi?bug=16818#17

2014-03-02  Glenn Morris  <rgm@gnu.org>

	* text.texi (Decompression): New node.
	* elisp.texi (Top): Update detailed menu.

2014-03-01  Glenn Morris  <rgm@gnu.org>

	* display.texi (Forcing Redisplay): Mention pre-redisplay-function.

2014-02-28  Xue Fuqiao  <xfq@gnu.org>

	* functions.texi (Advising Functions, Advising Named Functions):
	Tweak markup.

	* display.texi (Defining Faces): Doc fix for `face-spec-set'.

	* elisp.texi (Top):
	* commands.texi (Generic Commands, Defining Commands):
	Document `define-alternatives'.

2014-02-27  Xue Fuqiao  <xfq@gnu.org>

	* windows.texi (Window Sizes): Document `window-size'.
	(Display Action Functions): Document `display-buffer-at-bottom'.
	(Window Configurations): Minor fixes.

	* modes.texi (Header Lines): Document `window-header-line-height'.

	* display.texi (Scroll Bars): Document `window-scroll-bar-width'.

	* windows.texi (Window Sizes, Resizing Windows): Document some
	pixelwise window operations.

	* text.texi (Margins): Fix the description of RET and `C-j'.

	* frames.texi (Multiple Terminals): Document
	`display-monitor-attributes-list' and `display-monitor-attributes'.
	(Display Feature Testing): Add some notes about multi-monitor.

2014-02-27  Glenn Morris  <rgm@gnu.org>

	* minibuf.texi (Programmed Completion):
	Mention completion-table-with-cache.

2014-02-25  Glenn Morris  <rgm@gnu.org>

	* display.texi (Window Systems):
	Replace term-setup-hook with emacs-startup-hook.
	* hooks.texi (Standard Hooks):
	Replace term-setup-hook with tty-setup-hook.
	* os.texi (Startup Summary, Init File, Terminal-Specific):
	Replace term-setup-hook with tty-setup-hook, and update.

2014-02-22  Stefan Monnier  <monnier@iro.umontreal.ca>

	* functions.texi (Declare Form): Document gv-expander, gv-setter,
	and compiler-macro (bug#16829, bug#15093).

2014-02-21  Juanma Barranquero  <lekktu@gmail.com>

	* windows.texi (Window Configurations): Doc fix.
	(Windows and Frames): Fix typo.

2014-02-21  Glenn Morris  <rgm@gnu.org>

	* internals.texi (Process Internals):
	* processes.texi (Subprocess Creation, Deleting Processes)
	(Output from Processes, Process Buffers, Filter Functions)
	(Accepting Output, Sentinels, Network, Network Servers):
	Filters and sentinels can no longer be nil.
	* elisp.texi (Top): Menu update.

2014-02-20  Glenn Morris  <rgm@gnu.org>

	* functions.texi (Defining Functions): Mention defalias-fset-function.

2014-02-17  Stefan Monnier  <monnier@iro.umontreal.ca>

	* minibuf.texi (Completion Commands): Don't document obsolete
	`common-substring' arg of display-completion-list.

2014-02-17  Glenn Morris  <rgm@gnu.org>

	* minibuf.texi (Text from Minibuffer): Update read-regexp details.
	Mention read-regexp-defaults-function.

2014-02-13  Glenn Morris  <rgm@gnu.org>

	* debugging.texi (Debugger Commands): Tiny edits.

2014-02-12  Glenn Morris  <rgm@gnu.org>

	* package.texi (Simple Packages): Describe URL and Keywords headers.

2014-02-10  Lars Ingebrigtsen  <larsi@gnus.org>

	* text.texi (User-Level Deletion):
	Document `delete-trailing-whitespace' (bug#15309).

2014-02-09  Lars Ingebrigtsen  <larsi@gnus.org>

	* text.texi (Changing Properties): Clarify `propertize' (bug#9825).

	* display.texi (Blinking): Clarify doc string in example (bug#10658).

	* commands.texi (Accessing Mouse): Mention that these function
	also work on keyboard events (bug#14228).
	(Quitting): Refer to the right node for `set-input-mode' (bug#11458).

2014-02-08  Lars Ingebrigtsen  <larsi@gnus.org>

	* display.texi (Face Attributes): Add an index (bug#14924).

	* keymaps.texi (Menu Bar): Minor clarification (bug#15657).

2014-02-06  Glenn Morris  <rgm@gnu.org>

	* display.texi (Truncation):
	* positions.texi (Screen Lines): Do not mention cache-long-scans.

2014-01-31  Juri Linkov  <juri@jurta.org>

	* searching.texi (String Search): Incremental word search fixes.

2014-01-28  Glenn Morris  <rgm@gnu.org>

	* text.texi (Indent Tabs): Update related to tab-stops.

2014-01-24  Glenn Morris  <rgm@gnu.org>

	* control.texi (Handling Errors): Update with-demoted-errors.

	* files.texi (File Locks): Every platform supports locking now.

2014-01-22  Glenn Morris  <rgm@gnu.org>

	* display.texi (ImageMagick Images): Expand on image-format-suffixes.

2014-01-20  Glenn Morris  <rgm@gnu.org>

	* hash.texi (Other Hash): Do not mention subr-x.el functions;
	reverts 2013-12-22 change.

2014-01-10  Stefan Monnier  <monnier@iro.umontreal.ca>

	* functions.texi (Advising Functions): New section.
	* modes.texi (Running Hooks): Don't document with-wrapper-hook and
	run-hook-wrapped any more.
	(Hooks): Link to the new Advising Functions node.
	* elisp.texi (Top): Don't include advice.texi.
	* advice.texi: Remove.
	* makefile.w32-in (srcs):
	* Makefile.in (srcs): Adjust accordingly.

2014-01-09  Rüdiger Sonderfeld  <ruediger@c-plusplus.de>

	* text.texi (Parsing HTML/XML): Document `shr-insert-document'.

	* strings.texi (Text Comparison): Document `string-suffix-p'.

2014-01-07  Glenn Morris  <rgm@gnu.org>

	* files.texi (File Attributes): Fix superscipt typo.

2014-01-07  Chong Yidong  <cyd@gnu.org>

	* files.texi (Changing Files): Document copy-file changes.

2014-01-07  Glenn Morris  <rgm@gnu.org>

	* display.texi (Logging Messages): Copyedits re messages-buffer.

2014-01-06  Paul Eggert  <eggert@cs.ucla.edu>

	Specify .texi encoding (Bug#16292).
	* back.texi, book-spine.texi, lay-flat.texi:
	Add @documentencoding.

2014-01-05  Chong Yidong  <cyd@gnu.org>

	* backups.texi (Making Backups): Document backup-buffer change.

	* files.texi (Visiting Files): Copyedits.
	(Testing Accessibility): Mention ACLs.  Move file-modes here from
	File Attributes.
	(Truenames): Move file-equal-p here from Kinds of Files.
	(File Attributes): Move file-newer-than-file-p here from Testing
	Accessibility.
	(Extended Attributes): New node.  Add file-extended-attributes.
	(Changing Files): Document set-file-extended-attributes.

	* commands.texi (Defining Commands): Document the interactive-form
	property more carefully.  Document interactive-only.

	* compile.texi (Compiler Errors): Copyedits.  Note that the
	details for byte-compile-warnings are in its docstring.

	* minibuf.texi (Minibuffer Contents): Remove obsolete function
	minibuffer-completion-contents.

	* variables.texi (Defining Variables): Note that defvar acts
	always on the dynamic value.

	* customize.texi (Variable Definitions): Likewise.

2014-01-05  Paul Eggert  <eggert@cs.ucla.edu>

	Document vconcat and the empty vector (Bug#16246).
	* sequences.texi (Vector Functions):
	Document behavior better when the result is empty.

	Document behavior of (string-to-number "+@") (Bug#16293).
	* strings.texi (String Conversion): Document behavior of
	string-to-number on invalid strings that begin with "+", too.

2014-01-03  Chong Yidong  <cyd@gnu.org>

	* help.texi (Documentation, Accessing Documentation): Copyedits.
	(Documentation Basics): Rewrite, avoiding a repeat discussion of
	docstring conventions.

	* tips.texi (Documentation Tips): Move discussion of
	emacs-lisp-docstring-fill-column here from Documentation Basics.

	* compile.texi (Docs and Compilation): Copyedits.

2014-01-02  Glenn Morris  <rgm@gnu.org>

	* numbers.texi (Numeric Conversions): Fix a typo.

2013-12-29  Paul Eggert  <eggert@cs.ucla.edu>

	Plain copy-file no longer chmods an existing destination (Bug#16133).
	* files.texi (Changing Files): Document this.

2013-12-28  Chong Yidong  <cyd@gnu.org>

	* modes.texi (Auto Major Mode): Document interpreter-mode-alist change.

	* buffers.texi (Modification Time): Document visited-file-modtime
	change.

2013-12-28  Glenn Morris  <rgm@gnu.org>

	* control.texi (Pattern matching case statement): Brevity.

2013-12-27  Chong Yidong  <cyd@gnu.org>

	* functions.texi (Function Cells):
	* eval.texi (Function Indirection): Update for the fact that
	symbol-function no longer signals an error.

	* commands.texi (Reading One Event): Mention keyboard coding.

	* keymaps.texi (Translation Keymaps, Translation Keymaps):
	* nonascii.texi (Terminal I/O Encoding): Copyedits.

2013-12-26  Chong Yidong  <cyd@gnu.org>

	* advice.texi (Advising Functions, Defining Advice): Special forms
	can no longer be advised.

2013-12-25  Chong Yidong  <cyd@gnu.org>

	* keymaps.texi (Active Keymaps): Re-organize the text.
	(Searching Keymaps): Rewrite the pseudo-code for 24.4 changes.
	(Controlling Active Maps): Note that set-transient-map uses
	overriding-terminal-local-map.

	* tips.texi (Coding Conventions): Tweak the coding system tip;
	Emacs now uses utf-8 by default for Emacs Lisp source files.

	* display.texi (Font Selection): Tweak example.

	* commands.texi (Event Input Misc): Document new arg to input-pending-p.

	* nonascii.texi (Specifying Coding Systems): Don't refer to
	emacs-mule-dos.
	(Lisp and Coding Systems): Describe emacs-mule return value in
	modern terms.

2013-12-25  Tassilo Horn  <tsdh@gnu.org>

	* control.texi (Pattern matching case statement): Rephrase lexical
	binding requirement: the example needs it, not `pcase' itself.

2013-12-25  Chong Yidong  <cyd@gnu.org>

	* eval.texi (Eval): Document the LEXICAL arg to eval.

	* variables.texi (Variables, Void Variables): Use "scoping rule"
	terminology consistently.
	(Variable Scoping): Add index entries, and use "dynamic scope"
	terminology in place of "indefinite scope" to reduce confusion.
	(Lexical Binding): Document lexical environment format.
	(Using Lexical Binding): Add index entries for error messages.

2013-12-24  Tassilo Horn  <tsdh@gnu.org>

	* control.texi (Pattern matching case statement): Fix missing
	argument in simple expression language sample (Bug#16238).
	Add some sample programs written in that language.  Mention that
	`pcase' requires lexical binding.

2013-12-23  Xue Fuqiao  <xfq.free@gmail.com>

	* eval.texi (Special Forms): Document `special-form-p'.

	* macros.texi (Simple Macro): Document `macrop'.

	* files.texi (Changing Files): Fix an argument of `copy-file'.

	* strings.texi (Creating Strings): Document TRIM in `split-string'.

2013-12-23  Chong Yidong  <cyd@gnu.org>

	* keymaps.texi (Controlling Active Maps):
	Rename set-temporary-overlay-map to set-transient map.  Doc fixes.
	(Searching Keymaps): The transient keymap takes precedence.

2013-12-23  Glenn Morris  <rgm@gnu.org>

	* loading.texi (How Programs Do Loading, Load Suffixes):
	Mention `load-prefer-newer'.

2013-12-22  Xue Fuqiao  <xfq.free@gmail.com>

	* hash.texi (Other Hash): Document `hash-table-keys'
	and `hash-table-values'.

2013-12-22  Eli Zaretskii  <eliz@gnu.org>

	* nonascii.texi (Character Properties): NAME or OLD-NAME
	properties can be nil (there's no empty string).
	(Character Properties): Update the reference to the UCD.

2013-12-22  Xue Fuqiao  <xfq.free@gmail.com>

	* sequences.texi (Bool-Vectors): Document new bool-vector set
	operation functions.

	* text.texi (Examining Properties): Document `get-pos-property'.

	* variables.texi (Directory Local Variables):
	Document `enable-dir-local-variables'.

	* debugging.texi (Debugger Commands):
	Document `debugger-toggle-locals'.

2013-12-21  Chong Yidong  <cyd@gnu.org>

	* text.texi (Region Indent): Note the new interactive behavior of
	indent-rigidly.

2013-12-20  Tassilo Horn  <tsdh@gnu.org>

	* numbers.texi (numbers): Document that =, <, <=, >, >= now accept
	one or many arguments.

	* display.texi: Document `messages-buffer'.

	* os.texi: Document `initial-buffer-choice' changes.

2013-12-20  Chong Yidong  <cyd@gnu.org>

	* text.texi (Changing Properties): Improve documentation for
	add-face-text-property.
	(Special Properties): Mention add-face-text-property.

2013-12-18  Chong Yidong  <cyd@gnu.org>

	* customize.texi (Custom Themes): Document custom-known-themes
	(Bug#15717).

	* modes.texi (Defining Minor Modes): Fix typo (Bug#14874).
	(Keymaps and Minor Modes): Fix binding convention (Bug#11522).

2013-12-13  Glenn Morris  <rgm@gnu.org>

	* internals.texi (Building Emacs):
	* loading.texi (Library Search): Mention that site-load,
	site-init cannot change load-path.

2013-12-12  Glenn Morris  <rgm@gnu.org>

	* elisp.texi: Tweak dircategory.

2013-12-12  Eli Zaretskii  <eliz@gnu.org>

	* nonascii.texi (Encoding and I/O): Document file-name encoding
	peculiarities on MS-Windows.

2013-12-12  Glenn Morris  <rgm@gnu.org>

	* elisp.texi: Sync direntry with info/dir version.

2013-12-08  Juanma Barranquero  <lekktu@gmail.com>

	* display.texi (Progress, Face Remapping):
	* processes.texi (Serial Ports):
	* windows.texi (Recombining Windows): Fix typos.  (Bug#16089)

2013-12-04  Juri Linkov  <juri@jurta.org>

	* searching.texi (Search and Replace): Fix `unread-command-events'
	and add ref.

2013-12-03  Juri Linkov  <juri@jurta.org>

	* windows.texi (Choosing Window): Rename `no-display-ok' to
	`allow-no-window'.  (Bug#13594)

2013-11-30  Glenn Morris  <rgm@gnu.org>

	* Makefile.in (distclean): Remove Makefile.

2013-11-29  Andreas Politz  <politza@fh-trier.de>

	* modes.texi (Imenu): Make it clear that sub-alist is the cdr
	(Bug#14029).

2013-11-27  Glenn Morris  <rgm@gnu.org>

	* loading.texi (Library Search):
	* os.texi (Startup Summary): No more leim directory.

2013-11-26  Glenn Morris  <rgm@gnu.org>

	* os.texi (Startup Summary): Update for leim-list being preloaded.

2013-11-23  Brian Jenkins  <brian@brianjenkins.org>  (tiny change)

	* frames.texi (Input Focus):
	* hooks.texi (Standard Hooks): Mention focus-in-hook, focus-out-hook.

2013-11-23  Glenn Morris  <rgm@gnu.org>

	* loading.texi (Library Search):
	Empty elements in EMACSLOADPATH now mean the default load-path.

2013-11-22  Glenn Morris  <rgm@gnu.org>

	* loading.texi (Library Search): Minor clarification.

2013-11-20  Leo Liu  <sdl.web@gmail.com>

	* windows.texi (Choosing Window): Mention `no-display-ok'.  (Bug#13594)

2013-11-19  Xue Fuqiao  <xfq.free@gmail.com>

	* os.texi (File Notifications): Add an index.

	* loading.texi (Loading): Add an cross-reference.

2013-11-18  Xue Fuqiao  <xfq.free@gmail.com>

	* os.texi (Session Management, Desktop Notifications): Add some
	indexes and a cross-reference.

2013-11-17  Xue Fuqiao  <xfq.free@gmail.com>

	* os.texi (Time Parsing, Processor Run Time, Input Modes)
	(Terminal Output): Minor fixes.

2013-11-14  Glenn Morris  <rgm@gnu.org>

	* loading.texi (Library Search): Update section.

2013-11-11  Xue Fuqiao  <xfq.free@gmail.com>

	* os.texi (User Identification, Time of Day, Time Conversion):
	Minor fixes.

2013-11-10  Jan Djärv  <jan.h.d@swipnet.se>

	* keymaps.texi (Tool Bar): Mention that Gtk+/NS ignores item 1 to 3.

2013-11-09  Xue Fuqiao  <xfq.free@gmail.com>

	* os.texi (Startup Summary): Add an index about startup screen.
	Typo fix.
	(Command-Line Arguments): Add cross-reference for `dump-emacs'.

2013-11-08  Eli Zaretskii  <eliz@gnu.org>

	* display.texi (Truncation): Document that cache-long-scans is now
	non-nil by default.  (Bug#15797)

2013-11-05  Eli Zaretskii  <eliz@gnu.org>

	* lists.texi (Rearrangement): Fix indexing.

	* display.texi (Bidirectional Display): Fix indexing.

2013-11-05  Xue Fuqiao  <xfq.free@gmail.com>

	* lists.texi (Rearrangement): Improve indexing.

	* display.texi (Glyphs): Add an index for glyph code.
	(Bidirectional Display): Improve indexing.

2013-11-01  Jan Djärv  <jan.h.d@swipnet.se>

	* display.texi (Face Attributes): Document :distant-foreground.

2013-10-30  Xue Fuqiao  <xfq.free@gmail.com>

	* display.texi (Abstract Display): Improve indexing.

2013-10-29  Stefan Monnier  <monnier@iro.umontreal.ca>

	* display.texi (Selective Display): Discourage the use of explicit
	selective display.

2013-10-29  Xue Fuqiao  <xfq.free@gmail.com>

	* display.texi (Showing Images): Add an index for image-size.
	Use @code instead of @var for a normal variable.
	(Multi-Frame Images): Improve indexing.
	(Button Buffer Commands): Use @code instead of @var for a normal
	variable.
	(Abstract Display): Explain the meaning of Ewoc.

2013-10-27  Xue Fuqiao  <xfq.free@gmail.com>

	* display.texi (Image Descriptors): Improve indexing.

2013-10-26  Xue Fuqiao  <xfq.free@gmail.com>

	* display.texi (Fringe Indicators): Add indexes for fringe indicators.
	(Customizing Bitmaps): Add an index for customizing fringe bitmaps.

2013-10-25  Xue Fuqiao  <xfq.free@gmail.com>

	* display.texi (Fontsets): Minor wording fix.
	(Low-Level Font): Improve indexing.

	* nonascii.texi (Character Properties): Add an index for script symbols.

2013-10-24  Xue Fuqiao  <xfq.free@gmail.com>

	* display.texi (Face Remapping): Add indexes for face remapping.
	(Font Selection): Add indexes.
	(Low-Level Font): Add an index for font registry.

2013-10-23  Glenn Morris  <rgm@gnu.org>

	* eval.texi, files.texi, intro.texi, objects.texi, searching.texi:
	Nuke @refill.

	* Makefile.in (install-dvi, install-html, install-pdf)
	(install-ps, uninstall-dvi, uninstall-html, uninstall-ps)
	(uninstall-pdf): Quote entities that might contain whitespace.

2013-10-19  Xue Fuqiao  <xfq.free@gmail.com>

	* display.texi (Face Attributes): Add indexes for the ‘:box’
	face attribute.

2013-10-18  Xue Fuqiao  <xfq.free@gmail.com>

	* display.texi (Line Height): Add indexes for line height.

2013-10-17  Xue Fuqiao  <xfq.free@gmail.com>

	* display.texi (Width): Fix arguments of ‘truncate-string-to-width’.

2013-10-16  Xue Fuqiao  <xfq.free@gmail.com>

	* display.texi (Selective Display): Add an index for explicit
	selective display.

2013-10-15  Xue Fuqiao  <xfq.free@gmail.com>

	* display.texi (Warning Basics): Mention the ‘*Warnings*’ buffer.

2013-10-13  Glenn Morris  <rgm@gnu.org>

	* intro.texi (Acknowledgments): Use accented form of some names.

2013-10-09  Glenn Morris  <rgm@gnu.org>

	* control.texi (Conditionals): Copyedits.  (Bug#15558)

2013-10-08  Eli Zaretskii  <eliz@gnu.org>

	Support menus on text-mode terminals.
	* keymaps.texi (Defining Menus, Mouse Menus, Menu Bar):
	Modify wording to the effect that menus are supported on TTYs.

	* frames.texi (Pop-Up Menus, Dialog Boxes)
	(Display Feature Testing): Update for menu support on TTYs.

2013-10-07  Stefan Monnier  <monnier@iro.umontreal.ca>

	* tips.texi (Comment Tips): Discourage use of triple semi-colons for
	non-headings.

2013-10-05  Xue Fuqiao  <xfq.free@gmail.com>

	* syntax.texi (Categories): Add an index for category sets.

2013-10-03  Xue Fuqiao  <xfq.free@gmail.com>

	* syntax.texi (Syntax Flags, Syntax Table Functions): Add indexes.

2013-10-02  Xue Fuqiao  <xfq.free@gmail.com>

	* syntax.texi (Syntax Class Table): Add an index for syntax class table.

2013-09-29  Xue Fuqiao  <xfq.free@gmail.com>

	* searching.texi (Regexp Search): Refine.

2013-09-22  Xue Fuqiao  <xfq.free@gmail.com>

	* nonascii.texi (Default Coding Systems): Typo fix.

2013-09-21  Xue Fuqiao  <xfq.free@gmail.com>

	* nonascii.texi (Coding System Basics): Add information about
	carriage-return.

2013-09-14  Eli Zaretskii  <eliz@gnu.org>

	* display.texi (Display Margins): State the units of measuring
	margin width.  (Bug#15375)

2013-09-13  Eli Zaretskii  <eliz@gnu.org>

	* text.texi (Not Intervals): Minor wording fix.

2013-09-12  Xue Fuqiao  <xfq.free@gmail.com>

	* functions.texi (Obsolete Functions): Add an index for obsolete
	functions.

2013-09-11  Xue Fuqiao  <xfq.free@gmail.com>

	* nonascii.texi (Character Properties): Character properties fix
	for decimal-digit-value and digit-value.

2013-09-08  Stefan Monnier  <monnier@iro.umontreal.ca>

	* macros.texi (Defining Macros): Prefer "function" to "lambda
	expression" (bug#15296).

2013-08-28  Paul Eggert  <eggert@cs.ucla.edu>

	* Makefile.in (SHELL): Now @SHELL@, not /bin/sh,
	for portability to hosts where /bin/sh has problems.

2013-08-26  Stefan Monnier  <monnier@iro.umontreal.ca>

	* variables.texi (File Local Variables): Don't recommend quoting!  Ever!

2013-08-20  Eli Zaretskii  <eliz@gnu.org>

	* files.texi (Information about Files): Mention file names with
	trailing blanks on MS-Windows.  (Bug#15130)

2013-08-18  Xue Fuqiao  <xfq.free@gmail.com>

	* positions.texi (Positions): Improve indexing.

2013-08-18  Eli Zaretskii  <eliz@gnu.org>

	* markers.texi (The Region): Improve indexing.

2013-08-17  Xue Fuqiao  <xfq.free@gmail.com>

	* modes.texi (SMIE, SMIE Grammar, SMIE Indentation): Add some indexes.

	* text.texi (Maintaining Undo): Mention interactive call of
	buffer-disable-undo.
	(Filling): Add cross-reference for hard newlines.
	(Sorting): Fix indentation.
	(Columns): Comment out undefined behavior.
	(Case Changes): Fix an `args-out-of-range' error in the example.

2013-08-16  Xue Fuqiao  <xfq.free@gmail.com>

	* text.texi (Insertion): Refine.
	(Margins): Add an index.
	(Undo): Doc fix for `buffer-undo-list'.

	* positions.texi (Character Motion):
	* markers.texi (Moving Markers, Creating Markers):
	Comment out undefined behavior.

2013-08-15  Xue Fuqiao  <xfq.free@gmail.com>

	* markers.texi (The Region): Add/move indexes.

2013-08-13  Lars Magne Ingebrigtsen  <larsi@gnus.org>

	* display.texi (ImageMagick Images): Mention :content-type and
	`image-content-type-suffixes'.

2013-08-13  Xue Fuqiao  <xfq.free@gmail.com>

	* positions.texi (Word Motion): Remove redundant sentence.

2013-08-13  Glenn Morris  <rgm@gnu.org>

	* lists.texi (List Elements):
	Undocument behavior of nth and nthcdr with n < 0.  (Bug#15059)

2013-08-13  Xue Fuqiao  <xfq.free@gmail.com>

	* frames.texi (Display Feature Testing): Add indexes.

2013-08-12  Glenn Morris  <rgm@gnu.org>

	* Makefile.in (prefix, datarootdir, datadir, PACKAGE_TARNAME)
	(docdir, dvidir, htmldir, pdfdir, psdir, GZIP_PROG, INSTALL)
	(INSTALL_DATA): New, set by configure.
	(HTML_OPTS, DVI_TARGETS, HTML_TARGETS, PDF_TARGETS, PS_TARGETS):
	New variables.
	(.SUFFIXES): Add .ps and .dvi.
	(.dvi.ps): New suffix rule.
	(dvi, html, pdf, ps): Use *_TARGETS variables.
	(elisp.html): Use HTML_OPTS.
	(elisp.ps): Remove explicit rule.
	(.PHONY): install-dvi, install-html, install-pdf, install-ps,
	install-doc, uninstall-dvi, uninstall-html, uninstall-pdf,
	uninstall-ps, and uninstall-doc.
	(install-dvi, install-html, install-pdf, install-ps, install-doc)
	(uninstall-dvi, uninstall-html, uninstall-ps, uninstall-pdf)
	(uninstall-doc): New rules.
	(clean): Use DVI_TARGETS, HTML_TARGETS, PDF_TARGETS, PS_TARGETS.

2013-08-10  Xue Fuqiao  <xfq.free@gmail.com>

	* edebug.texi (Instrumenting Macro Calls): Use @defmac for macros.

2013-08-09  Xue Fuqiao  <xfq.free@gmail.com>

	* control.texi (Error Symbols): Minor fix for previous change.

2013-08-09  Stefan Monnier  <monnier@iro.umontreal.ca>

	* errors.texi (Standard Errors): Don't refer to `error-conditions'.

	* control.texi (Signaling Errors): Refer to define-error.
	(Error Symbols): Add `define-error'.

2013-08-06  Dmitry Antipov  <dmantipov@yandex.ru>

	* positions.texi (Motion by Screen Lines):
	* display.texi (Truncation): Rename `cache-long-line-scans'
	to `cache-long-scans'.

2013-08-05  Xue Fuqiao  <xfq.free@gmail.com>

	* windows.texi (Window Start and End): Add an index.

2013-08-02  Xue Fuqiao  <xfq.free@gmail.com>

	* display.texi (Face Functions): Add an index.

	* variables.texi (Variable Aliases): Add an index.

	* functions.texi (Defining Functions): Add an index.

	* nonascii.texi (Coding System Basics): Add an index.

2013-07-31  Xue Fuqiao  <xfq.free@gmail.com>

	* nonascii.texi (Non-ASCII Characters): Update menu.
	(Disabling Multibyte): Move here from doc/emacs/mule.texi.
	Fix cross-references.

	* elisp.texi (Top): Update menu.

2013-07-30  Xue Fuqiao  <xfq.free@gmail.com>

	* windows.texi (Window History): Mention the default value of
	switch-to-visible-buffer.  Add cross-references.

2013-07-24  Michael Albinus  <michael.albinus@gmx.de>

	* errors.texi (Standard Errors): Fix typo.

	* files.texi (Magic File Names):
	* os.texi (File Notifications): Remove file-notify-supported-p.

2013-07-24  Paul Eggert  <eggert@cs.ucla.edu>

	* eval.texi (Special Forms): Mention 'lambda'.  Also, say that
	non-well-formed expressions result in unspecified behavior, though
	Emacs will not crash.

2013-07-22  Michael Albinus  <michael.albinus@gmx.de>

	* files.texi (Magic File Names): Add file-notify-add-watch,
	file-notify-rm-watch and file-notify-supported-p.
	Move file-remote-p down.

	* errors.texi (Standard Errors): Add file-notify-error.

	* os.texi (Desktop Notifications): Rename from Notifications.
	(File Notifications): New node.

	* elisp.texi (Top): Update menu for these changes.

2013-07-19  Xue Fuqiao  <xfq.free@gmail.com>

	* windows.texi (Display Action Functions): Mention next-window.

2013-07-16  Xue Fuqiao  <xfq.free@gmail.com>

	* windows.texi (Selecting Windows): Fix the introduction of
	`set-frame-selected-window''s arguments.

2013-07-10  Paul Eggert  <eggert@cs.ucla.edu>

	Timestamp fixes for undo (Bug#14824).
	* text.texi (Undo): Document (t . 0) and (t . -1) in buffer-undo-list.

2013-07-06  Eli Zaretskii  <eliz@gnu.org>

	* nonascii.texi (Text Representations): Document that
	multibyte-string-p returns nil for non-string objects.

2013-07-06  Glenn Morris  <rgm@gnu.org>

	* elisp.texi (Top): Move WWW_GNU_ORG section outside @copying.

2013-07-03  Glenn Morris  <rgm@gnu.org>

	* debugging.texi (Debugging):
	* files.texi (File Attributes, Changing Files): Fix cross-references.

	* package.texi (Package Archives): Fix @url call.

	* syntax.texi (Syntax Table Functions): Mention describe-syntax.

2013-06-29  Eli Zaretskii  <eliz@gnu.org>

	* display.texi (Bidirectional Display): Document move-point-visually.

2013-06-29  Xue Fuqiao  <xfq.free@gmail.com>

	* buffers.texi (Buffer File Name): Fix typo.

2013-06-26  Christopher Schmidt  <christopher@ch.ristopher.com>

	* tips.texi (Coding Conventions): Improve wording.

2013-06-24  Glenn Morris  <rgm@gnu.org>

	* loading.texi (Autoload): Fix typo.

	* variables.texi (Lexical Binding): Fix typo.

	* functions.texi (Anonymous Functions): Put back ' removed 2012-10-23.

2013-06-23  Lars Magne Ingebrigtsen  <larsi@gnus.org>

	* display.texi (ImageMagick Images): Mention :max-width and
	:max-height.

2013-06-20  Paul Eggert  <eggert@cs.ucla.edu>

	* numbers.texi (Math Functions): Remove obsolete function log10.

2013-06-19  Stefan Monnier  <monnier@iro.umontreal.ca>

	* modes.texi (Mode Line Data, Properties in Mode): Advertise `keymap'
	rather than `local-map'.

	* keymaps.texi (Active Keymaps): Fix documentation of
	set-temporary-overlay-map and overriding-terminal-local-map.

2013-06-19  Glenn Morris  <rgm@gnu.org>

	* Makefile.in (dist): Edit more configure variables.
	Try to check that we do not miss any in future.

2013-06-17  Juanma Barranquero  <lekktu@gmail.com>

	* text.texi (Undo, Changing Properties): Fix typos.

2013-06-17  Lars Magne Ingebrigtsen  <larsi@gnus.org>

	* text.texi (Changing Properties): Document `add-face-text-property'.

2013-06-17  Kenichi Handa  <handa@gnu.org>

	* display.texi (Face Attributes): Refer to "Low-Level font" (not
	"Font Selection") in the explanation of :font attribute (bug#14629).

2013-06-13  Stefan Monnier  <monnier@iro.umontreal.ca>

	* loading.texi (Hooks for Loading): Don't document after-load-alist.
	Document with-eval-after-load instead of eval-after-load.

2013-06-11  Xue Fuqiao  <xfq.free@gmail.com>

	* files.texi (File Name Expansion): Make the example more
	intuitive.

2013-06-10  Paul Eggert  <eggert@cs.ucla.edu>

	Documentation fix for 'ls' and hard links.
	* compile.texi (Compilation Functions):
	* files.texi (File Attributes, Changing Files):
	Use current format for GNU 'ls' output.
	(File Attributes): Fix problem introduced in previous change:
	the link count is the number of hard links, not the number
	of hard links + 1.

2013-06-10  Xue Fuqiao  <xfq.free@gmail.com>

	* files.texi (File Attributes): Fix typo.

2013-05-29  Stefan Monnier  <monnier@iro.umontreal.ca>

	* functions.texi (Lambda Expressions): Lambda expressions don't
	evaluate to themselves in general (bug#11782).

2013-05-15  Stefan Monnier  <monnier@iro.umontreal.ca>

	* loading.texi (Autoload):
	* help.texi (Documentation Basics, Accessing Documentation)
	(Accessing Documentation, Accessing Documentation): DOC-* is now DOC.

2013-04-23  Glenn Morris  <rgm@gnu.org>

	* internals.texi (Writing Emacs Primitives): Remove obvious example.
	Tweak other to avoid overly long line.

2013-04-21  Xue Fuqiao  <xfq.free@gmail.com>

	* internals.texi (Writing Emacs Primitives): Remove unnecessary
	references to the sources.  (Bug#13800)

	* searching.texi (Regexp Backslash): Doc fix for backslash
	constructs in regular expressions.

2013-04-15  Christopher Schmidt  <christopher@ch.ristopher.com>

	* tips.texi (Coding Conventions): Mention separation of package
	descriptor and name of internal symbols by two hyphens.

2013-04-13  Stephen Berman  <stephen.berman@gmx.net>

	* windows.texi (Splitting Windows): Change category of
	split-window from a command to a function.

2013-04-06  Chong Yidong  <cyd@gnu.org>

	* display.texi (Faces): Minor clarifications.
	(Defining Faces): Clarify default vs custom face specs.
	Document face-spec-set.

	* display.texi (Overlay Properties):
	* text.texi (Special Properties): Use the "anonymous face"
	terminology.  Describe foreground-color and background-color forms
	as compatibility-only.

2013-03-24  Eli Zaretskii  <eliz@gnu.org>

	* compile.texi (Byte-Code Objects): Add index entry.
	(Disassembly): Add cross-references.

2013-03-23  Eli Zaretskii  <eliz@gnu.org>

	* frames.texi (Size Parameters): More accurate description of the
	difference between 'fullboth' and 'maximized'.  (Bug#13935)

2013-03-17  Christopher Schmidt  <christopher@ch.ristopher.com>

	* symbols.texi (Standard Properties): Document pure.  (Bug#13823)

2013-03-16  Glenn Morris  <rgm@gnu.org>

	* elisp.texi: Add some stuff specific to www.gnu.org.

2013-03-11  Teodor Zlatanov  <tzz@lifelogs.com>

	* control.texi (Pattern matching case statement): Fix typo.

2013-03-04  Paul Eggert  <eggert@cs.ucla.edu>

	* elisp.texi, intro.texi: Switch from Latin-1 to UTF-8.

2013-03-03  Glenn Morris  <rgm@gnu.org>

	* objects.texi (Symbol Type): Fix typo.

2013-02-28  Bastien Guerry  <bzg@gnu.org>

	* variables.texi (File Local Variables): Fix reference.

2013-02-24  Eli Zaretskii  <eliz@gnu.org>

	* files.texi (Magic File Names): Improve wording and indexing.

2013-02-21  Glenn Morris  <rgm@gnu.org>

	* display.texi (Multi-Frame Images): Minor rephrasing.

2013-02-20  Glenn Morris  <rgm@gnu.org>

	* display.texi (GIF Images, TIFF Images): Delete these nodes.
	(ImageMagick Images): For :index, use an xref rather than duplicating.
	(Other Image Types): Add GIF, adjust formatting.
	(Multi-Frame Images): Rename from Animated Images.  Expand section.
	* elisp.texi (Top): Update menu for these changes.

2013-02-19  Glenn Morris  <rgm@gnu.org>

	* text.texi (Change Hooks): Fix typo.

2013-02-15  Glenn Morris  <rgm@gnu.org>

	* modes.texi (Basic Major Modes): 'z' no longer bound in special-mode.

2013-02-13  Glenn Morris  <rgm@gnu.org>

	* objects.texi (Char-Table Type): Add footnote about #^^.

	* modes.texi (Minor Mode Conventions): Fix typo.

	* keymaps.texi (Scanning Keymaps): Remove obsolete sentence about
	meta characters; this changed in 22.1.  (Bug#13684)

	* objects.texi (Char-Table Type): Add cindex.

	* keymaps.texi (Key Binding Commands): Trivial rephrasing.

2013-02-10  Glenn Morris  <rgm@gnu.org>

	* keymaps.texi (Creating Keymaps): Update make-keymap result.

2013-02-09  Eli Zaretskii  <eliz@gnu.org>

	* modes.texi (%-Constructs): Remove the description of %t.

	* nonascii.texi (MS-DOS File Types): Delete node.

2013-02-08  Glenn Morris  <rgm@gnu.org>

	* keymaps.texi (Active Keymaps, Searching Keymaps):
	Remove confusing mention of "symbolic prefix".  (Bug#13643)

2013-01-19  Glenn Morris  <rgm@gnu.org>

	* macros.texi (Indenting Macros): Fix order of an indent
	symbol's arguments.  (Bug#13450)

2013-01-19  Paul Eggert  <eggert@cs.ucla.edu>

	Allow floating-point file offsets.
	* files.texi (Reading from Files, Writing to Files):
	Say that file offsets can be numbers, not just integers.

2013-01-09  Glenn Morris  <rgm@gnu.org>

	* commands.texi (Interactive Codes):
	Whitespace does not terminate interactive "S".  (Bug#13393)

2013-01-06  Chong Yidong  <cyd@gnu.org>

	* windows.texi (Vertical Scrolling): Fix typos (Bug#13267).

2013-01-05  Glenn Morris  <rgm@gnu.org>

	* display.texi (Overlay Properties): Mention field.  (Bug#13364)

2013-01-05  Eli Zaretskii  <eliz@gnu.org>

	* hooks.texi (Standard Hooks): Use @item, not @itemx, as the first
	directive in a group of items.

2013-01-05  Chong Yidong  <cyd@gnu.org>

	* keymaps.texi (Key Sequences): Remove obsolete sentence
	(Bug#13356).

2013-01-04  Ari Roponen  <ari.roponen@gmail.com>  (tiny change)

	* hash.texi (Defining Hash): Fix typo.  (Bug#13345)

2013-01-04  Stefan Monnier  <monnier@iro.umontreal.ca>

	* files.texi (File Attributes): Undocument return format of file-acl.

2013-01-03  Glenn Morris  <rgm@gnu.org>

	* processes.texi (System Processes):
	* syntax.texi (Syntax Table Functions): Tweak some line breaks.

	* searching.texi (Replacing Match): Fix xref.

	* elisp.texi (DATE): Bump to Jan 2013.

2013-01-02  Glenn Morris  <rgm@gnu.org>

	* customize.texi (Common Keywords, Type Keywords):
	Replace "active field" with "button".  (Bug#13310)

	* customize.texi (Common Keywords): Add xref.  (Bug#13311)
	* tips.texi (Library Headers): Add cindex.

2012-12-30  Wolfgang Jenkner  <wjenkner@inode.at>

	* functions.texi (Declare Form):
	* intro.texi (A Sample Function Description):
	* syntax.texi (Syntax Table Internals, Syntax Table Functions):
	* variables.texi (Using Lexical Binding): Don't use @var or CAPS
	in @def.. commands.  (Bug#13292)

2012-12-29  Eli Zaretskii  <eliz@gnu.org>

	* files.texi (Changing Files): Document the return values of
	set-file-selinux-context and set-file-acl.

2012-12-27  Glenn Morris  <rgm@gnu.org>

	* files.texi (File Names): Mention Cygwin conversion functions.

2012-12-22  Martin Rudalics  <rudalics@gmx.at>

	* windows.texi (Selecting Windows): Reword description of
	select-window (Bug#13248).

2012-12-22  Eli Zaretskii  <eliz@gnu.org>

	* files.texi (File Attributes, Changing Files): Remove the details
	about the text returned by file-acl.  Instead, just document that
	it is an opaque string meant to be used by set-file-acl.

2012-12-21  Chong Yidong  <cyd@gnu.org>

	* modes.texi (Auto Major Mode): Fix typo (Bug#13230).

	* customize.texi (Simple Types): Document key-sequence type
	(Bug#13048).

	* strings.texi (Text Comparison): Doc fix for compare-strings.

2012-12-19  Michael Albinus  <michael.albinus@gmx.de>

	* files.texi (Magic File Names): Add `file-acl',
	`file-selinux-context', `set-file-acl' and
	`set-file-selinux-context'.  Make the list consistent.

2012-12-19  Jonas Bernoulli  <jonas@bernoul.li>

	* tips.texi (Library Headers): New header keyword `Homepage'.
	Make continuation lines syntax more precise.

2012-12-17  Eli Zaretskii  <eliz@gnu.org>

	* files.texi (File Attributes, Changing Files): Update to include
	MS-Windows support for ACLs.

2012-12-16  Romain Francoise  <romain@orebokech.com>

	* files.texi (File Attributes): Document ACL support and new
	`file-acl' function.
	(Changing Files): Mention argument name change of `copy-file' and
	document new function `set-file-acl'.

2012-12-14  Paul Eggert  <eggert@cs.ucla.edu>

	Fix permissions bugs with setgid directories etc.  (Bug#13125)
	* files.texi (Testing Accessibility): Document GROUP arg
	of file-ownership-preserved-p.
	(File Attributes): Document that 9th element is now
	just a placeholder.
	* os.texi (User Identification): Document new functions group-gid,
	group-real-gid.

2012-12-11  Paul Eggert  <eggert@cs.ucla.edu>

	* internals.texi (C Integer Types): New section.
	This follows up and records an email in
	<http://lists.gnu.org/archive/html/emacs-devel/2012-07/msg00496.html>.

2012-12-10  Stefan Monnier  <monnier@iro.umontreal.ca>

	* control.texi (Pattern matching case statement): New node.

	* customize.texi (Variable Definitions): Mention the default :group
	for defcustoms (bug#13093).

2012-12-09  Glenn Morris  <rgm@gnu.org>

	* customize.texi (Variable Definitions): Mention eval-defun
	on a defcustom calls the :set function when appropriate.

2012-12-06  Paul Eggert  <eggert@cs.ucla.edu>

	* doclicense.texi, gpl.texi: Update to latest version from FSF.
	These are just minor editorial changes.

2012-12-06  Chong Yidong  <cyd@gnu.org>

	* lists.texi (Plist Access): Move put example to Symbol Plists.

	* symbols.texi (Standard Properties): Fix typo.

2012-12-03  Chong Yidong  <cyd@gnu.org>

	* symbols.texi (Symbol Properties): New node.
	(Symbol Plists): Make it a subsection under Symbol Properties.
	(Standard Properties): New node.

	* lists.texi (Property Lists): Move here from symbols.texi.
	(Plist Access): Rename from Other Plists.

	* customize.texi (Variable Definitions):
	* display.texi (Defining Faces):
	* sequences.texi (Char-Tables): Fix xref.

	* keymaps.texi (Key Sequences): `kbd' is now a function.

	* commands.texi (Using Interactive): Fix index entry.

2012-11-24  Paul Eggert  <eggert@cs.ucla.edu>

	* doclicense.texi: Update to latest version from FSF.
	These are just minor editorial changes.
	* elisp.texi (GNU Free Documentation License)
	(GNU General Public Licens):
	Provide sectioning, since doclicense.texi no longer does that.

	* loading.texi (Named Features): @ -> @@ to fix typo.

2012-11-24  Martin Rudalics  <rudalics@gmx.at>

	* windows.texi (Basic Windows): Fix typo.
	(Windows and Frames): Fix example.  Move description of
	window-in-direction here.
	(Recombining Windows): Fix example.
	(Buffers and Windows): Fix description of replace-buffer-in-windows.
	(Switching Buffers): Reword.
	(Display Action Functions): Minor adjustments.
	(Choosing Window Options): Minor fixes.
	(Window History): Minor rewording.
	(Dedicated Windows): Correct and reword part describing how
	dedicatedness affects functions removing buffers or windows.
	* buffers.texi (The Buffer List): Fix description of bury-buffer.

2012-11-24  Chong Yidong  <cyd@gnu.org>

	* modes.texi (%-Constructs): Fix statement about mode construct
	padding (Bug#12866).

2012-11-24  Stefan Monnier  <monnier@iro.umontreal.ca>

	* debugging.texi (Profiling): Make it more clear
	that --enable-profiling is about profiling the C code.

2012-11-21  Glenn Morris  <rgm@gnu.org>

	* display.texi (Attribute Functions):
	Update for set-face-* name changes.
	Add new "inherit" argument for face-bold-p etc.
	Move description of this argument to a common section, like "frame".

	* debugging.texi (Profiling): New section.
	(Debugging): Mention profiling in the introduction.
	* tips.texi (Compilation Tips): Move profiling to separate section.
	* elisp.texi: Add Profiling to detailed menu.

2012-11-21  Martin Rudalics  <rudalics@gmx.at>

	* windows.texi (Display Action Functions): Fix recently added
	example.  Suggested by Michael Heerdegen.

2012-11-21  Paul Eggert  <eggert@cs.ucla.edu>

	Minor cleanup for times as lists of four integers.
	* os.texi (Time Parsing): Time values can now be four integers.

2012-11-18  Glenn Morris  <rgm@gnu.org>

	* loading.texi (How Programs Do Loading): Add eager macro expansion.
	* macros.texi (Expansion): Mention eager macro expansion.

	* minibuf.texi (Basic Completion): Mention misc completion-table funcs.

2012-11-18  Leo Liu  <sdl.web@gmail.com>

	* minibuf.texi (Programmed Completion): Doc fix for metadata
	request (Bug#12850).

2012-11-18  Glenn Morris  <rgm@gnu.org>

	* display.texi (Temporary Displays): Document with-temp-buffer-window.

	* frames.texi (Size and Position): Add fit-frame-to-buffer command.
	* windows.texi (Resizing Windows): Add fit-frame-to-buffer option.
	(Window Sizes): Add vindex for window-min-height, window-min-width.
	(Display Action Functions): Mention pop-up-frame-parameters.

2012-11-16  Martin Rudalics  <rudalics@gmx.at>

	* windows.texi (Choosing Window): Rewrite description of
	display-buffer-alist (Bug#12167).
	(Display Action Functions): Mention inhibit-switch-frame.
	Fix description of display-buffer-below-selected.  Reorder actions.
	Add example (Bug#12848).

2012-11-16  Glenn Morris  <rgm@gnu.org>

	* display.texi (Face Attributes): Fix :underline COLOR description.
	(Attribute Functions): Update for set-face-underline rename.
	Tweak descriptions of face-underline-p, face-inverse-video-p.

	* keymaps.texi (Searching Keymaps, Tool Bar): Untabify examples,
	so they align better in info.
	(Active Keymaps, Searching Keymaps, Controlling Active Maps):
	Document set-temporary-overlay-map.

2012-11-15  Stefan Monnier  <monnier@iro.umontreal.ca>

	* keymaps.texi (Translation Keymaps): Add a subsection "Interaction
	with normal keymaps".

2012-11-15  Dmitry Antipov  <dmantipov@yandex.ru>

	* internals.texi (Garbage Collection): Update descriptions
	of vectorlike_header, garbage-collect and gc-cons-threshold.
	(Object Internals): Explain Lisp_Object layout and the basics
	of an internal type system.
	(Buffer Internals): Update description of struct buffer.

2012-11-13  Glenn Morris  <rgm@gnu.org>

	* variables.texi (Adding Generalized Variables):
	At least mention gv-define-expander and gv-letplace.

	* debugging.texi (Error Debugging): Mention debug-on-message.
	(Using Debugger): Mention debugger-bury-or-kill.

	* control.texi (Signaling Errors):
	* debugging.texi (Error Debugging):
	* errors.texi (Standard Errors): Add user-error.

	* variables.texi (Adding Generalized Variables):
	Use standard formatting for common lisp note about setf functions.

2012-11-10  Martin Rudalics  <rudalics@gmx.at>

	* elisp.texi (Top): Add Recombining Windows to menu.
	* windows.texi (Recombining Windows): New subsection.
	(Splitting Windows): Rewrite text on handling of window
	combinations and move it to new subsection.

2012-11-10  Chong Yidong  <cyd@gnu.org>

	* searching.texi (Replacing Match): Document \? in replace-match.

	* variables.texi (Creating Buffer-Local): Document setq-local and
	defvar-local.
	(Setting Generalized Variables): Arrange table alphabetically.

	* lists.texi (List Elements, List Variables): Clarify descriptions
	of push and pop for generalized variables.

	* edebug.texi (Specification List): setf is no longer CL-only.

2012-11-10  Glenn Morris  <rgm@gnu.org>

	* variables.texi (Adding Generalized Variables):
	Update description of FIX-RETURN expansion.

	* variables.texi (Setting Generalized Variables):
	Split most of previous contents into this subsection.
	(Adding Generalized Variables): New subsection.
	Move note on lack of setf functions here from misc/cl.texi.

	* elisp.texi: Add Generalized Variables subsections to detailed menu.

2012-11-10  Chong Yidong  <cyd@gnu.org>

	* frames.texi (Initial Parameters): Doc fix (Bug#12144).

2012-11-08  Michael Albinus  <michael.albinus@gmx.de>

	* os.texi (Notifications): Update descriptions of
	notifications-notify, notifications-close-notification and
	notifications-get-capabilities according to latest code changes.
	Add notifications-get-server-information.

2012-11-03  Chong Yidong  <cyd@gnu.org>

	* objects.texi (General Escape Syntax): Clarify the explanation of
	escape sequences.
	(Non-ASCII in Strings): Clarify when a string is unibyte vs
	multibyte.  Hex escapes do not automatically make a string
	multibyte.

2012-11-03  Martin Rudalics  <rudalics@gmx.at>

	* windows.texi (Switching Buffers): Document option
	switch-to-buffer-preserve-window-point.
	(Display Action Functions): Document window-height and
	window-width alist entries.
	(Display Action Functions):
	Document display-buffer-below-selected and
	display-buffer-in-previous-window.
	(Quitting Windows): Document quit-restore-window.
	Rewrite section.
	(Window Configurations): In window-state-get mention that
	argument window must be valid.
	(Window Parameters): Document quit-restore window parameter
	(Bug#12158).

2012-10-31  Glenn Morris  <rgm@gnu.org>

	* control.texi (Catch and Throw): Add xref to cl.texi.

	* lists.texi (Sets And Lists): Point xref to better location.

	* errors.texi (Standard Errors):
	* loading.texi (Autoload): Update for cl-lib namespace changes.

	* modes.texi (Defining Minor Modes): "Generalized Variables"
	section is now in this manual rather than cl.texi.

	* eval.texi (Special Forms): No longer special forms: defmacro,
	defun, save-window-excursion, with-output-to-temp-buffer.
	* functions.texi (Defining Functions): Defun is now a macro.
	Defalias is a function.

2012-10-30  Glenn Morris  <rgm@gnu.org>

	* variables.texi (Generalized Variables): Fix typo.

2012-10-30  Chong Yidong  <cyd@gnu.org>

	* symbols.texi (Symbol Plists): Document function-get.

	* loading.texi (Autoload): Document autoloadp, autoload-do-load.

	* frames.texi (Visibility of Frames): Document tty-top-frame.

2012-10-28  Stefan Monnier  <monnier@iro.umontreal.ca>

	* keymaps.texi (Format of Keymaps): Document the multiple
	inheritance format.

2012-10-28  Martin Rudalics  <rudalics@gmx.at>

	* windows.texi (Basic Windows): Reformulate description of live,
	internal and valid windows.
	(Cyclic Window Ordering): Describe new argument of
	get-lru-window and get-largest-window.  Add description of
	window-in-direction.

2012-10-27  Glenn Morris  <rgm@gnu.org>

	* variables.texi (Generalized Variables): New section,
	adapted from misc/cl.texi.
	* elisp.texi (Top): Add Generalized Variables to menu.
	* lists.texi (List Elements, List Variables):
	Mention generalized variables.

	* lists.texi (List Elements): Typo fix.

2012-10-27  Chong Yidong  <cyd@gnu.org>

	* minibuf.texi (High-Level Completion): Don't mention removed
	function iswitchb-read-buffer.

	* commands.texi (Event Input Misc): Remove last-input-char.
	(Command Loop Info): Remove last-command-char.

	* frames.texi (Initial Parameters): Don't mention the obsolete
	special-display feature.

	* windows.texi (Choosing Window): Don't mention the obsolete
	special display feature.
	(Choosing Window Options): Remove obsolete special-display
	variables, and the functions special-display-p and
	special-display-popup-frame.

	* display.texi (Fringe Bitmaps): Add exclamation-mark bitmap.

	* hooks.texi (Standard Hooks): Remove obsolete hooks.

	* markers.texi (Information from Markers): Remove obsolete
	function buffer-has-markers-at.

	* text.texi (Yanking): Document yank-handled-properties.

2012-10-24  Paul Eggert  <eggert@penguin.cs.ucla.edu>

	Update manual for new time stamp format (Bug#12706).
	* buffers.texi (Modification Time):
	* files.texi (Testing Accessibility, File Attributes):
	* intro.texi (Version Info):
	* os.texi (Time of Day):
	Update for new time stamp format (HIGH LOW MICROSEC PICOSEC).
	These instances were missed the first time around.
	Problem reported by Glenn Morris in <http://bugs.gnu.org/12706#25>.

2012-10-24  Chong Yidong  <cyd@gnu.org>

	* minibuf.texi (Text from Minibuffer): Document read-regexp
	changes.

	* nonascii.texi (Selecting a Representation):
	Document set-buffer-multibyte changes.

	* keymaps.texi (Toolkit Differences): Node deleted.
	(Easy Menu): New node.

2012-10-23  Stefan Monnier  <monnier@iro.umontreal.ca>

	* hooks.texi (Standard Hooks): Clarify that -hooks is deprecated.

2012-10-23  Paul Eggert  <eggert@cs.ucla.edu>

	Fix outdated timestamp documentation in Elisp manual (bug#12706).
	* files.texi (File Attributes):
	* text.texi (Undo):
	Time stamp resolution is now 1 picosecond, not 1 second.

2012-10-23  Chong Yidong  <cyd@gnu.org>

	* display.texi (Font Lookup): Remove font-list-limit.

	* keymaps.texi (Key Sequences): Avoid referring to Edit Macro mode
	(Bug#12529).

2012-10-22  Glenn Morris  <rgm@gnu.org>

	* os.texi (Recording Input): Tiny fix.

	* intro.texi (Lisp History):
	* lists.texi (Sets And Lists): Refer to cl-lib rather than cl.
	* tips.texi (Coding Conventions): Recommend cl-lib over cl.

2012-10-15  Chong Yidong  <cyd@gnu.org>

	* macros.texi (Defining Macros): defmacro is now a macro.
	Explicitly list the docstring and declare arguments.

	* functions.texi (Anonymous Functions): Explicitly list the
	docstring, declare, and interactive arguments to lambda.
	(Defining Functions): Likewise for defun.
	(Inline Functions): Likewise for defsubst.
	(Declare Form): Tweak description.

2012-10-13  Chong Yidong  <cyd@gnu.org>

	* display.texi (ImageMagick Images): ImageMagick enabled by default.

2012-10-05  Chong Yidong  <cyd@gnu.org>

	* minibuf.texi (Basic Completion): Clarify list form of completion
	table (Bug#12564).

2012-10-05  Bruno Félix Rezende Ribeiro  <oitofelix@gmail.com>  (tiny change)

	* functions.texi (Function Safety): Copyedit.  (Bug#12562)

2012-10-01  Paul Eggert  <eggert@cs.ucla.edu>

	Revert the FOLLOW-SYMLINKS change for file-attributes.
	* files.texi (File Attributes, Magic File Names): Undo last change.

2012-09-30  Paul Eggert  <eggert@cs.ucla.edu>

	file-attributes has a new optional arg FOLLOW-SYMLINKS.
	* files.texi (File Attributes): Describe it.
	(Magic File Names): Use it.

2012-09-30  Chong Yidong  <cyd@gnu.org>

	* commands.texi (Click Events): Define "mouse position list".
	Remove mention of unimplemented horizontal scroll bars.
	(Drag Events, Motion Events): Refer to "mouse position list".
	(Accessing Mouse): Document posnp.

	* errors.texi (Standard Errors): Tweak arith-error description.
	Tweak markup.  Remove domain-error and friends, which seem to be
	unused after the floating-point code revamp.

	* functions.texi (Defining Functions): defun is now a macro.
	(Obsolete Functions): Obsolescence also affects
	documentation commands.  Various clarifications.
	(Declare Form): New node.

	* strings.texi (String Basics): Copyedits.

	* os.texi (Startup Summary): Document leim-list.el change.
	(User Identification): Add system-users and system-groups.
	(Idle Timers): Minor clarifications.

	* macros.texi (Defining Macros): Move description of `declare' to
	Declare Form node.

	* loading.texi (Autoload):
	* help.texi (Documentation Basics): The special sequences can
	trigger autoloading.

	* numbers.texi (Integer Basics): Copyedits.
	(Float Basics): Consider IEEE floating point always available.
	(Random Numbers): Document actual limits.
	(Arithmetic Operations): Clarify division by zero.  Don't mention
	the machine-independence of negative division since it does not
	happen in practice.

2012-09-28  Leo Liu  <sdl.web@gmail.com>

	* files.texi (Files): Fix typo.

2012-09-23  Chong Yidong  <cyd@gnu.org>

	* buffers.texi (Read Only Buffers): Document read-only-mode.

	* keymaps.texi (Alias Menu Items): Replace toggle-read-only with
	read-only-mode.

	* backups.texi (Auto-Saving): Refer to Minor Mode Conventions for
	calling conventions.

2012-09-22  Chong Yidong  <cyd@gnu.org>

	* searching.texi (Replacing Match): Minor clarification.

2012-09-22  Eli Zaretskii  <eliz@gnu.org>

	* edebug.texi (Instrumenting): Improve indexing.

	* os.texi (Idle Timers): Warn against reinvoking an idle timer
	from within its own timer action.  (Bug#12447)

2012-09-22  Chong Yidong  <cyd@gnu.org>

	* frames.texi (Pop-Up Menus): Minor clarification (Bug#11148).

2012-09-21  Glenn Morris  <rgm@gnu.org>

	* debugging.texi (Using Debugger): Fix typo.

2012-09-18  Chong Yidong  <cyd@gnu.org>

	* display.texi (Faces): Discuss anonymous faces.
	(Face Attributes): Tweak intro.
	(Defining Faces): Move after the Face Attributes node.  Copyedits.
	(Displaying Faces): Describe role of inheritance.

	* customize.texi (Customization): Define customization more
	carefully (Bug#11440).
	(Common Keywords): Add xref to Constant Variables.

	* variables.texi (Defining Variables): Link to defcustom's node
	instead of the higher-level Customization chapter.

2012-09-11  Paul Eggert  <eggert@cs.ucla.edu>

	Simplify, document, and port floating-point (Bug#12381).
	* numbers.texi (Float Basics, Arithmetic Operations, Math Functions):
	Document that / and mod (with floating point arguments), along
	with asin, acos, log, log10, expt and sqrt, return special values
	instead of signaling exceptions.
	(Float Basics): Document that logb operates on the absolute value
	of its argument.
	(Math Functions): Document that (log ARG BASE) also returns NaN if
	BASE is negative.  Document that (expt X Y) returns NaN if X is a
	finite negative number and Y a finite non-integer.

2012-09-09  Chong Yidong  <cyd@gnu.org>

	* lists.texi (Sets And Lists): Explain that the return value for
	delete should be used, like for delq.

	* minibuf.texi (Yes-or-No Queries): Document recentering and
	scrolling in y-or-n-p.  Remove gratuitous example.

	* searching.texi (Search and Replace): Document window scrolling
	entries in query-replace-map.

2012-09-08  Chong Yidong  <cyd@gnu.org>

	* syntax.texi (Syntax Table Internals): Define "raw syntax
	descriptor" terminology (Bug#12383).
	(Syntax Descriptors): Mention raw syntax descriptors.

2012-09-07  Chong Yidong  <cyd@gnu.org>

	* variables.texi (Creating Buffer-Local): Fix description of
	local-variable-if-set-p (Bug#10713).

	* eval.texi (Intro Eval): Add index entry for sexp (Bug#12233).

	* windows.texi (Display Action Functions)
	(Choosing Window Options): Remove obsolete variable
	display-buffer-reuse-frames.
	(Switching Buffers): Minor doc tweak for switch-to-buffer.

	* positions.texi (Narrowing): Document buffer-narrowed-p.

	* markers.texi (Moving Markers): Add xref to Point (Bug#7151).

	* syntax.texi (Low-Level Parsing): Add xref to Parser State
	(Bug#12269).

2012-09-04  Lars Ingebrigtsen  <larsi@gnus.org>

	* debugging.texi (Explicit Debug): Document `debug-on-message'.

2012-09-02  Chong Yidong  <cyd@gnu.org>

	* windows.texi (Window Configurations): Recommend against using
	save-window-excursion (Bug#12075).

	* control.texi (Catch and Throw):
	* positions.texi (Excursions): Don't mention it.

2012-09-01  Paul Eggert  <eggert@cs.ucla.edu>

	Better seed support for (random).
	* numbers.texi (Random Numbers): Document new behavior of
	the calls (random) and (random STRING).

2012-08-21  Martin Rudalics  <rudalics@gmx.at>

	* windows.texi (Window Point): Document recent changes in
	window-point and set-window-point.
	(Selecting Windows): Document recent change in select-window.

2012-08-06  Eli Zaretskii  <eliz@gnu.org>

	* functions.texi (Closures): Put the main index entry for
	"closures" here.  (Bug#12138)

	* variables.texi (Lexical Binding): Disambiguate the index entry
	for "closures".

2012-08-05  Chong Yidong  <cyd@gnu.org>

	* display.texi (Defining Faces): Move documentation of
	frame-background-mode to the Emacs manual (Bug#7774).

2012-08-04  Chong Yidong  <cyd@gnu.org>

	* syntax.texi (Syntax Basics): Rearrange the text for clarity.
	Fix description of syntax table inheritance.
	(Syntax Table Functions): Don't refer to internal contents of
	syntax table, since that is not explained yet.  Copyedits.
	(Standard Syntax Tables): Node deleted.
	(Syntax Table Internals): Misc clarifications.  Improve table
	formatting.

	* keymaps.texi (Inheritance and Keymaps):
	* text.texi (Sticky Properties): Tweak index entry.

2012-07-28  Eli Zaretskii  <eliz@gnu.org>

	* nonascii.texi (Character Sets): Fix a typo.  (Bug#12062)

2012-07-25  Paul Eggert  <eggert@cs.ucla.edu>

	Prefer typical American spelling for "acknowledgment".
	* intro.texi (Acknowledgments): Rename from Acknowledgements.

2012-07-21  Eli Zaretskii  <eliz@gnu.org>

	* commands.texi (Special Events): Mention language-change event.
	(Input Events, Interactive Codes):
	* keymaps.texi (Key Sequences): Mention events that are
	non-keyboard but also non-mouse events.

2012-07-17  Chong Yidong  <cyd@gnu.org>

	* text.texi (Insertion): Document insert-char changes.

2012-07-15  Leo Liu  <sdl.web@gmail.com>

	* display.texi (Fringe Bitmaps): Add exclamation-mark.

2012-07-13  Chong Yidong  <cyd@gnu.org>

	* buffers.texi (Read Only Buffers): Document toggle-read-only
	changes.  Reword to account for the fact that read-only is
	currently not supported in overlay properties.

2012-07-07  Chong Yidong  <cyd@gnu.org>

	* loading.texi (Library Search): Index site-lisp directories.

2012-07-06  Chong Yidong  <cyd@gnu.org>

	* intro.texi (A Sample Function Description): Fix incorrect
	markup, undoing previous change.
	(A Sample Variable Description): Minor clarifications and markup
	improvements.

	* elisp.texi (Top):
	* text.texi (Text): Fix menu order.

2012-07-06  Richard Stallman  <rms@gnu.org>

	* intro.texi (Evaluation Notation, A Sample Function Description)
	(A Sample Variable Description): Improve/undo previous changes.

2012-07-05  Glenn Morris  <rgm@gnu.org>

	* intro.texi (A Sample Function Description): Fix cross-refs.

2012-07-05  Michael Witten  <mfwitten@gmail.com>  (tiny change)

	* intro.texi (Evaluation Notation, A Sample Function Description)
	(A Sample Variable Description, Version Info): Copy edits (bug#11862).

2012-06-27  Chong Yidong  <cyd@gnu.org>

	* processes.texi (Asynchronous Processes, Input to Processes):
	* internals.texi (Process Internals): Don't capitalize "pty".

2012-06-24  Thien-Thi Nguyen  <ttn@gnuvola.org>

	* processes.texi (Asynchronous Processes): Make the pty vs pipe
	discussion more prominent.

2012-06-23  Eli Zaretskii  <eliz@gnu.org>

	* commands.texi (Misc Events): Document the language-change event.

2012-06-22  Paul Eggert  <eggert@cs.ucla.edu>

	Support higher-resolution time stamps (Bug#9000).
	* os.texi (Time of Day, Time Parsing, Processor Run Time, Idle Timers):
	* processes.texi (System Processes):
	Time stamp resolution is now picosecond, not microsecond.

2012-06-21  Glenn Morris  <rgm@gnu.org>

	* Makefile.in: Rename infodir to buildinfodir throughout.  (Bug#11737)

2012-06-18  Stefan Monnier  <monnier@iro.umontreal.ca>

	* functions.texi (Defining Functions):
	* macros.texi (Defining Macros): Un-define the return value of `defun',
	`defmacro' and `defalias'.

2012-06-17  Chong Yidong  <cyd@gnu.org>

	* elisp.texi: Remove urlcolor setting.

2012-06-17  Glenn Morris  <rgm@gnu.org>

	* display.texi (Face Attributes): Copyedits.  Add a few cindex entries.
	Overlining no longer behaves exactly like underlining.

2012-06-16  Aurélien Aptel  <aurelien.aptel@gmail.com>

	* display.texi (Face Attributes):
	Document wave-style underline face attribute.

2012-06-11  Chong Yidong  <cyd@gnu.org>

	* display.texi (ImageMagick Images): ImageMagick now supports the
	:background property.

2012-06-10  Dmitry Antipov  <dmantipov@yandex.ru>

	* internals.texi (Garbage Collection): Typo fix.

2012-06-09  Chong Yidong  <cyd@gnu.org>

	* text.texi (Special Properties): Clarify the meaning of a list of
	faces in the `face' property.

	* display.texi (Face Remapping): Minor clarification.

2012-06-08  Chong Yidong  <cyd@gnu.org>

	* display.texi (Face Attributes): Font family does not accept
	wildcards.  De-document obsolete :bold and :italic attributes.
	(Defining Faces): Use new-style face spec format.

2012-06-08  Dmitry Antipov  <dmantipov@yandex.ru>

	* internals.texi (Garbage Collection): Document new
	vector management code and vectorlike_header structure.

2012-06-03  Chong Yidong  <cyd@gnu.org>

	* modes.texi (Mode Line Data): Use "mode line construct"
	terminology for consistency.

2012-05-27  Glenn Morris  <rgm@gnu.org>

	* abbrevs.texi, advice.texi, anti.texi, backups.texi:
	* buffers.texi, commands.texi, compile.texi, control.texi:
	* customize.texi, debugging.texi, display.texi, doclicense.texi:
	* edebug.texi, elisp.texi, errors.texi, eval.texi, files.texi:
	* frames.texi, functions.texi, gpl.texi, hash.texi, help.texi:
	* hooks.texi, index.texi, internals.texi, intro.texi, keymaps.texi:
	* lists.texi, loading.texi, macros.texi, maps.texi, markers.texi:
	* minibuf.texi, modes.texi, nonascii.texi, numbers.texi:
	* objects.texi, os.texi, package.texi, positions.texi:
	* processes.texi, searching.texi, sequences.texi, streams.texi:
	* strings.texi, symbols.texi, syntax.texi, text.texi, tips.texi:
	* variables.texi, windows.texi: Nuke hand-written node pointers.

2012-05-27  Chong Yidong  <cyd@gnu.org>

	* functions.texi (Obsolete Functions):
	Fix doc for set-advertised-calling-convention.

	* modes.texi (Mode Help): Fix describe-mode.

	* display.texi (Face Functions): Fix define-obsolete-face-alias.

	* variables.texi (Variable Aliases): Fix make-obsolete-variable.

2012-05-27  Martin Rudalics  <rudalics@gmx.at>

	* commands.texi (Recursive Editing): recursive-edit is a command.

	* compile.texi (Docs and Compilation):
	byte-compile-dynamic-docstrings is an option.

	* debugging.texi (Invoking the Debugger): debug is a command.

	* display.texi (Progress): progress-reporter-update and
	progress-reporter-force-update have VALUE argument optional.
	(Animated Images): Use non-@code{nil} instead of non-nil.

	* files.texi (Format Conversion Round-Trip):
	Use non-@code{nil} instead of non-nil.

	* frames.texi (Creating Frames): make-frame is a command.
	(Input Focus): select-frame is a command.
	(Pointer Shape): void-text-area-pointer is an option.

	* help.texi (Describing Characters): read-kbd-macro is a command.
	(Help Functions): describe-prefix-bindings is a command.

	* markers.texi (Creating Markers): Both arguments of copy-marker
	are optional.

	* minibuf.texi (Reading File Names): Use @kbd instead of @code.

	* modes.texi (Mode Line Variables): mode-line-remote and
	mode-line-client are not options.
	(Imenu): imenu-add-to-menubar is a command.
	(SMIE Indentation Helpers): Use non-@code{nil} instead of non-nil.

	* os.texi (Sound Output): play-sound-file is a command.

	* package.texi (Package Archives): Use @key{RET} instead of @kbd{RET}.

	* processes.texi (Signals to Processes):
	Use @key{RET} instead of @code{RET}.
	(Signals to Processes): signal-process is a command.

	* text.texi (Clickable Text): Use @key{RET} instead of @kbd{RET}.
	(Base 64): base64-encode-string is not a command while
	base64-decode-region is.

	* windows.texi (Switching Buffers): pop-to-buffer is a command.

2012-05-12  Glenn Morris  <rgm@gnu.org>

	* Makefile.in (MKDIR_P): New, set by configure.
	(mkinfodir): Use $MKDIR_P.

2012-05-10  Glenn Morris  <rgm@gnu.org>

	* loading.texi (Loading Non-ASCII): Replace the obsolete "unibyte: t"
	with "coding: raw-text".
	Concept of multibyte sessions no longer exists.

	* files.texi (File Locks): Mention create-lockfiles option.

2012-05-09  Glenn Morris  <rgm@gnu.org>

	* vol1.texi, vol2.texi: Remove files.
	* elisp.texi: Add VOL1,2 conditionals equivalent to vol1,2.texi
	* two-volume.make: Use elisp.texi as input rather than vol1,2.texi.

	* Makefile.in (clean, mostlyclean): Add some more vol1/2 items.

	* two-volume.make (emacsdir): New.
	(tex): Add directory with emacsver.texi to TEXINPUTS.

	* minibuf.texi (Minibuffer History, Basic Completion):
	Tweak page breaks.

	* internals.texi (Garbage Collection, Memory Usage)
	(Writing Emacs Primitives): Tweak page breaks.

	* streams.texi (Output Variables): Improve page break.

	* edebug.texi (Edebug Display Update): Improve page break.

	* compile.texi (Disassembly): Condense the examples.

	* eval.texi, functions.texi, loading.texi, macros.texi:
	Where possible, use example rather than smallexample.

	* symbols.texi: Where possible, use example rather than smallexample.
	(Symbol Components): Fix typo.
	(Other Plists): Tweak page break.

	* sequences.texi (Arrays): Tweak page breaks.

	* customize.texi: Where possible, use example rather than smallexample.
	(Common Keywords, Variable Definitions, Applying Customizations)
	(Custom Themes): Tweak page breaks.

	* control.texi: Where possible, use example rather than smallexample.
	(Sequencing, Conditionals, Signaling Errors, Handling Errors):
	Tweak page breaks.

2012-05-08  Glenn Morris  <rgm@gnu.org>

	* two.el: Remove; unused since creation of two-volume.make.

	* vol1.texi, vol2.texi: No need to keep menus in these files.

2012-05-05  Glenn Morris  <rgm@gnu.org>

	* objects.texi (Process Type, Overlay Type): Tweak page-breaks.

	* intro.texi (Caveats): Copyedit.
	(Lisp History): Convert inforef to xref.
	(Lisp History, Printing Notation, Version Info): Improve page-breaks.

	* text.texi (Auto Filling): Don't mention Emacs 19.

	* commands.texi (Event Input Misc): Don't mention unread-command-char.
	* numbers.texi (Predicates on Numbers): Don't mention Emacs 18.

	* elisp.texi (DATE): Forgot to change the month in 2012-04-21 change.

	* lists.texi (List-related Predicates, List Variables):
	Tweak page-breaks.
	(Sets And Lists): Convert inforef to xref.

2012-05-04  Glenn Morris  <rgm@gnu.org>

	* Makefile.in (INFO_EXT, INFO_OPTS): New, set by configure.
	(info, infoclean): Use $INFO_EXT.
	($(infodir)/elisp$(INFO_EXT)): Use $INFO_EXT and $INFO_OPT.
	* makefile.w32-in (INFO_EXT, INFO_OPTS): New.
	(info, maintainer-clean): Use $INFO_EXT.
	($(infodir)/elisp$(INFO_EXT)): Use $INFO_EXT and $INFO_OPT.

2012-05-04  Chong Yidong  <cyd@gnu.org>

	* os.texi (Timers): Use defopt for timer-max-repeats.

2012-05-03  Paul Eggert  <eggert@cs.ucla.edu>

	* os.texi (Time of Day): Do not limit current-time-string
	to years 1000..9999.

2012-05-02  Chong Yidong  <cyd@gnu.org>

	* display.texi (Font Lookup):
	* frames.texi (Pointer Shape):
	* processes.texi (Subprocess Creation): Use defopt for options.

2012-05-02  Glenn Morris  <rgm@gnu.org>

	* elisp.texi (@copying):
	* intro.texi (Introduction): Only print VERSION in the TeX version.

2012-05-02  Chong Yidong  <cyd@gnu.org>

	* text.texi (Change Hooks): Minor fix for after-change-functions.

2012-05-02  Glenn Morris  <rgm@gnu.org>

	* package.texi (Packaging Basics):
	* loading.texi (Autoload):
	* files.texi (Magic File Names):
	Reword to remove/reduce some overly long/short lines.

2012-04-27  Glenn Morris  <rgm@gnu.org>

	* elisp.texi, vol1.texi, vol2.texi: Some fixes for detailed menu.
	* modes.texi (Major Modes, Auto-Indentation):
	* buffers.texi (Buffers): Some fixes for menu descriptions.

2012-04-27  Stefan Monnier  <monnier@iro.umontreal.ca>
	* functions.texi (Simple Lambda, Argument List):
	* eval.texi (Function Indirection): Avoid deprecated form.

2012-04-27  Glenn Morris  <rgm@gnu.org>

	* book-spine.texi, elisp.texi, vol1.texi, vol2.texi:
	Add "et al." to authors.

	* buffers.texi, commands.texi, compile.texi, control.texi:
	* customize.texi, display.texi, eval.texi, files.texi, frames.texi:
	* hash.texi, help.texi, intro.texi, keymaps.texi, lists.texi:
	* modes.texi, numbers.texi, objects.texi, streams.texi:
	* symbols.texi, syntax.texi, text.texi, tips.texi, variables.texi:
	Use Texinfo recommended convention for quotes+punctuation.

2012-04-27  Chong Yidong  <cyd@gnu.org>

	* keymaps.texi (Scanning Keymaps): Fix description of NO-REMAP arg
	to where-is-internal (Bug#10872).

2012-04-27  Glenn Morris  <rgm@gnu.org>

	* macros.texi (Indenting Macros): Fix typo.

	* windows.texi (Basic Windows, Windows and Frames, Window Sizes)
	(Resizing Windows, Deleting Windows, Selecting Windows)
	(Choosing Window Options, Horizontal Scrolling)
	(Cyclic Window Ordering, Window History, Dedicated Windows)
	(Quitting Windows, Window Configurations, Textual Scrolling)
	(Coordinates and Windows, Window Configurations)
	(Window Parameters, Window Hooks): Copyedits.
	(Splitting Windows, Deleting Windows):
	Fix ignore-window-parameters logic.
	(Selecting Windows, Choosing Window Options): Markup fixes.
	(Window Start and End): Remove pointless example.
	Remove cross-reference to deleted count-lines content.
	(Textual Scrolling): Mention recenter-redisplay, recenter-top-bottom,
	and recenter-positions.  Remove recenter example.

	* elisp.texi, vol1.texi, vol2.texi: Bump VERSION and DATE.

	* minibuf.texi (Intro to Minibuffers):
	Tweak discussion of resizing minibuffer window.

2012-04-26  Glenn Morris  <rgm@gnu.org>

	* elisp-covers.texi, front-cover-1.texi: Remove files.

	* tindex.pl: Remove file.

	* makefile.w32-in (srcs):
	* Makefile.in (srcs): Remove back.texi (which is unused).

2012-04-24  Michael Albinus  <michael.albinus@gmx.de>

	* os.texi (Notifications): Extend possible notification hints.
	Add notifications-get-capabilities.

2012-04-20  Chong Yidong  <cyd@gnu.org>

	* processes.texi (Asynchronous Processes): Mention nil argument to
	start-process.

2012-04-20  Glenn Morris  <rgm@gnu.org>

	* minibuf.texi (Basic Completion): No need to describe obarrays here.
	Don't mention obsolete `nospace' argument of all-completions.
	(Minibuffer Completion, Completion Commands, Reading File Names)
	(Completion Variables): Copyedits.
	(Completion Commands): Mention parent keymaps.
	Remove obsolete minibuffer-local-filename-must-match-map.
	(High-Level Completion): Remove read-variable's almost
	word-for-word duplication of read-command.
	* elisp.texi, vol1.texi, vol2.texi, minibuf.texi (Completion):
	Update "High-Level Completion" description.

	* minibuf.texi (Minibuffers):
	* elisp.texi, vol1.texi, vol2.texi: Fix minibuffer subsection order.

	* minibuf.texi: Standardize metasyntactic variables ("history", etc).
	Use Texinfo-recommended form of quote+punctuation.
	(Intro to Minibuffers): First minibuffer is #1, not #0.
	Mention minibuffer-inactive-mode.
	(Text from Minibuffer): Copyedits.
	(Minibuffer History, Programmed Completion): Fix @var usage.
	(Object from Minibuffer): Remove overly pedantic para.
	(Minibuffer History): Copyedits.  Add face-name-history.
	(Initial Input, Yes-or-No Queries, Multiple Queries)
	(Minibuffer Windows, Minibuffer Misc): Copyedits.
	(Yes-or-No Queries): Tweak example.
	(Minibuffer Commands): Add next-complete-history-element.
	(Minibuffer Misc): Mention minibuffer-message-timeout, and
	minibuffer-inactive-mode.

	* processes.texi (Serial Ports, Byte Packing, Bindat Spec)
	(Bindat Functions): Copyedits.

2012-04-20  Christopher Schmidt  <christopher@ch.ristopher.com>

	* files.texi (Saving Buffers): Document `visit and `visit-save'
	values of require-final-newline.

2012-04-20  Glenn Morris  <rgm@gnu.org>

	* processes.texi (Output from Processes, Filter Functions):
	Mention waiting-for-user-input-p.
	(Sentinels, Query Before Exit, System Processes, Transaction Queues)
	(Network Servers, Datagrams, Network Processes, Network Options)
	(Network Feature Testing, Serial Ports): Copyedits.
	(Network): Add encrypted network overview paragraph.
	Cross-reference the Emacs-GnuTLS manual.  Use @acronym.

2012-04-20  Chong Yidong  <cyd@gnu.org>

	* help.texi (Keys in Documentation): Mention :advertised-binding.

	* keymaps.texi (Menu Bar): Move most of the :advertised-binding
	description to help.texi.

2012-04-20  Glenn Morris  <rgm@gnu.org>

	* processes.texi (Process Information, Input to Processes)
	(Signals to Processes, Output from Processes, Process Buffers)
	(Filter Functions, Decoding Output): Copyedits.
	(Accepting Output): Discourage use of `millisec' argument.

2012-04-15  Glenn Morris  <rgm@gnu.org>

	* processes.texi (Processes, Subprocess Creation, Shell Arguments)
	(Synchronous Processes, Asynchronous Processes, Deleting Processes):
	Copyedits.
	(Subprocess Creation): Discourage modifying exec-path directly.
	(Synchronous Processes, Asynchronous Processes):
	Update some example output.
	(Process Information): Fix typo.
	(Bindat Spec): Use Texinfo-recommended form of quote+punctuation.

2012-04-15  Glenn Morris  <rgm@gnu.org>

	* anti.texi (Antinews): Copyedits.  Don't @dfn anything here.
	open-network-stream does exist in Emacs 23, but is simpler.

2012-04-15  Chong Yidong  <cyd@gnu.org>

	* customize.texi (Custom Themes): Also document load-theme etc.

2012-04-14  Chong Yidong  <cyd@gnu.org>

	* customize.texi (Applying Customizations, Custom Themes): New nodes.

	* display.texi (Defining Faces): Reference custom-set-faces.

	* modes.texi (Defining Minor Modes, Defining Minor Modes):
	* os.texi (Startup Summary): Copyedits.

2012-04-14  Glenn Morris  <rgm@gnu.org>

	* loading.texi (Loading Non-ASCII): "unibyte:" can also be at the end.

	* strings.texi (Case Tables):
	* objects.texi (General Escape Syntax):
	* keymaps.texi (Key Sequences): Use @acronym with "ASCII".

	* buffers.texi, compile.texi, customize.texi, debugging.texi:
	* display.texi, edebug.texi, eval.texi, help.texi, intro.texi:
	* keymaps.texi, minibuf.texi, modes.texi, os.texi, processes.texi:
	* text.texi: Use @file for buffers, per the Texinfo manual.

	* compile.texi (Compiler Errors): Add missing space in buffer name.

2012-04-14  Chong Yidong  <cyd@gnu.org>

	* processes.texi (Query Before Exit): Remove obsolete function
	process-kill-without-query (Bug#11190).

2012-04-14  Glenn Morris  <rgm@gnu.org>

	* files.texi, frames.texi, loading.texi, os.texi, processes.texi:
	Use @env for environment variables.

	* Makefile.in: Replace non-portable use of $< in ordinary rules.

2012-04-12  Jari Aalto  <jari.aalto@cante.net>

	* processes.texi (Synchronous Processes):
	Mention `default-directory' (bug#7515).

2012-04-09  Chong Yidong  <cyd@gnu.org>

	* customize.texi (Variable Definitions): Remove user-variable-p.

	* commands.texi (Interactive Codes):
	* help.texi (Accessing Documentation):
	* minibuf.texi (High-Level Completion): Callers changed.

2012-04-06  Chong Yidong  <cyd@gnu.org>

	* minibuf.texi (Programmed Completion): Document metadata method.
	(Completion Variables): Document completion-category-overrides.

2012-04-05  Chong Yidong  <cyd@gnu.org>

	* anti.texi (Antinews): Rewrite for Emacs 23.

2012-04-04  Chong Yidong  <cyd@gnu.org>

	* minibuf.texi (Programmed Completion): Remove obsolete variable
	completion-annotate-function.
	(Completion Variables): Rename from Completion Styles.
	Document completion-extra-properties.  Document completion-styles-alist
	change.
	(Reading File Names): minibuffer-local-filename-must-match-map is
	not used anymore.
	(Minibuffer Completion): Document completing-read-function.
	(Completion in Buffers): completion-at-point-functions can return
	properties recognized in completion-extra-properties.

	* display.texi (Delayed Warnings): New node.

	* os.texi (Notifications): Copyedits.

2012-04-04  Glenn Morris  <rgm@gnu.org>

	* os.texi (Notifications): Copyedits.

2012-04-03  Michael Albinus  <michael.albinus@gmx.de>

	* os.texi (Terminal-Specific): Fix typo.
	(Notifications): New section.

	* elisp.texi (Top):
	* vol1.texi (Top):
	* vol2.texi (Top): Add "Notifications" and "Dynamic Libraries"
	menu entries.

2012-04-01  Chong Yidong  <cyd@gnu.org>

	* files.texi (Kinds of Files): file-subdir-of-p renamed to
	file-in-directory-p.

2012-03-31  Glenn Morris  <rgm@gnu.org>

	* edebug.texi (Instrumenting Macro Calls):
	Mention defining macros at instrumentation time.
	(Edebug Options): Mention edebug-unwrap-results.

2012-03-31  Eli Zaretskii  <eliz@gnu.org>

	* text.texi (Special Properties): Clarify the description of the
	effect of integer values of the 'cursor' property on cursor
	position.  See the discussions in bug#11068 for more details and
	context.

2012-03-31  Glenn Morris  <rgm@gnu.org>

	* edebug.texi (Edebug Eval, Specification List, Edebug Options):
	Copyedits.

2012-03-30  Chong Yidong  <cyd@gnu.org>

	* display.texi (Image Formats): Add imagemagick type.
	(Image Descriptors): Mention how they are used.
	(ImageMagick Images): Clarify role of imagemagick-register-types.
	(Character Display): Don't mention glyph tables.
	(Display Tables): Use make-glyph-code in example.
	(Glyphs): Avoid "simple glyph code" terminology.  Note that glyph
	tables are semi-obsolete.  De-document create-glyph.
	(Glyphless Chars): Note that display tables override this.
	(Bidirectional Display): Copyedits.  Introduce "bidirectional
	reordering" terminology, and use it.

2012-03-30  Glenn Morris  <rgm@gnu.org>

	* edebug.texi (Jumping): Give name of `i' binding.

2012-03-28  Glenn Morris  <rgm@gnu.org>

	* searching.texi (Regular Expressions, Regexp Special)
	(Regexp Backslash, Regexp Example, Regexp Functions, Regexp Search)
	(Simple Match Data, Saving Match Data, Standard Regexps): Copyedits.
	(Regexp Special): Mention collation.
	Clarify char classes with an example.
	(Regexp Functions): Mention regexp-opt is not guaranteed.
	Mention regexp-opt-charset.
	(Regexp Search): Recommend against looking-back.
	(Search and Replace): Use Texinfo recommended quote convention.
	Add more query-replace-map items.  List multi-query-replace-map items.

2012-03-27  Martin Rudalics  <rudalics@gmx.at>

	* windows.texi (Window History): Describe new option
	switch-to-visible-buffer.

2012-03-27  Glenn Morris  <rgm@gnu.org>

	* searching.texi (String Search): Add xref to Emacs manual.
	Copyedits.  Mention the function word-search-regexp.
	(Searching and Case): Add xref to Emacs manual.  Copyedits.

	* processes.texi (Network Servers): Standardize apostrophe usage.

	* os.texi (System Environment): Copyedits.  Remove some examples
	that do not seem useful.  Mention setenv third arg.
	tty-erase-char does not seem to be nil under a window-system.
	(User Identification): Copyedits.
	Remove some examples that do not seem useful.

2012-03-26  Glenn Morris  <rgm@gnu.org>

	* os.texi (Startup Summary): Copyedits.  Fix startup screen logic.
	(Init File): Copyedits.
	(Command-Line Arguments): Copyedits.  Do not mention argv alias.
	(Killing Emacs): Copyedits.
	(Suspending Emacs): Copyedits.  Mention not very relevant with GUIs.
	Shorten the example, use more standard shell prompts.

2012-03-25  Chong Yidong  <cyd@gnu.org>

	* display.texi (Fringes): Note that fringes are shown on graphical
	displays only.
	(Fringe Size/Pos, Fringe Bitmaps, Making Buttons): Clarifications.
	(Replacing Specs): Clarify example.
	(Manipulating Buttons): Note that button-at can return a marker.
	(Buttons): Minor rewrite.
	(Character Display): New node.  Consolidate all character display
	related nodes into its subsections.
	(Usual Display): Character 127 is also affected by ctl-arrow.
	(Display Tables): Improve example.

2012-03-22  Glenn Morris  <rgm@gnu.org>

	* strings.texi (Text Comparison): Mention string-prefix-p.

2012-03-21  Chong Yidong  <cyd@gnu.org>

	* display.texi (The Echo Area): Add xref to Output Streams.
	(Displaying Messages): Improve doc of message.
	(Echo Area Customization, Invisible Text): Copyedits.
	(Invisible Text): Mention that spec comparison is done with eq.
	(Width): Improve doc of char-width.
	(Faces): Recommend using symbol instead of string for face name.
	Minor clarifications.
	(Defining Faces): Copyedits.  Update face example.
	(Attribute Functions): Mark set-face-foreground etc as commands.
	(Face Remapping): Mention text-scale-adjust.
	Clarify face-remapping-alist and related docs.
	(Face Functions): Don't document make-face or copy-face.

2012-03-20  Chong Yidong  <cyd@gnu.org>

	* display.texi (Forcing Redisplay): Various rewrites to reflect
	new value of redisplay-dont-pause.
	(Truncation): Copyedits.

2012-03-20  Glenn Morris  <rgm@gnu.org>

	* os.texi (Startup Summary): Don't mention initial-buffer-choice = t.
	Add summary table of some relevant command-line options.

2012-03-18  Chong Yidong  <cyd@gnu.org>

	* internals.texi (Building Emacs, Garbage Collection): Copyedits.
	(Writing Emacs Primitives): Re-organize discussion of functions
	with variable Lisp arguments are handled.  Delete an obsolete
	remark, previously tagged as FIXME.

	* os.texi (Idle Timers): Minor clarification.
	(Idle Timers): Link to Time of Day for description of time list.

2012-03-18  Glenn Morris  <rgm@gnu.org>

	* os.texi (System Interface): Flow control was removed.
	(Startup Summary): General update.
	(Init File): Don't mention compiling it.

2012-03-17  Chong Yidong  <cyd@gnu.org>

	* os.texi (Startup Summary): Mention package loading.
	(Init File): Don't refer to .emacs in section title.  Copyedits.
	(Terminal-Specific): Give a realistic example.
	(Command-Line Arguments): Reference Entering Emacs instead of
	repeating the spiel about not restarting Emacs.
	(Time of Day): Discuss time representation at beginning of node.
	(Sound Output): Copyedits.

	* package.texi (Packaging Basics): Document package-initialize.

2012-03-17  Eli Zaretskii  <eliz@gnu.org>

	* frames.texi (Initial Parameters): Add an index entry for
	minibuffer-only frame.

2012-03-16  Glenn Morris  <rgm@gnu.org>

	* modes.texi (Major Mode Conventions): Mention the strange
	relationship between View mode and special modes.  (Bug#10650)

2012-03-11  Chong Yidong  <cyd@gnu.org>

	* windows.texi (Window Configurations): save-window-excursion is
	now a macro.

	* display.texi (Temporary Displays): with-output-to-temp-buffer is
	now a macro.

	* text.texi (Fields): Minor copyedit.

2012-03-10  Eli Zaretskii  <eliz@gnu.org>

	* strings.texi (String Basics):
	* sequences.texi (Sequence Functions): Mention that `length' is
	not appropriate for computing the string width on display; add a
	cross-reference to the description of `string-width'.  (Bug#10978)

	* eval.texi (Autoloading): Minor change of wording.

2012-03-10  Chong Yidong  <cyd@gnu.org>

	* loading.texi (Autoload): Explicitly state which forms are
	processed specially (Bug#7783).

	* keymaps.texi (Mouse Menus): Describe non-toolkit behavior as the
	non-default situation.  Describe one-submenu exception (Bug#7695).

	* nonascii.texi (Character Properties): Copyedits.

2012-03-08  Chong Yidong  <cyd@gnu.org>

	* text.texi (Mode-Specific Indent): Document new behavior of
	indent-for-tab-command.  Document tab-always-indent.
	(Special Properties): Copyedits.
	(Checksum/Hash): Improve secure-hash doc.  Do not recommend MD5.
	(Parsing HTML/XML): Rename from Parsing HTML.  Update doc of
	libxml-parse-html-region.

2012-03-07  Glenn Morris  <rgm@gnu.org>

	* markers.texi (The Region): Briefly mention use-empty-active-region
	and region-active-p.
	(Overview of Markers): Reword garbage collection, add cross-ref.
	(The Mark): Tiny clarification re command loop and activate-mark-hook.

2012-03-07  Chong Yidong  <cyd@gnu.org>

	* text.texi (Buffer Contents): Don't duplicate explanation of
	region arguments from Text node.  Put doc of obsolete var
	buffer-substring-filters back, since it is referred to.
	(Low-Level Kill Ring): Yank now uses clipboard instead of primary
	selection by default.

	* markers.texi (The Mark): Fix typo.
	(The Region): Copyedits.

2012-03-07  Glenn Morris  <rgm@gnu.org>

	* markers.texi (Overview of Markers): Copyedits.
	(Creating Markers): Update approximate example buffer size.
	(The Mark): Don't mention uninteresting return values.

2012-03-05  Chong Yidong  <cyd@gnu.org>

	* positions.texi (Text Lines): Document count-words.

2012-03-04  Chong Yidong  <cyd@gnu.org>

	* frames.texi (Frames): Remove little-used "terminal frame" and
	"window frame" terminology.
	(Frame Parameters, Font and Color Parameters, Initial Parameters)
	(Size and Position, Visibility of Frames): Callers changed.
	(Frames): Clarify which terminals in framep are graphical.
	(Initial Parameters): --geometry is not the only option which adds
	to initial-frame-alist.
	(Position Parameters): Note that icon-left and icon-top are for
	old window managers only.
	(Size Parameters): Sizes are in characters even on graphical
	displays.
	(Management Parameters): Note that window-id and outer-window-id
	can't really be changed, and that auto-raise isn't always obeyed.
	(Cursor Parameters): Document cursor-type explicitly.
	(Size and Position): The aliases set-screen-height and
	set-screen-width have been deleted.
	(Visibility of Frames): Mention "minimization".

	* os.texi (Startup Summary): Minor clarifications.
	(Startup Summary, Suspending Emacs): Standardize on "text
	terminal" terminology.

	* windows.texi (Basic Windows, Coordinates and Windows)
	(Coordinates and Windows):
	* display.texi (Refresh Screen, Line Height, Face Attributes)
	(Overlay Arrow, Beeping, Glyphless Chars): Likewise.

2012-03-04  Glenn Morris  <rgm@gnu.org>

	* abbrevs.texi: Small copyedits throughout.
	(Abbrev Mode): Remove this section, folding it into the top-level.
	(Abbrev Tables): Don't mention irrelevant return values.
	(Abbrev Expansion): Add cross-ref for wrapper hooks.
	(Standard Abbrev Tables): Emacs Lisp mode now has its own table.
	(Abbrev Table Properties): Update nil :regexp description.

2012-03-03  Glenn Morris  <rgm@gnu.org>

	* internals.texi: Change @appendix section commands to @section.
	(Building Emacs): Say less about CANNOT_DUMP platforms.
	Replace deleted eval-at-startup with custom-initialize-delay.
	(Pure Storage): Small changes.
	(Memory Usage): Copyedit.
	(Writing Emacs Primitives): Update Fcoordinates_in_window_p and For
	example definitions.  Give examples of things with non-nil
	interactive args.  Mention eval_sub.  Remove old info about
	strings and GCPRO.  Mention cus-start.el.
	(Buffer Internals, Window Internals, Process Internals):
	Misc small updates and fixes for fields.

	* tips.texi: Copyedits.
	(Coding Conventions): Mention autoloads.
	Combine partially duplicated macro items.  Fix xref.
	Refer to Library Headers for copyright notice.
	(Programming Tips): edit-options is long-obsolete.
	(Compilation Tips): Mention loading bytecomp for byte-compile props.
	(Warning Tips): Mention declare-function.
	(Documentation Tips): Remove old info.
	(Comment Tips): Mention comment-dwim, not indent-for-comment.
	(Library Headers): General update.

2012-03-02  Glenn Morris  <rgm@gnu.org>

	* backups.texi (Reverting): Un-duplicate revert-buffer-in-progress-p,
	and relocate entry.  Mention buffer-stale-function.

	* elisp.texi, vol1.texi, vol2.texi: Standardize some menu entries.

	* hooks.texi (Standard Hooks): General update.
	Put related hooks together.  Add and remove items.
	* commands.texi (Keyboard Macros): Remove cross-ref to Standard Hooks.
	* modes.texi (Hooks): Tweak cross-ref description.

2012-03-01  Michael Albinus  <michael.albinus@gmx.de>

	* files.texi (Kinds of Files): The return value of file-equal-p is
	unspecified, if FILE1 or FILE2 does not exist.

2012-03-01  Glenn Morris  <rgm@gnu.org>

	* hooks.texi (Standard Hooks): Remove mode-specific hooks.

	* maps.texi (Standard Keymaps): General update.
	Remove mode-specific maps, talk about the more general keymaps.
	* help.texi (Help Functions): Add vindex for Helper-help-map.
	* keymaps.texi (Active Keymaps): Minor rephrasing.

2012-02-29  Glenn Morris  <rgm@gnu.org>

	* elisp.texi, vol1.texi, vol2.texi: Use "" quotes in menus.

2012-02-28  Thierry Volpiatto  <thierry.volpiatto@gmail.com>

	* files.texi (Kinds of Files): Rename files-equal-p to file-equal-p.
	Update changed behavior of file-subdir-of-p.

2012-02-28  Glenn Morris  <rgm@gnu.org>

	* advice.texi, anti.texi, display.texi, elisp.texi:
	* processes.texi, variables.texi, vol1.texi, vol2.texi:
	Standardize possessive apostrophe usage.

	* locals.texi: Remove file.
	* elisp.texi, vol1.texi, vol2.texi: Don't include locals.texi.
	Remove menu entry.
	* errors.texi, maps.texi: Adjust node pointers.
	* internals.texi (Buffer Internals): Remove cross-refs to locals.texi.
	* makefile.w32-in (srcs):
	* Makefile.in (srcs): Remove locals.texi.

	* frames.texi (Mouse Position): Fix cross-ref.

2012-02-27  Chong Yidong  <cyd@gnu.org>

	* buffers.texi (Creating Buffers): Clarify that
	generate-new-buffer uses generate-new-buffer-names.
	(Killing Buffers): Remove bogus example duplicating buffer-live-p.

	* files.texi (Directory Names): Index entry for file name abbreviations.
	(Relative File Names, File Name Expansion): Refer to it.
	(Locating Files): Move locate-user-emacs-file documentation to
	Standard File Names.
	(Standard File Names): Add locate-user-emacs-file; update examples.

2012-02-26  Michael Albinus  <michael.albinus@gmx.de>

	* files.texi (Magic File Names): Add files-equal-p and file-subdir-of-p.

2012-02-26  Chong Yidong  <cyd@gnu.org>

	* files.texi (Kinds of Files): Improve documentation of
	files-equal-p and file-subdir-of-p.

2012-02-26  Glenn Morris  <rgm@gnu.org>

	* intro.texi (Acknowledgements): Small changes.

2012-02-25  Glenn Morris  <rgm@gnu.org>

	* errors.texi: Don't try to list _all_ the error symbols.
	Add circular-list, cl-assertion-failed, compression-error.
	* elisp.texi, vol1.texi, vol2.texi:
	* control.texi (Error Symbols): Tweak "Standard Errors" description.

2012-02-25  Thierry Volpiatto  <thierry.volpiatto@gmail.com>

	* files.texi (files-equal-p, file-subdir-of-p): New,
	add initial documentation.

2012-02-25  Chong Yidong  <cyd@gnu.org>

	* files.texi (File Attributes): Document file-selinux-context.
	(Changing Files): Link to it.
	(Changing Files): Document set-file-selinux-context.

	* backups.texi (Making Backups): Return value of backup-buffer is
	changed.  Mention default value of backup-directory-alist.
	(Rename or Copy): Note that backup-by-copying-when-mismatch is t.
	(Auto-Saving): New minor mode behavior for auto-save-mode.
	(Reverting): Add defvar for revert-buffer-in-progress-p.

	* searching.texi (Regexp Backslash): Add index entry (Bug#10869).

2012-02-24  Glenn Morris  <rgm@gnu.org>

	* errors.texi (Standard Errors): Mention dbus-error.
	For arith-error sub-classes, just use one cross-ref.

2012-02-23  Alan Mackenzie  <acm@muc.de>

	* modes.texi (Defining Minor Modes): Document the new keyword
	:after-hook.

2012-02-21  Chong Yidong  <cyd@gnu.org>

	* files.texi (Files): Mention magic file names as arguments.
	(Reading from Files): Copyedits.
	(File Attributes): Mention how to change file modes.
	(Changing Files): Use standard "file permissions" terminology.
	Add xref to File Attributes node.
	(Locating Files): Document locate-user-emacs-file.
	(Unique File Names): Recommend against using make-temp-name.

2012-02-19  Chong Yidong  <cyd@gnu.org>

	* help.texi (Documentation, Documentation Basics, Help Functions):
	Minor clarifications.
	(Accessing Documentation): Clarify what documentation-property is
	for.  Add xref to Keys in Documentation.

	* tips.texi (Documentation Tips): Don't recommend using * in
	docstrings.

	* macros.texi (Defining Macros):
	* modes.texi (Derived Modes): Say "documentation string" instead
	of docstring.

2012-02-18  Chong Yidong  <cyd@gnu.org>

	* modes.texi (Tabulated List Mode): New node.
	(Basic Major Modes): Add xref to it.

	* processes.texi (Process Information): Mention Process Menu mode.

2012-02-17  Chong Yidong  <cyd@gnu.org>

	* syntax.texi (Motion via Parsing): Doc fix for scan-lists.

2012-02-17  Glenn Morris  <rgm@gnu.org>

	* hooks.texi (Standard Hooks): Fix cross-ref to Emacs manual.

2012-02-16  Chong Yidong  <cyd@gnu.org>

	* syntax.texi (Syntax Tables, Syntax Descriptors)
	(Syntax Table Functions): Copyedits.
	(Syntax Basics): Don't repeat the material in the preceding node.
	(Syntax Class Table): Use a table.
	(Syntax Properties): Document syntax-propertize-function and
	syntax-propertize-extend-region-functions.
	(Motion via Parsing): Clarify scan-lists.  Fix indentation.
	(Parser State): Update for the new "c" comment style.
	Fix description of item 7 (comment style).

	* modes.texi (Minor Modes): Update how mode commands should treat
	arguments now.
	(Mode Line Basics): Clarify force-mode-line-update.
	(Mode Line Top): Note that the example is not realistic.
	(Mode Line Variables, Mode Line Data, %-Constructs, Header Lines)
	(Emulating Mode Line): Use "mode line" instead of "mode-line", and
	"mode line construct" instead of "mode line specification".
	(Syntactic Font Lock): Remove mention of obsolete variable
	font-lock-syntactic-keywords.
	(Setting Syntax Properties): Node deleted.
	(Font Lock Mode): Note that Font Lock mode is a minor mode.
	(Font Lock Basics): Note that syntactic fontification falls back
	on `syntax-table'.
	(Search-based Fontification): Emphasize that font-lock-keywords
	should not be set directly.
	(Faces for Font Lock): Avoid some confusing terminology.
	(Syntactic Font Lock): Minor clarifications.  Add xref to
	Syntactic Font Lock node.

2012-02-15  Chong Yidong  <cyd@gnu.org>

	* minibuf.texi (Basic Completion): Define "completion table".
	Move completion-in-region to Completion in Buffers node.
	(Completion Commands): Use "completion table" terminology.
	(Completion in Buffers): New node.

	* modes.texi (Hooks): add-hook can be used for abnormal hooks too.
	(Setting Hooks): Update minor mode usage example.
	(Major Mode Conventions): Note that completion-at-point-functions
	should be altered locally.  Add xref to Completion in Buffers.
	Remove duplicate tip about auto-mode-alist.
	(Minor Modes): Rewrite introduction.
	(Minor Mode Conventions): Copyedits.  Don't recommend
	variable-only minor modes since few minor modes are like that.

2012-02-15  Glenn Morris  <rgm@gnu.org>

	* processes.texi (Network): Document open-network-stream :parameters.

2012-02-14  Chong Yidong  <cyd@gnu.org>

	* keymaps.texi (Format of Keymaps): The CACHE component of keymaps
	was removed on 2009-09-10.  Update lisp-mode-map example.
	(Inheritance and Keymaps): Minor clarification.
	(Searching Keymaps): Remove out-of-place enumeration.
	(Key Lookup): Remove unnecessary example (one was already given in
	Format of Keymaps).
	(Changing Key Bindings): Update suppress-keymap example.
	(Menu Bar, Tool Bar): Copyedits.
	(Tool Bar): Update tool-bar-map example.

2012-02-12  Chong Yidong  <cyd@gnu.org>

	* debugging.texi (Debugger Commands): Continuing is now allowed
	for errors.

2012-02-11  Chong Yidong  <cyd@gnu.org>

	* display.texi (Fringe Indicators): Add xref to Fringe Bitmaps.
	Move the list of standard bitmaps there.
	(Fringe Cursors): Rewrite for clarity.
	(Fringe Bitmaps): Consolidate the list of standard bitmaps here.

	* commands.texi (Command Overview): Mention read-key.
	(Using Interactive, Interactive Call): Minor clarifications.
	(Function Keys, Click Events): Avoid "input stream" terminology.
	(Click Events): Add xref to Window Sizes and Accessing Mouse.
	Clarify column and row components.
	(Accessing Mouse): Add xref to Click Events.  Minor fixes.
	(Special Events): Copyedits.

	* streams.texi (Input Streams): De-document get-file-char.
	(Output Variables): Don't refer to old backquote syntax.

	* debugging.texi (Debugging): Copyedits.  Describe testcover, ERT.
	(Error Debugging): Note that debug-ignored-errors overrides list
	values of debug-on-error too.  Add xref to Signaling Errors.
	Note that debug-on-signal is not customizable.
	Mention condition-case-unless-debug.
	(Compilation Errors): Node deleted.

	* compile.texi (Compiler Errors): Move a paragraph here from
	deleted node Compilation Errors.

2012-02-10  Leo Liu  <sdl.web@gmail.com>

	* control.texi (Handling Errors): Change condition-case-no-debug
	to condition-case-unless-debug.

2012-02-10  Chong Yidong  <cyd@gnu.org>

	* advice.texi (Defining Advice): Clarify ad-unadvise.
	(Activation of Advice): Specifying the ACTIVATE flag in defadvice
	is not abnormal.
	(Advising Primitives): Node deleted; ad-define-subr-args has been
	removed.

	* compile.texi (Speed of Byte-Code): Use float-time in example.
	(Compilation Functions): Note that the log uses Compilation mode.
	Don't discuss the contents of byte-code function object here.
	(Compilation Functions): De-document internal function byte-code.
	(Docs and Compilation): Minor clarifications.

	* objects.texi (Byte-Code Type): Add xref to Byte-Code Function
	Objects.

2012-02-10  Glenn Morris  <rgm@gnu.org>

	* text.texi (Checksum/Hash): Rename node from MD5 Checksum.
	Mention secure-hash.
	* elisp.texi, vol1.texi, vol2.texi: Update menu entry.

2012-02-10  Chong Yidong  <cyd@gnu.org>

	* loading.texi (Loading): Don't emphasize "library" terminology.
	(Library Search): load-path is not a user option.  Mention role of
	-L option and packages.  Improve examples.
	(Loading Non-ASCII): Don't mention unibyte Emacs, which is
	obsolete.
	(Autoload): Minor clarifications.

2012-02-10  Glenn Morris  <rgm@gnu.org>

	* files.texi (Magic File Names): Tweak remote-file-name-inhibit-cache.

	* modes.texi (Basic Major Modes): Mention tabulated-list-mode.

2012-02-08  Glenn Morris  <rgm@gnu.org>

	* loading.texi (Named Features): Update the require example.

2012-02-07  Glenn Morris  <rgm@gnu.org>

	* modes.texi (Defining Minor Modes):
	Expand on args of defined minor modes.

2012-02-07  Chong Yidong  <cyd@gnu.org>

	* variables.texi (Creating Buffer-Local): Minor clarification
	to buffer-local-variables doc (Bug#10715).

2012-02-07  Glenn Morris  <rgm@gnu.org>

	* display.texi (ImageMagick Images): General update.
	Move most details of imagemagick-render-type to the variable's doc.

2012-02-06  Glenn Morris  <rgm@gnu.org>

	* keymaps.texi (Tool Bar): Mention separators.
	(Inheritance and Keymaps):
	Mention make-composed-keymap and multiple inheritance.

	* modes.texi (Running Hooks): Mention run-hook-wrapped.

	* control.texi (Handling Errors):
	Mention condition-case-no-debug and with-demoted-errors.

2012-02-05  Chong Yidong  <cyd@gnu.org>

	* customize.texi (Common Keywords): Minor clarifications.
	Document custom-unlispify-remove-prefixes.
	(Variable Definitions): Backquotes in defcustom seem to work fine
	now.  Various other copyedits.
	(Simple Types): Copyedits.  Document color selector.
	(Composite Types): Copyedits.
	(Splicing into Lists): Clarifications.

	* eval.texi (Backquote): Move from macros.texi.

	* macros.texi (Expansion): Minor clarification.
	(Backquote): Move node to eval.texi.
	(Defining Macros): Move an example from Backquote node.
	(Argument Evaluation): No need to mention Pascal.
	(Indenting Macros): Add xref to Defining Macros.

2012-02-05  Glenn Morris  <rgm@gnu.org>

	* debugging.texi (Error Debugging): Mention debug-on-event default.

2012-02-04  Glenn Morris  <rgm@gnu.org>

	* backups.texi (Reverting): Mention revert-buffer-in-progress-p.

	* debugging.texi (Error Debugging): Mention debug-on-event.
	* commands.texi (Misc Events): Mention sigusr1,2 and debugging.

	* modes.texi (Running Hooks): Try to clarify with-wrapper-hook.

	* text.texi (Buffer Contents):
	Update filter-buffer-substring description.

2012-02-04  Chong Yidong  <cyd@gnu.org>

	* functions.texi (What Is a Function): Add closures.
	Mention "return value" terminology.  Add xref for command-execute.
	Remove unused "keystroke command" terminology.
	(Lambda Expressions): Give a different example than in the
	following subsection.  Add xref to Anonymous Functions.
	(Function Documentation): Remove gratuitous markup.
	(Function Names): Move introductory text to `What Is a Function'.
	(Defining Functions): Fix defun argument spec.
	(Anonymous Functions): Document lambda macro explicitly.
	Mention effects on lexical binding.
	(Function Cells): Downplay direct usage of fset.
	(Closures): New node.
	(Inline Functions): Remove "open-code" terminology.
	(Declaring Functions): Minor tweak; .m is not C code.

	* variables.texi (Variables): Don't refer to "global value".
	(Local Variables, Void Variables): Copyedits.
	(Lexical Binding): Minor clarification of example.
	(File Local Variables): Mention :safe and :risky defcustom args.
	(Lexical Binding): Add xref to Closures node.

2012-02-04  Glenn Morris  <rgm@gnu.org>

	* minibuf.texi (High-Level Completion): Updates for read-color.

2012-02-03  Glenn Morris  <rgm@gnu.org>

	* display.texi (GIF Images): Mention animation.
	Remove commented-out old example of animation.
	(Animated Images): New subsection.
	* elisp.texi (Top):
	* vol1.texi (Top):
	* vol2.texi (Top): Add Animated Images menu entry.

	* display.texi (Image Formats): Remove oddly specific information
	on versions of image libraries.
	(GIF Images, TIFF Images): Minor rephrasing.

2012-02-02  Glenn Morris  <rgm@gnu.org>

	* processes.texi (Synchronous Processes):
	Mention call-process's :file gets overwritten.

	* commands.texi (Reading One Event):
	* help.texi (Help Functions): Document read-char-choice.

	* hooks.texi (Standard Hooks):
	* modes.texi (Keymaps and Minor Modes):
	* text.texi (Commands for Insertion): Document post-self-insert-hook.

	* hooks.texi (Standard Hooks): Add prog-mode-hook.

	* hooks.texi (Standard Hooks):
	* modes.texi (Major Mode Conventions, Mode Hooks):
	Document change-major-mode-after-body-hook.

2012-02-01  Glenn Morris  <rgm@gnu.org>

	* modes.texi (Defining Minor Modes):
	Mention disabling global minor modes on a per-major-mode basis.

2012-01-31  Chong Yidong  <cyd@gnu.org>

	* syntax.texi (Parsing Expressions): Clarify intro (Bug#10657).
	(Parser State): Remove unnecessary statement (Bug#10661).

	* eval.texi (Intro Eval): Add footnote about "sexp" terminology.

2012-01-31  Glenn Morris  <rgm@gnu.org>

	* modes.texi (Defining Minor Modes):
	Document define-minor-mode's new :variable keyword.

2012-01-29  Chong Yidong  <cyd@gnu.org>

	* syntax.texi (Syntax Class Table): Tweak description of newline
	char syntax (Bug#9619).

	* numbers.texi (Predicates on Numbers): Fix wholenump/natnump
	description (Bug#10189).

2012-01-29  Glenn Morris  <rgm@gnu.org>

	* files.texi (Changing Files): Document SELinux support.

	* windows.texi (Window Sizes): Fix typo.

2012-01-28  Chong Yidong  <cyd@gnu.org>

	* display.texi (Fringe Indicators): Clarify fringe-indicator-alist
	doc (Bug#8568).

	* frames.texi (Input Focus): Add NORECORD arg to
	select-frame-set-input-focus.  Clarify its role in select-frame.

	* text.texi (Transposition): We don't use transpose-region as an
	internal subroutine (Bug#3249).

	* modes.texi (Example Major Modes): Update Lisp example code to
	current sources.  Delete the old non-derived-major-mode example,
	which has diverged badly from current sources.

2012-01-27  Glenn Morris  <rgm@gnu.org>

	* makefile.w32-in (texinputdir): Fix (presumed) typo.
	(VERSION, manual): Remove, unused.

2012-01-27  Chong Yidong  <cyd@gnu.org>

	* commands.texi (Command Overview): Minor clarification (Bug#10384).

2012-01-26  Chong Yidong  <cyd@gnu.org>

	* searching.texi (String Search): Document negative repeat count
	(Bug#10507).

2012-01-26  Glenn Morris  <rgm@gnu.org>

	* variables.texi (Using Lexical Binding):
	Mention that lexical-binding should be set in the first line.

2012-01-26  Lars Ingebrigtsen  <larsi@gnus.org>

	* macros.texi (Defining Macros): Don't claim that `declare' only
	affects Edebug and indentation.

2012-01-25  Lars Ingebrigtsen  <larsi@gnus.org>

	* macros.texi (Defining Macros): Slight `declare' fixup.

2012-01-25  Glenn Morris  <rgm@gnu.org>

	* makefile.w32-in (texinputdir):
	* Makefile.in (ENVADD): Add $emacsdir.  (Bug#10603)

2012-01-24  Chong Yidong  <cyd@gnu.org>

	* variables.texi (Variables, Local Variables, Void Variables):
	Edit to make the descriptions less specific to dynamic binding.
	(Local Variables): Default max-specpdl-size is now 1300.
	(Defining Variables): Edits for lexical scoping.
	Delete information about starting docstrings with *.  De-document
	user-variable-p.
	(Tips for Defining): Remove an unimportant discussion of quitting
	in the middle of a load.
	(Accessing Variables, Setting Variables): Discuss lexical binding.
	(Variable Scoping): Rewrite.
	(Scope, Extent, Impl of Scope): Nodes deleted.
	(Dynamic Binding): New node, with material from Scope, Extent, and
	Impl of Scope nodes.
	(Dynamic Binding Tips): Rename from Using Scoping.
	(Lexical Binding): Rewrite.
	(Using Lexical Binding): Rename from Converting to Lexical
	Binding.  Convert to subsection.

	* customize.texi (Variable Definitions): Add custom-variable-p.
	Move user-variable-p documentation here.

2012-01-23  Chong Yidong  <cyd@gnu.org>

	* strings.texi (Text Comparison): Minor qualification.

	* lists.texi (Cons Cells): Copyedits.
	(List Elements): Mention push.
	(List Variables): Mention pop.
	(Rings): Move to sequences.texi.

	* sequences.texi (Sequence Functions): Don't repeat the
	introduction already given in the parent.
	(Vectors): Copyedits.
	(Rings): Move from lists.texi.  Note that this is specific to the
	ring package.

	* symbols.texi (Definitions, Symbol Components): Mention variable
	scoping issues.
	(Plists and Alists): Copyedits.

	* eval.texi (Intro Eval, Symbol Forms): Minor tweaks for
	correctness with lexical scoping.
	(Eval): Copyedits.

2012-01-21  Chong Yidong  <cyd@gnu.org>

	* intro.texi (A Sample Function Description): Special notation
	used for macros too.

	* objects.texi (Ctl-Char Syntax, Other Char Bits): Copyedits.
	(Symbol Type): Add xref for keyword symbols.
	(Sequence Type): Clarify differences between sequence types.
	(Cons Cell Type): Add "linked list" index entry.
	(Non-ASCII in Strings): Copyedits.
	(Equality Predicates): Symbols with same name need not be eq.

	* numbers.texi (Float Basics): Document isnan, copysign, frexp and
	ldexp.  Move float-e and float-pi to Math Functions node.

2012-01-21  Glenn Morris  <rgm@gnu.org>

	* modes.texi (Auto Major Mode):
	* variables.texi (File Local Variables):
	Mention inhibit-local-variables-regexps.

2012-01-19  Martin Rudalics  <rudalics@gmx.at>

	* windows.texi (Window Configurations): Rewrite references to
	persistent window parameters.
	(Window Parameters): Fix description of persistent window
	parameters.

2012-01-16  Juanma Barranquero  <lekktu@gmail.com>

	* windows.texi (Window Parameters): Use @pxref.

2012-01-16  Martin Rudalics  <rudalics@gmx.at>

	* windows.texi (Window Configurations, Window Parameters):
	Describe persistent window parameters.

2011-12-27  Stefan Monnier  <monnier@iro.umontreal.ca>

	* variables.texi (Creating Buffer-Local): Warn against misuses of
	make-variable-buffer-local (bug#10258).

2012-01-07  Lars Magne Ingebrigtsen  <larsi@gnus.org>

	* macros.texi (Defining Macros): Document `doc-string' (bug#9668).

2012-01-06  Chong Yidong  <cyd@gnu.org>

	* variables.texi (Directory Local Variables):
	Document hack-dir-local-variables-non-file-buffer.

2012-01-06  Glenn Morris  <rgm@gnu.org>

	* maps.texi (Standard Keymaps): Refer to Info-edit by name
	rather than by keybinding.

2011-12-29  Juanma Barranquero  <lekktu@gmail.com>

	* frames.texi (Font and Color Parameters): Add @pxref.

2011-12-29  Daniel Colascione  <dan.colascione@gmail.com>

	* frames.texi (Font and Color Parameters):
	Document w32 font backends (bug#10399).

2011-12-28  Paul Eggert  <eggert@cs.ucla.edu>

	* files.texi (File Attributes, Changing Files):
	Use a more-natural notation for octal numbers.

2011-12-23  Juanma Barranquero  <lekktu@gmail.com>

	* variables.texi (Variables with Restricted Values):
	Change reference to variable (bug#10354).

2011-12-13  Martin Rudalics  <rudalics@gmx.at>

	* windows.texi (Splitting Windows): Use t instead of non-nil
	when describing window-combination-resize.

2011-12-05  Stefan Monnier  <monnier@iro.umontreal.ca>

	* text.texi (Special Properties): Warn against `intangible' properties
	(bug#10222).

2011-11-26  Eli Zaretskii  <eliz@gnu.org>

	* display.texi (Truncation):
	* text.texi (Special Properties): Describe what a stretch-glyph is
	instead of using that term without explanation.  Make the
	cross-references more accurate.

	* display.texi (Usual Display): Update the description,
	cross-references, and indexing related to display of control
	characters and raw bytes.

2011-11-25  Martin Rudalics  <rudalics@gmx.at>

	* windows.texi (Splitting Windows): Fix description of
	window-combination-limit.  Suggested by Eli Zaretskii.

2011-11-23  Chong Yidong  <cyd@gnu.org>

	* windows.texi (Window Sizes): Move window-top-line,
	window-left-column, and window-*-pixel-edges to Coordinates and
	Windows node.
	(Coordinates and Windows): Restore window-edges doc.

2011-11-21  Martin Rudalics  <rudalics@gmx.at>

	* windows.texi (Windows and Frames, Splitting Windows):
	Fix typos.

2011-11-21  Chong Yidong  <cyd@gnu.org>

	* windows.texi (Splitting Windows): Fix error in documentation of
	window-combination-limit.
	(Cyclic Window Ordering): Minor fixes to next-window,
	one-window-p, and get-lru-window docs.  Don't document
	window-list-1.
	(Buffers and Windows): Copyedits.
	(Choosing Window): Document special handling of special-display-*.
	(Choosing Window Options): Fix display-buffer-reuse-frames doc.
	Don't document even-window-heights, which is going away.
	Clarify which options are obeyed by which action functions.

2011-11-20  Stefan Monnier  <monnier@iro.umontreal.ca>

	* display.texi (Invisible Text): Clarify point adjustment (bug#10072).

2011-11-20  Martin Rudalics  <rudalics@gmx.at>

	* windows.texi (Resizing Windows, Splitting Windows):
	Remove term "status" when talking about combination limits.

2011-11-20  Juanma Barranquero  <lekktu@gmail.com>

	* compile.texi (Compiler Errors):
	* help.texi (Help Functions): Fix typos.

2011-11-19  Chong Yidong  <cyd@gnu.org>

	* windows.texi (Splitting Windows): Clarify role of window
	parameters in split-window.  Shorten the example.
	(Deleting Windows): Rewrite intro to handle internal windows.
	Fix delete-windows-on doc.
	(Selecting Windows): Copyedits.

2011-11-17  Martin Rudalics  <rudalics@gmx.at>

	* windows.texi (Resizing Windows, Splitting Windows)
	(Deleting Windows): Use term window-combination-resize instead
	of window-splits.

2011-11-16  Martin Rudalics  <rudalics@gmx.at>

	* windows.texi (Resizing Windows, Splitting Windows):
	Rename occurrences of window-nest to window-combination-limit.

2011-11-14  Juanma Barranquero  <lekktu@gmail.com>

	* intro.texi (Lisp History): Fix typo.

2011-11-12  Martin Rudalics  <rudalics@gmx.at>

	* windows.texi (Splitting Windows, Deleting Windows):
	Remove references to splits status of windows.

2011-11-10  Glenn Morris  <rgm@gnu.org>

	* buffers.texi (Read Only Buffers): Expand a bit on why
	toggle-read-only should only be used interactively.  (Bug#7292)

2011-11-09  Chong Yidong  <cyd@gnu.org>

	* windows.texi (Window Sizes): Document window-pixel-edges,
	window-inside-pixel-edges, window-absolute-pixel-edges, and
	window-inside-absolute-pixel-edges.
	(Resizing Windows): shrink-window-if-larger-than-buffer works on
	non-full-width windows.

2011-11-09  Martin Rudalics  <rudalics@gmx.at>

	* windows.texi (Resizing Windows): Rewrite documentation of
	window-resizable.

2011-11-09  Chong Yidong  <cyd@gnu.org>

	* windows.texi (Splitting Windows): Simplify example.

2011-11-08  Chong Yidong  <cyd@gnu.org>

	* windows.texi (Window Sizes): Copyedits.  Document
	window-text-height.  Remove window-min-height and window-min-width
	discussion, referring instead to Emacs manual.
	(Splitting Windows, Resizing Windows): Add xref to Emacs manual.
	(Resizing Windows): Simplify introduction.  Don't document
	enlarge-window, shrink-window, enlarge-window-horizontally, and
	shrink-window-horizontally; they are no longer preferred for
	calling from Lisp, and are already documented in the Emacs manual.

2011-11-07  Glenn Morris  <rgm@gnu.org>

	* windows.texi (Choosing Window): Fix keybinding typo.

2011-11-07  Martin Rudalics  <rudalics@gmx.at>

	* windows.texi (Resizing Windows, Splitting Windows)
	(Window Configurations): Use "child window" instead of
	"subwindow".

2011-11-06  Chong Yidong  <cyd@gnu.org>

	* windows.texi (Basic Windows): Clarify various definitions.
	Treat window-normalize-* as internal; don't document them.
	(Windows and Frames): Various clarifications, e.g. non-live
	windows also belong to frames.  Fix window-list description.
	Simplify window nesting example.
	(Splitting Windows, Window Configurations):
	Use split-window-below.

2011-11-04  Eli Zaretskii  <eliz@gnu.org>

	* windows.texi (Window Sizes): Mention in the doc string that the
	return values of `window-body-height' and `window-body-width' are
	in frame's canonical units.  (Bug#9949)

2011-10-30  Martin Rudalics  <rudalics@gmx.at>

	* windows.texi (Windows and Frames): Remove "iso-" infix from
	documentation of window-iso-combined-p.

2011-10-26  Chong Yidong  <cyd@gnu.org>

	* modes.texi (Running Hooks): Document with-wrapper-hook.

2011-10-18  Chong Yidong  <cyd@gnu.org>

	* display.texi (Glyphless Chars): New node.

2011-10-13  Chong Yidong  <cyd@stupidchicken.com>

	* text.texi (Yanking): Document yank-excluded-properties.

	* package.texi (Packaging Basics): The commentary should say how
	to begin using the package.

2011-10-11  Martin Rudalics  <rudalics@gmx.at>

	* windows.texi (Deleting Windows): Mention which window gets
	selected when deleting the selected window.

2011-10-09  Martin Rudalics  <rudalics@gmx.at>

	* buffers.texi (The Buffer List): Describe how bury-buffer deals
	with the selected window.
	* windows.texi (Buffers and Windows): Reformulate text on how
	replace-buffer-in-windows deals with a window.
	(Quitting Windows): Describe how quit-window deals with a
	standalone frame.  Describe new option frame-auto-hide-function.

2011-10-08  Glenn Morris  <rgm@gnu.org>

	* symbols.texi (Other Plists): Markup fix.  (Bug#9702)

	* positions.texi (Excursions): Update warning message.

2011-10-05  Chong Yidong  <cyd@stupidchicken.com>

	* display.texi (Low-Level Font, Face Attributes, Font Lookup):
	Fix Emacs manual xref (Bug#9675).

2011-10-01  Chong Yidong  <cyd@stupidchicken.com>

	* windows.texi (Textual Scrolling): Document scroll-up-command,
	scroll-down-command, scroll-error-top-bottom, and the
	scroll-command symbol property.
	(Display Action Functions): Fix description of
	display-buffer-pop-up-window.

2011-09-28  Juanma Barranquero  <lekktu@gmail.com>

	* windows.texi (Splitting Windows): Fix typos.

2011-09-25  Martin Rudalics  <rudalics@gmx.at>

	* windows.texi (Windows and Frames, Display Action Functions)
	(Switching Buffers): Fix some typos.
	(Buffers and Windows): Remove reference to window-auto-delete.
	Reword description of replace-buffer-in-windows.
	(Window History): Fix some typos and refer to frame local buffer
	list.
	(Quitting Windows): New node.
	(Window Configurations): Add descriptions of window-state-get
	and window-state-put.
	(Window Parameters): Describe variable ignore-window-parameters.
	Sketch some window parameters currently in use.
	* elisp.texi (Top): Update node listing.

2011-09-25  Chong Yidong  <cyd@stupidchicken.com>

	* windows.texi (Display Action Functions)
	(Choosing Window Options): New nodes.

2011-09-24  Chong Yidong  <cyd@stupidchicken.com>

	* windows.texi (Window History): New node.  Move text here from
	Buffers and Windows.
	(Switching Buffers): Rename from Displaying Buffers, since we
	don't document display-buffer here; callers changed.
	Document FORCE-SAME-WINDOW arg to switch-to-buffer and
	switch-to-buffer-other-frame.  Delete duplicate
	replace-buffer-in-windows doc.
	(Choosing Window): Document display actions.

2011-09-24  Eli Zaretskii  <eliz@gnu.org>

	* display.texi (Forcing Redisplay): Update the description of
	redisplay-dont-pause due to change in the default value.

2011-09-23  Martin Rudalics  <rudalics@gmx.at>

	* frames.texi (Frames and Windows): Move section and rename to
	Windows and Frames in windows.texi.
	* windows.texi (Windows): Restructure.
	(Basic Windows): Rewrite.  Explain live and internal windows and
	normalization functions.
	(Windows and Frames): Move section here from frames.texi.
	Describe subwindows, window combinations, window tree, and
	corresponding functions including window-list here.
	(Window Sizes): Rename section from Size of Window and move it
	up in chapter.  Describe total and body sizes and the
	corresponding functions.  Explain new semantics of
	window-min-height/-width.
	(Resizing Windows): Move section up in chapter.  Describe new
	resize functions.
	(Splitting Windows): Describe new behavior of split-window,
	split-window-above-each-other and split-window-side-by-side.
	Provide examples.  Describe window-nest and window-splits
	options.
	(Deleting Windows): Minor rewrite.
	(Selecting Windows): Minor rewrite.
	Describe frame-selected-window and set-frame-selected-window here.
	(Cyclic Window Ordering): Minor rewrite.
	Describe window-list-1.
	(Buffers and Windows): Rewrite.  Explain a window's previous and
	next buffers and the corresponding functions.
	(Window Tree): Merge into Windows and Frames section.
	* elisp.texi (Top): Update node listings for frames and windows
	sections.

2011-09-21  Stefan Monnier  <monnier@iro.umontreal.ca>

	* display.texi (Face Functions): `face-list' returns faces (bug#9564).

2011-09-19  Lars Magne Ingebrigtsen  <larsi@gnus.org>

	* errors.texi (Standard Errors): Remove apparent placeholder text
	(bug#9491).

2011-09-18  Chong Yidong  <cyd@stupidchicken.com>

	* frames.texi (Management Parameters): Fix description of
	icon-type parameter.

2011-09-17  Chong Yidong  <cyd@stupidchicken.com>

	* tips.texi (Key Binding Conventions): Don't bind a key sequence
	ending in C-g.  Suggested by Edward O'Connor.

2011-09-17  Eli Zaretskii  <eliz@gnu.org>

	* numbers.texi (Integer Basics): Add indexing for
	most-positive-fixnum and most-negative-fixnum.  (Bug#9525)

2011-09-14  Dani Moncayo  <dmoncayo@gmail.com>

	* lists.texi (Sets And Lists): Fix typo.  (Bug#9393)

2011-09-11  Juanma Barranquero  <lekktu@gmail.com>

	* processes.texi (Network Servers): Clarify what the process
	buffer is used for (bug#9233).

2011-08-30  Dani Moncayo  <dmoncayo@gmail.com>

	* lists.texi (Building Lists): Fix typo.

2011-08-30  Chong Yidong  <cyd@stupidchicken.com>

	* display.texi (Basic Faces): New node.  Document new faces.

	* modes.texi (Major Mode Conventions): Move some text there.
	(Mode Help): Remove major-mode var, duplicated in Major Modes.

2011-08-29  Chong Yidong  <cyd@stupidchicken.com>

	* modes.texi (Basic Major Modes): New node.  Callers updated.
	(Major Modes): Document fundamental-mode and major-mode.
	(Major Mode Basics): Node deleted; text moved to Major Modes.
	(Derived Modes): Document derived-mode-p.

2011-08-28  Chong Yidong  <cyd@stupidchicken.com>

	* files.texi (Changing Files, Create/Delete Dirs): Document new
	arguments for delete-file, delete-directory, and copy-directory.
	(Visiting Functions): Remove view-file; it is documented in the
	Emacs manual.

	* frames.texi (Layout Parameters): The defaults for the
	menu-bar-lines and tool-bar-lines parameters depend on the mode.

	* display.texi (Progress): Document spinner functionality.

	* os.texi (Killing Emacs): Note that kill-emacs can be called by
	operating system signals.  Refer to save-buffers-kill-terminal
	instead of save-buffers-kill-emacs.

	* objects.texi (Symbol Type): Document ## print representation.

2011-08-25  Eli Zaretskii  <eliz@gnu.org>

	* display.texi (Specified Space): Mention that `space' specs
	influence bidi reordering.
	(Bidirectional Display): Explain how to use `(space . PROPS)' for
	separating fields with bidirectional content.

2011-08-24  Eli Zaretskii  <eliz@gnu.org>

	* display.texi (Bidirectional Display): Document return value in
	buffers that are not bidi-reordered for display, and in unibyte
	buffers.

2011-08-23  Eli Zaretskii  <eliz@gnu.org>

	* nonascii.texi (Character Properties): Document the values for
	unassigned codepoints.

2011-08-18  Eli Zaretskii  <eliz@gnu.org>

	* nonascii.texi (Character Properties): Document use of
	`bidi-class' and `mirroring' properties as part of reordering.
	Provide cross-references to "Bidirectional Display".

	* display.texi (Bidirectional Display): Document the pitfalls of
	concatenating strings with bidirectional content, with possible
	solutions.  Document bidi-string-mark-left-to-right.
	Mention paragraph direction in modes that inherit from prog-mode.
	Document use of `bidi-class' and `mirroring' properties as part of
	reordering.

2011-08-16  Eli Zaretskii  <eliz@gnu.org>

	* modes.texi (Major Mode Conventions): Improve the documentation
	of `mode-class' `special' modes.

	* nonascii.texi (Character Properties): Document the `mirroring'
	property.  Add index entries.

	* syntax.texi (Categories): Add an example of defining a new
	category and category table.

	* searching.texi (Regexp Backslash): Document how to display
	existing categories.  Mention the possibility of adding
	categories, and add an xref to where this is described.  Add an
	index entry.

2011-08-09  Chong Yidong  <cyd@stupidchicken.com>

	* text.texi (Special Properties):
	* display.texi (Overlay Properties): Note that mouse-face cannot
	change the text size (Bug#8530).

2011-08-08  Chong Yidong  <cyd@stupidchicken.com>

	* os.texi (Time of Day): Remove set-time-zone-rule, and recommend
	using setenv instead.

2011-07-28  Eli Zaretskii  <eliz@gnu.org>

	* display.texi (Bidirectional Display): Document the fact that
	bidi-display-reordering is t by default.

2011-07-23  Eli Zaretskii  <eliz@gnu.org>

	* display.texi (Bidirectional Display): New section.

2011-07-16  Lars Magne Ingebrigtsen  <larsi@gnus.org>
	    Tim Cross  <theophilusx@gmail.com>  (tiny change)
	    Glenn Morris  <rgm@gnu.org>

	* keymaps.texi (Toolkit Differences): New node.  (Bug#8176)

2011-07-15  Andreas Schwab  <schwab@linux-m68k.org>

	* help.texi (Keys in Documentation): Revert last change.

2011-07-15  Lars Magne Ingebrigtsen  <larsi@gnus.org>

	* help.texi (Keys in Documentation): Clarify that \= only quotes
	the next character, and doesn't affect longer sequences in
	particular (bug#8935).

	* debugging.texi (Using Debugger):
	Mention @code{eval-expression-debug-on-error} (bug#8549).

2011-07-14  Eli Zaretskii  <eliz@gnu.org>

	* display.texi (Other Display Specs): Document that `left-fringe'
	and `right-fringe' display specifications are of the "replacing"
	kind.

2011-07-14  Lars Magne Ingebrigtsen  <larsi@gnus.org>

	* help.texi (Documentation Basics): Add a link to the Function
	Documentation node (bug#6580).

2011-07-13  Lars Magne Ingebrigtsen  <larsi@gnus.org>

	* keymaps.texi (Menu Bar): Mention :visible and :enable
	(bug#6344).  Text by Drew Adams.

	* modes.texi (Running Hooks): Mention buffer-local hook variables
	(bug#6218).

	* objects.texi (General Escape Syntax): "a with grave accent" is
	?xe0, not ?x8e0 (bug#5259).

2011-07-12  Chong Yidong  <cyd@stupidchicken.com>

	* display.texi (Face Attributes, Font Selection): Add references
	to the Fonts node in the Emacs manual (Bug#4178).

2011-07-12  Chong Yidong  <cyd@stupidchicken.com>

	* display.texi (Window Systems): `window-system' is
	terminal-local.

	* frames.texi (Frame Parameters, Parameter Access): Don't mention
	frame-local variables.

	* variables.texi (Buffer-Local Variables): Don't mention obsolete
	frame-local variables.
	(Frame-Local Variables): Node deleted.

	* elisp.texi (Top): Update node listing.

2011-07-12  Lars Magne Ingebrigtsen  <larsi@gnus.org>

	* elisp.texi: Change "inferiors" to "subnodes" in three places
	(bug#3523).

2011-07-11  Chong Yidong  <cyd@stupidchicken.com>

	* frames.texi (Window System Selections): Discussion of
	x-select-enable-clipboard moved to Emacs manual.

2011-07-11  Deniz Dogan  <deniz@dogan.se>

	* commands.texi (Prefix Command Arguments): Remove excessive
	apostrophe.

2011-07-11  Lars Magne Ingebrigtsen  <larsi@gnus.org>

	* syntax.texi (Syntax Descriptors): Clarify that the ". 23" syntax
	description is a string (bug#3313).

	* frames.texi (Display Feature Testing): Try to explain what all
	the visual classes mean (bug#3042).

2011-07-10  Lars Magne Ingebrigtsen  <larsi@gnus.org>

	* modes.texi (Mode Line Variables): Document `mode-line-remote'
	and `mode-line-client' (bug#2974).

	* text.texi (Insertion): Clarify marker movements (bug#1651).
	Text from Drew Adams.

2011-07-07  Lars Magne Ingebrigtsen  <larsi@gnus.org>

	* text.texi (Special Properties): Clarify the format of `face'
	(bug#1375).

	* commands.texi (Interactive Call): Add a `call-interactively'
	example (bug#1010).

2011-07-06  Lars Magne Ingebrigtsen  <larsi@gnus.org>

	* functions.texi (Calling Functions): Link to the "Interactive
	Call" node (bug#1001).

2011-07-06  Chong Yidong  <cyd@stupidchicken.com>

	* customize.texi (Composite Types): Move alist and plist to here
	from Simple Types (Bug#7545).

	* elisp.texi (Top): Update menu description.

	* display.texi (Face Attributes): Document negative line widths
	(Bug#6113).

2011-07-03  Tobias C. Rittweiler  <tcr@freebits.de>  (tiny change)

	* searching.texi (Match Data): Note that match data can be
	overwritten by most functions (bug#2499).

2011-07-03  Lars Magne Ingebrigtsen  <larsi@gnus.org>

	* strings.texi (Formatting Strings): Clarify what the "-" and "0"
	flags mean (bug#6659).

	* functions.texi (What Is a Function): Document the autoload
	object (bug#6496).

2011-07-02  Lars Magne Ingebrigtsen  <larsi@gnus.org>

	* customize.texi (Variable Definitions): Clarify that SETFUNCTION
	is only used in the Customize user interface (bug#6089).

	* display.texi (Showing Images): Mention the point of sliced
	images (bug#7836).

2011-07-02  Eli Zaretskii  <eliz@gnu.org>

	* variables.texi (Defining Variables, Void Variables)
	(Constant Variables): Fix incorrect usage of @kindex.

2011-07-02  Lars Magne Ingebrigtsen  <larsi@gnus.org>

	* variables.texi (Defining Variables): Add an index entry for
	`set-variable' (bug#7262).
	(Defining Variables): Use @findex for functions.

	* frames.texi (Basic Parameters): Document the `explicit-name'
	parameter (bug#6951).

	* customize.texi (Type Keywords): Clarify that :value provides a
	default value for all types (bug#7386).

	* streams.texi (Output Functions): Document `pp'.

2011-06-25  Chong Yidong  <cyd@stupidchicken.com>

	* keymaps.texi (Searching Keymaps):
	* display.texi (Overlay Properties): Fix errors in 2011-05-29
	change.  Suggested by Johan Bockgård.

2011-06-15  Chong Yidong  <cyd@stupidchicken.com>

	* text.texi (Special Properties): Clarify role of font-lock-face.

2011-06-15  Lars Magne Ingebrigtsen  <larsi@gnus.org>

	* processes.texi (Process Information): Rename `process-alive-p'
	to `process-live-p' for consistency with other `-live-p' functions.

2011-06-03  Paul Eggert  <eggert@cs.ucla.edu>

	Document wide integers better.
	* files.texi (File Attributes): Document ino_t values better.
	ino_t values no longer map to anything larger than a single cons.
	* numbers.texi (Integer Basics, Integer Basics, Arithmetic Operations)
	(Bitwise Operations):
	* objects.texi (Integer Type): Use a binary notation that is a bit easier
	to read, and that will port better if 62-bits becomes the default.
	Fix or remove incorrect examples.
	* os.texi (Time Conversion): Document time_t values better.

2011-05-31  Lars Magne Ingebrigtsen  <larsi@gnus.org>

	* processes.texi (Process Information):
	Document `process-alive-p'.

2011-05-29  Chong Yidong  <cyd@stupidchicken.com>

	* help.texi (Accessing Documentation):
	* display.texi (Pixel Specification):
	* processes.texi (Serial Ports, Serial Ports):
	* nonascii.texi (Character Properties, Default Coding Systems):
	* text.texi (Changing Properties, Special Properties):
	* windows.texi (Window Start and End):
	* modes.texi (SMIE Indentation Example, SMIE Tricks):
	* keymaps.texi (Searching Keymaps, Tool Bar):
	* minibuf.texi (Basic Completion):
	* compile.texi (Eval During Compile):
	* strings.texi (Formatting Strings): Tweaks to avoid overflowing
	7x9 paper in printed manual.

	* lists.texi (Sets And Lists): Fix misplaced text.

2011-05-29  Chong Yidong  <cyd@stupidchicken.com>

	* keymaps.texi (Remapping Commands): Emphasize that the keymap
	needs to be active (Bug#8350).

2011-05-28  Chong Yidong  <cyd@stupidchicken.com>

	* minibuf.texi (Reading File Names): Clarify (Bug#8480).

	* tips.texi (Coding Conventions): Remove antediluvian filename
	limit recommendation (Bug#8538).

2011-05-27  Glenn Morris  <rgm@gnu.org>

	* modes.texi (Auto Major Mode): Update for set-auto-mode changes.

2011-05-26  Glenn Morris  <rgm@gnu.org>

	* variables.texi (File Local Variables):
	Update hack-local-variables `mode-only' return value.
	Add some more details on what this function does in the other case.

2011-05-19  Glenn Morris  <rgm@gnu.org>

	* lists.texi (Sets And Lists): Mention cl provides union etc.

2011-05-19  Nix  <nix@esperi.org.uk>

	* windows.texi (Displaying Buffers): pop-to-buffer is not a command.

	* text.texi (Parsing HTML): Update for function name changes.

	* syntax.texi (Syntax Flags): Small fix.

	* keymaps.texi (Active Keymaps): Typo fix.
	(Changing Key Bindings): Grammar fix.

	* frames.texi (Minibuffers and Frames): Grammar fix.
	(Window System Selections): x-select-enable-clipboard now defaults to t.

	* customize.texi (Common Keywords):
	* display.texi (Abstract Display):
	* modes.texi (Auto-Indentation):
	* nonascii.texi (Converting Representations): Typo fixes.

	* control.texi (Examples of Catch): Call it "goto" not "go to".

2011-05-14  Eli Zaretskii  <eliz@gnu.org>

	* nonascii.texi (Character Properties): Fix inconsistencies with
	implementation.

	* text.texi (Special Properties): Move @defvar's out of the
	@table.  (Bug#8652)

2011-05-12  Glenn Morris  <rgm@gnu.org>

	* display.texi (Image Descriptors): Fix typo.  (Bug#8495)

2011-05-12  Stefan Monnier  <monnier@iro.umontreal.ca>

	* modes.texi (Region to Refontify): Rename from "Region to Fontify".
	(Multiline Font Lock):
	* vol2.texi (Top):
	* vol1.texi (Top):
	* elisp.texi (Top): Update menu accordingly.

2011-05-12  Drew Adams  <drew.adams@oracle.com>

	* modes.texi (Region to Fontify): Fix typo.

2011-05-10  Jim Meyering  <meyering@redhat.com>

	* minibuf.texi: Fix typo "in in -> in".

2011-05-06  Paul Eggert  <eggert@cs.ucla.edu>

	* numbers.texi (Integer Basics): Large integers are treated as floats.

2011-04-30  Lars Magne Ingebrigtsen  <larsi@gnus.org>

	* processes.texi (Synchronous Processes): Document the (:file
	"/file-name") syntax for `call-process'.

2011-04-23  Juanma Barranquero  <lekktu@gmail.com>

	* windows.texi (Choosing Window): Fix typo.

2011-04-23  Chong Yidong  <cyd@stupidchicken.com>

	* frames.texi (Layout Parameters): Note the difference between
	querying and setting parameters for left-fringe and right-fringe
	(Bug#6930).

2011-03-21  Stefan Monnier  <monnier@iro.umontreal.ca>

	* minibuf.texi (Basic Completion): Be a bit more precise about the
	valid kinds of completion tables.
	(Programmed Completion): Remove obsolete text about lambda expressions
	not being valid completion tables.

2011-03-19  Chong Yidong  <cyd@stupidchicken.com>

	* positions.texi (Excursions): Explain the "save-excursion
	defeated by set-buffer" warning.

	* buffers.texi (Current Buffer): Copyedits.  Don't recommend using
	save-excursion.  Suggested by Uday S Reddy.

2011-04-01  Stefan Monnier  <monnier@iro.umontreal.ca>

	* variables.texi (Defining Variables): Mention the new meaning of `defvar'.
	(Lexical Binding): New sub-section.

	* eval.texi (Eval): Discourage the use of `eval'.
	Document its new `lexical' argument.

2011-03-28  Stefan Monnier  <monnier@iro.umontreal.ca>

	* commands.texi (Command Overview): `post-command-hook' is not reset to
	nil any more.

2011-03-19  Stefan Monnier  <monnier@iro.umontreal.ca>

	* strings.texi (String Conversion): Don't mention
	string-make-(uni|multi)byte (bug#8262).
	* nonascii.texi (Converting Representations): Fix up range.
	* keymaps.texi (Key Binding Commands): Update code point, avoid
	"unibyte character" and remove mention of unibyte bindings.

2011-03-10  Eli Zaretskii  <eliz@gnu.org>

	* modes.texi (Operator Precedence Grammars): Don't use characters
	outside ISO-8859-1.

2011-03-09  Eli Zaretskii  <eliz@gnu.org>

	* intro.texi (Acknowledgements): Convert to ISO-8859-1 encoding.

	* makefile.w32-in (MAKEINFO_OPTS): Add --enable-encoding.

2011-03-08  Glenn Morris  <rgm@gnu.org>

	* Makefile.in (MAKEINFO_OPTS): Add --enable-encoding.
	* intro.texi (Acknowledgements): Names to UTF-8.
	* elisp.texi: Set documentencoding.

2011-03-07  Chong Yidong  <cyd@stupidchicken.com>

	* Version 23.3 released.

2011-03-06  Chong Yidong  <cyd@stupidchicken.com>

	* package.texi: Update index keywords.
	(Package Archives): New node contents.  Document package-x.el.

2011-03-06  Juanma Barranquero  <lekktu@gmail.com>

	* makefile.w32-in (srcs): Add package.texi.

2011-03-06  Chong Yidong  <cyd@stupidchicken.com>

	* package.texi (Packaging, Packaging Basics, Simple Packages)
	(Multi-file Packages): Expand and clarify.
	(Package Archives): Temporary placeholder node.

	* elisp.texi (Top): Update node listing.

	* Makefile.in (srcs): Add package.texi.

2011-03-05  Chong Yidong  <cyd@stupidchicken.com>

	* processes.texi (Synchronous Processes): Minor clarification
	(Bug#8149).

2011-03-03  Glenn Morris  <rgm@gnu.org>

	* files.texi (Truenames): Minor clarification.  (Bug#2341)

2011-03-01  Glenn Morris  <rgm@gnu.org>

	* variables.texi (Directory Local Variables):
	Mention `(subdirs . nil)' alist element.

2011-02-28  Glenn Morris  <rgm@gnu.org>

	* variables.texi (Directory Local Variables): Mention the optional
	mtime argument of dir-locals-set-directory-class.  (Bug#3577)

2011-02-27  Chong Yidong  <cyd@stupidchicken.com>

	* minibuf.texi (Minibuffer History): Clarify discussion of
	minibuffer history lists (Bug#8085).

2011-02-19  Eli Zaretskii  <eliz@gnu.org>

	* elisp.texi: Sync @dircategory with ../../info/dir.

	* files.texi (Visiting Functions): Document find-file-literally,
	both the command and the variable.

	* variables.texi (Creating Buffer-Local): Explain the meaning of
	permanent local variables.

	* files.texi (Visiting Functions): Document find-file-literally,
	both the command and the variable.

	* variables.texi (Creating Buffer-Local): Explain the meaning of
	permanent local variables.

2011-02-19  Glenn Morris  <rgm@gnu.org>

	* keymaps.texi (Remapping Commands): Mention how to undo it.

2011-02-09  Reuben Thomas  <rrt@sc3d.org>

	* loading.texi (Hooks for Loading): Remove unnecessary advice
	about eval-after-load (Bug#7986).

2011-02-05  Chong Yidong  <cyd@stupidchicken.com>

	* commands.texi (Accessing Mouse): Note that a header line is not
	included in the row of posn-col-row.

2011-02-02  Chong Yidong  <cyd@stupidchicken.com>

	* modes.texi (Major Mode Conventions): Add face guidelines.
	(Faces for Font Lock): List faces in order of prominence.

2011-02-01  Paul Eggert  <eggert@cs.ucla.edu>

	format-time-string now supports subsecond time stamp resolution
	* os.texi (Time Parsing): Document %N.

2011-01-28  Chong Yidong  <cyd@stupidchicken.com>

	* vol1.texi (Top):
	* vol2.texi (Top):
	* elisp.texi (Top):
	* display.texi (Display Property): Shorten the menu description of
	the "Other Display Specs" node (Bug#7816).

	* keymaps.texi (Defining Menus): Add "menu item" and "extended
	menu item" concept index entries (Bug#7805).

2011-01-29  Eli Zaretskii  <eliz@gnu.org>

	* makefile.w32-in (texinfodir): New variable.
	(usermanualdir): Remove as redundant with $(emacsdir).
	(MAKEINFO): Remove options, leave only program name.
	(MAKEINFO_OPTS): New variable.
	(texinputdir, $(infodir)/elisp): Use $(MAKEINFO_OPTS).

2011-01-25  Chong Yidong  <cyd@stupidchicken.com>
	    Richard Kim  <emacs18@gmail.com>

	* loading.texi (Library Search): Document list-load-path-shadows
	(Bug#7757).

2011-01-25  Chong Yidong  <cyd@stupidchicken.com>

	* searching.texi (Regexp Special): Remove outdated discussion of
	character sets (Bug#7780).

	* frames.texi (Pop-Up Menus): Document where menu title comes
	from (Bug#7684).

2011-01-25  Glenn Morris  <rgm@gnu.org>

	* display.texi (Making Buttons): Mention limitation of text buttons.

2011-01-23  Werner Lemberg  <wl@gnu.org>

	* Makefile.in (MAKEINFO): Now controlled by `configure'.
	(MAKEINFO_OPTS): New variable.  Use it where appropriate.
	(ENVADD): New variable to control texi2dvi and texi2pdf.

2011-01-15  Chong Yidong  <cyd@stupidchicken.com>

	* files.texi (Directory Names): Move directory-abbrev-alist doc to
	Emacs manual.

2011-01-15  Eli Zaretskii  <eliz@gnu.org>

	* files.texi (Directory Names): Explain why FROM in
	directory-abbrev-alist should begin with \`.  (Bug#7777)

2011-01-11  Stefan Monnier  <monnier@iro.umontreal.ca>

	* loading.texi (Hooks for Loading): Adjust doc of eval-after-load.

2011-01-02  Eli Zaretskii  <eliz@gnu.org>

	* modes.texi (Emulating Mode Line): Fix last change.

2011-01-02  Eli Zaretskii  <eliz@gnu.org>

	* modes.texi (Emulating Mode Line): Update documentation of
	format-mode-line according to changes that fixed bug #7587.

2010-12-18  Stefan Monnier  <monnier@iro.umontreal.ca>

	* modes.texi (Derived Modes): Mention prog-mode.

	* keymaps.texi (Simple Menu Items, Extended Menu Items): Remove mention
	of the key-binding-data cache since we don't use it any more.

2010-12-13  Eli Zaretskii  <eliz@gnu.org>

	* processes.texi (Shell Arguments):
	* strings.texi (Creating Strings): Don't mention "shell commands";
	make it explicit that `split-string-and-unquote' and
	`combine-and-quote-strings' are mainly for working with arguments
	to call-process and start-process.

	* processes.texi (Shell Arguments): Fix documentation of
	`split-string-and-unquote'.  Add indexing.  (Bug#7563)

2010-12-13  Stefan Monnier  <monnier@iro.umontreal.ca>

	* modes.texi (Auto-Indentation): New section to document SMIE.
	(Major Mode Conventions):
	* text.texi (Mode-Specific Indent): Refer to it.

2010-12-13  Eli Zaretskii  <eliz@gnu.org>

	* display.texi (Other Display Specs): Document left-fringe and
	right-fringe display specs.

2010-12-13  Stefan Monnier  <monnier@iro.umontreal.ca>

	* backups.texi (Making Backups):
	* modes.texi (Example Major Modes): Use recommended coding style.
	(Major Mode Basics, Derived Modes): Encourge more strongly use of
	define-derived-mode.  Mention completion-at-point-functions.

2010-12-13  Chong Yidong  <cyd@stupidchicken.com>

	* nonascii.texi (Converting Representations):
	Document byte-to-string.

2010-12-08  Glenn Morris  <rgm@gnu.org>

	* buffers.texi (Modification Time):
	verify-visited-file-modtime now defaults to the current buffer.

2010-11-27  Chong Yidong  <cyd@stupidchicken.com>

	* nonascii.texi (Converting Representations): Document byte-to-string.

	* strings.texi (Creating Strings): Don't mention semi-obsolete
	function char-to-string.
	(String Conversion): Shorten discussion of semi-obsolete function
	string-to-char.  Link to Converting Representations.

	* objects.texi (Symbol Type):
	* text.texi (Near Point):
	* help.texi (Help Functions):
	* functions.texi (Mapping Functions): Use string instead of
	char-to-string in examples.

2010-11-27  Chong Yidong  <cyd@stupidchicken.com>

	* text.texi (Kill Functions, Kill Functions)
	(Low-Level Kill Ring, Low-Level Kill Ring): Remove obsolete
	YANK-HANDLER args.

	* symbols.texi (Creating Symbols): Using unintern without an
	obarray arg is now obsolete.

	* numbers.texi (Float Basics): Document float-e and float-pi.

	* variables.texi (Defining Variables): Change "pi" example to
	"float-pi".

2010-11-26  Eli Zaretskii  <eliz@gnu.org>

	* commands.texi (Click Events): Document the values of X, Y and
	COL, ROW in the event's position, when the click is on the header
	or mode line, on the fringes, or in the margins.

2010-11-17  Eli Zaretskii  <eliz@gnu.org>

	* customize.texi (Composite Types): Lower-case index entry.

	* loading.texi (How Programs Do Loading):
	Document load-file-name.  (Bug#7346)

2010-11-17  Glenn Morris  <rgm@gnu.org>

	* text.texi (Kill Functions, Low-Level Kill Ring): Small fixes.

2010-11-13  Eli Zaretskii  <eliz@gnu.org>

	* display.texi (Usual Display): Characters with no fonts are not
	necessarily displayed as empty boxes.

2010-10-31  Glenn Morris  <rgm@gnu.org>

	* maps.texi (Standard Keymaps): Update File menu description.

2010-10-28  Glenn Morris  <rgm@gnu.org>

	* Makefile.in (elisp.dvi, elisp.pdf): Also include $emacsdir.

2010-10-24  Eli Zaretskii  <eliz@gnu.org>

	* display.texi (Window Systems): Deprecate use of window-system as
	a predicate.

2010-10-23  Glenn Morris  <rgm@gnu.org>

	* help.texi (Documentation Basics): Remove mentions of digest-doc and
	sorted-doc.

2010-10-15  Eli Zaretskii  <eliz@gnu.org>

	* os.texi (Dynamic Libraries): New node, with slightly modified
	text deleted from "Image Formats".
	(System Interface): Add @menu entry for "Dynamic Libraries".

	* display.texi (Image Formats): Remove description of
	image-library-alist.  (Renamed in 2010-10-13T14:50:06Z!lekktu@gmail.com.)

2010-10-12  Glenn Morris  <rgm@gnu.org>

	* book-spine.texinfo: Rename to book-spine.texi.

2010-10-11  Glenn Morris  <rgm@gnu.org>

	* Makefile.in (MAKEINFO): Add explicit -I$srcdir.

	* Makefile.in (DVIPS): New variable.
	(.PHONY): Add html, ps.
	(html, elisp.html, ps, elisp.ps): New targets.
	(clean): Delete html, ps files.
	($(infodir)/elisp): Remove unnecessary includes.

2010-10-09  Eli Zaretskii  <eliz@gnu.org>

	* makefile.w32-in (emacsdir): New variable.
	(srcs): Add emacsver.texi.
	($(infodir)/elisp, elisp.dvi): Add -I$(emacsdir).

2010-10-09  Glenn Morris  <rgm@gnu.org>

	* Makefile.in (VPATH): Remove.
	(infodir): Make it absolute.
	(mkinfodir, $(infodir)/elisp, infoclean): No need to cd $srcdir.

	* Makefile.in (dist): Anchor regexps.

	* Makefile.in (srcs): Put elisp.texi first.
	($(infodir)/elisp, elisp.dvi, elisp.pdf): Use $<.

	* Makefile.in (infoclean): Remove harmless, long-standing error.

	* Makefile.in ($(infodir)): Delete rule.
	(mkinfodir): New.
	($(infodir)/elisp): Use $mkinfodir instead of infodir.

	* Makefile.in (dist): Remove reference to emacsver.texi.in.
	Also copy emacsver.texi, and edit $emacsdir.

2010-10-09  Glenn Morris  <rgm@gnu.org>

	* Makefile.in (emacsdir): New variable.
	(MAKEINFO): Add -I $emacsdir.
	(dist): Copy emacsver.texi.
	(srcs): Add emacsver.texi.

	* book-spine.texinfo, elisp.texi, vol2.texi, vol1.texi:
	Set EMACSVER by including emacsver.texi.

	* Makefile.in (.PHONY): Declare info, dvi, pdf, dist.

2010-10-07  Glenn Morris  <rgm@gnu.org>

	* Makefile.in (version): New, set by configure.
	(clean): Delete dist tar file.
	(dist): Use version in tar name.

2010-10-06  Glenn Morris  <rgm@gnu.org>

	* Makefile.in: Rearrange to more closely resemble doc/emacs/Makefile.
	(INSTALL_INFO): Remove unused variable.
	(mostlyclean, infoclean, dist): New rules.
	(clean): Delete dvi and pdf files.
	(maintainer-clean): Remove elisp.oaux, use infoclean.
	($(infodir)): Add parallel build workaround.

2010-10-04  Glenn Morris  <rgm@gnu.org>

	* Makefile.in (dvi, pdf, $(infodir)): New targets.
	($(infodir)/elisp): Ensure target directory exists.  Use $@.
	Fix -I typo.
	(clean): No 'make.out' or 'core' files.
	(.PHONY): Declare clean rules.
	(maintainer-clean): Delete pdf file.  Guard against cd failures.

2010-10-03  Glenn Morris  <rgm@gnu.org>

	* files.texi (File Name Components): Remove ignored section about
	deleted variable directory-sep-char.

2010-10-03  Michael Albinus  <michael.albinus@gmx.de>

	* files.texi (Magic File Names): New defopt
	remote-file-name-inhibit-cache.

2010-10-02  Glenn Morris  <rgm@gnu.org>

	* os.texi (Killing Emacs): Hook now runs in batch mode.

2010-09-18  Stefan Monnier  <monnier@iro.umontreal.ca>

	* text.texi (Special Properties): Clarify when modification-hooks run.

2010-09-11  Stefan Monnier  <monnier@iro.umontreal.ca>

	* syntax.texi (Syntax Flags): Document new `c' flag.

2010-09-09  Glenn Morris  <rgm@gnu.org>

	* display.texi (ImageMagick Images): General cleanup.

2010-09-06  Alexander Klimov  <alserkli@inbox.ru>  (tiny change)

	* files.texi (Directory Names): Use \` rather than ^.

2010-09-02  Jan Djärv  <jan.h.d@swipnet.se>

	* text.texi (Low-Level Kill Ring):
	* frames.texi (Window System Selections): Remove cut buffer
	documentation.

2010-08-28  Eli Zaretskii  <eliz@gnu.org>

	* display.texi (Fringe Size/Pos): Add a cross-reference to "Layout
	Parameters", where the default fringe width is described.

	* frames.texi (Window Frame Parameters, Basic Parameters)
	(Position Parameters, Layout Parameters, Management Parameters)
	(Cursor Parameters, Font and Color Parameters): Add indexing for
	frame parameters.  (Bug#6929)

2010-08-25  Tom Tromey  <tromey@redhat.com>

	* vol2.texi (Top): Update.
	* vol1.texi (Top): Update.
	* tips.texi (Library Headers): Mention Package-Version and
	Package-Requires.
	* package.texi: New file.
	* os.texi (System Interface): Update pointers.
	* elisp.texi (Top): Link to new nodes.  Include package.texi.
	* anti.texi (Antinews): Update pointers.

2010-08-25  Eli Zaretskii  <eliz@gnu.org>

	* processes.texi (Filter Functions): Fix last change.

2010-08-24  Markus Triska  <triska@gmx.at>

	* processes.texi (Filter Functions): Use `buffer-live-p' instead
	of `buffer-name' in the main text as well as in the example
	(Bug#3098).

2010-08-22  Chong Yidong  <cyd@stupidchicken.com>

	* nonascii.texi (Text Representations):
	* loading.texi (Loading Non-ASCII):
	* compile.texi (Byte Compilation): Don't mention obsolete
	--unibyte command-line argument.

2010-08-22  Chong Yidong  <cyd@stupidchicken.com>

	* modes.texi (Defining Minor Modes): Doc fix (Bug#6880).

2010-08-22  Chong Yidong  <cyd@stupidchicken.com>

	* objects.texi (Bool-Vector Type): Minor definition tweak (Bug#6878).

2010-08-20  Eli Zaretskii  <eliz@gnu.org>

	* commands.texi (Misc Events): Add cross-references to where
	POSITION of a mouse event is described in detail.

2010-08-08  Christoph Scholtes  <cschol2112@googlemail.com>

	* control.texi (Handling Errors)  <error-message-string>: Fix arg name.

2010-08-08  Juanma Barranquero  <lekktu@gmail.com>

	* modes.texi (Defining Minor Modes): Use C-backspace, not C-delete.
	Suggested by Štěpán Němec <stepnem@gmail.com>.

2010-08-08  Juanma Barranquero  <lekktu@gmail.com>

	* minibuf.texi (High-Level Completion): Document args of
	`read-buffer-function' (bug#5625).

2010-07-29  Jan Djärv  <jan.h.d@swipnet.se>

	* frames.texi (Layout Parameters): Add doc for tool-bar-position.

2010-07-29  Michael Albinus  <michael.albinus@gmx.de>

	* processes.texi (Process Information): Explain process property
	`remote-tty'.

2010-07-27  Juanma Barranquero  <lekktu@gmail.com>

	* modes.texi (Defining Minor Modes): Use C-delete in examples,
	instead of "\C-\^?" (bug#6334).

	* text.texi (Special Properties): Fix typo.

2010-07-09  Eli Zaretskii  <eliz@gnu.org>

	* internals.texi (Writing Emacs Primitives): Adapt to ANSI C
	calling sequences, which are now the standard.

2010-06-24  Chong Yidong  <cyd@stupidchicken.com>

	* text.texi (Undo): Clarify command loop behavior (Bug#2433).

	* commands.texi (Command Overview): Mention undo-boundary call.

2010-06-23  Glenn Morris  <rgm@gnu.org>

	* abbrevs.texi, commands.texi, compile.texi, debugging.texi:
	* display.texi, edebug.texi, elisp.texi, eval.texi, files.texi:
	* frames.texi, functions.texi, internals.texi, keymaps.texi:
	* loading.texi, minibuf.texi, numbers.texi, os.texi, processes.texi:
	* searching.texi, sequences.texi, strings.texi, syntax.texi:
	* text.texi, tips.texi, vol1.texi, vol2.texi, windows.texi:
	Untabify Texinfo files.

2010-06-20  Chong Yidong  <cyd@stupidchicken.com>

	* modes.texi (Minor Mode Conventions): Fix typo (Bug#6477).

2010-06-19  Chong Yidong  <cyd@stupidchicken.com>

	* errors.texi (Standard Errors): Remove unnecessary markup (Bug#6461).

2010-06-02  Chong Yidong  <cyd@stupidchicken.com>

	* searching.texi (Regexp Special): Remove obsolete information
	about matching non-ASCII characters, and suggest using char
	classes (Bug#6283).

2010-05-30  Juanma Barranquero  <lekktu@gmail.com>

	* minibuf.texi (Basic Completion): Add missing "@end defun".

2010-05-30  Stefan Monnier  <monnier@iro.umontreal.ca>

	* minibuf.texi (Basic Completion): Document completion-boundaries.
	(Programmed Completion): Document the new fourth method for boundaries.

2010-05-22  Chong Yidong  <cyd@stupidchicken.com>

	* display.texi (Image Cache): Update documentation about image caching.

2010-05-08  Štěpán Němec  <stepnem@gmail.com>  (tiny change)

	* windows.texi (Textual Scrolling):
	* tips.texi (Coding Conventions):
	* minibuf.texi (Minibuffer History):
	* maps.texi (Standard Keymaps):
	* loading.texi (Where Defined):
	* edebug.texi (Instrumenting): Fix typos.

2010-05-08  Chong Yidong  <cyd@stupidchicken.com>

	* keymaps.texi (Menu Bar): Document :advertised-binding property.

	* functions.texi (Obsolete Functions):
	Document set-advertised-calling-convention.

	* minibuf.texi (Basic Completion): Document completion-in-region.
	(Programmed Completion): Document completion-annotate-function.

	* commands.texi (Reading One Event): Document read-key.
	(Distinguish Interactive): Document KIND arg to
	called-interactively-p.  Delete obsolete interactive-p.

	* elisp.texi (Top): Update node description.

2010-05-08  Eli Zaretskii  <eliz@gnu.org>

	* nonascii.texi (Character Properties):
	Document unicode-category-table.  Add an index entry for Unicode
	general category.

2010-05-07  Chong Yidong  <cyd@stupidchicken.com>

	* Version 23.2 released.

2010-04-20  Juanma Barranquero  <lekktu@gmail.com>

	* locals.texi (Standard Buffer-Local Variables):
	Remove @ignore'd reference to `direction-reversed'.

2010-04-14  Juri Linkov  <juri@jurta.org>

	Fix @deffn without category.

	* abbrevs.texi (Abbrev Expansion): Replace @deffn with @defun
	for `abbrev-insert'.

	* buffers.texi (Indirect Buffers): Add category `Command'
	to @deffn of `clone-indirect-buffer'.

	* windows.texi (Cyclic Window Ordering): Replace @deffn with @defun
	for `next-window' and `previous-window'.  Add category `Command'
	to @deffn of `pop-to-buffer'.

2010-04-01  Chong Yidong  <cyd@stupidchicken.com>

	* nonascii.texi (Text Representations): Don't mark
	enable-multibyte-characters as a user option.

2010-03-31  Eli Zaretskii  <eliz@gnu.org>

	* control.texi (Handling Errors): How to re-throw a signal caught
	by condition-case.

2010-03-26  Chong Yidong  <cyd@stupidchicken.com>

	* loading.texi (Hooks for Loading): Document after-load-functions.
	Copyedits.

2010-03-24  Arni Magnusson  <arnima@hafro.is>  (tiny change)

	* frames.texi (Cursor Parameters): Fix typo.  (Bug#5760)

2010-03-24  Chong Yidong  <cyd@stupidchicken.com>

	* processes.texi (Network Processes): Document seqpacket type.

2010-03-20  Dan Nicolaescu  <dann@ics.uci.edu>

	* os.texi (System Environment): Do not mention lynxos.

2010-03-10  Chong Yidong  <cyd@stupidchicken.com>

	* Branch for 23.2.

2010-03-06  Chong Yidong  <cyd@stupidchicken.com>

	* objects.texi (Integer Type): Take note of the read syntax
	exception for numbers that cannot fit in the integer type.

2010-03-03  Glenn Morris  <rgm@gnu.org>

	* numbers.texi (Integer Basics, Bitwise Operations):
	* objects.texi (Integer Type): Update for integers now being 30-bit.

2010-02-27  Chong Yidong  <cyd@stupidchicken.com>

	* display.texi (Low-Level Font): Document :otf font-spec property.

2010-02-01  Stefan Monnier  <monnier@iro.umontreal.ca>

	* display.texi (Line Height): Avoid obsolete special default variables
	like default-major-mode.

2010-01-28  Alan Mackenzie  <acm@muc.de>

	* display.texi (Auto Faces): Say fontification-functions is called
	whether or not Font Lock is enabled.  Tidy up the wording a bit.

2010-01-17  Chong Yidong  <cyd@stupidchicken.com>

	* elisp.texi: Remove duplicate edition information (Bug#5407).

2010-01-17  Juanma Barranquero  <lekktu@gmail.com>

	* two.el (volume-header-toc-markup): Fix typos in docstring.

2010-01-04  Stefan Monnier  <monnier@iro.umontreal.ca>

	Avoid dubious uses of save-excursions.
	* positions.texi (Excursions): Recommend the use of
	save-current-buffer if applicable.
	* text.texi (Clickable Text): Fix the example code which used
	save-excursion in a naive way which sometimes preserves point and
	sometimes not.
	* variables.texi (Creating Buffer-Local):
	* os.texi (Session Management):
	* display.texi (GIF Images):
	* control.texi (Cleanups): Use (save|with)-current-buffer.

2010-01-02  Eli Zaretskii  <eliz@gnu.org>

	* modes.texi (Example Major Modes): Fix indentation.  (Bug#5195)

2010-01-02  Chong Yidong  <cyd@stupidchicken.com>

	* nonascii.texi (Text Representations, Character Codes)
	(Converting Representations, Explicit Encoding)
	(Translation of Characters): Use hex notation consistently.
	(Character Sets): Fix map-charset-chars doc (Bug#5197).

2010-01-01  Chong Yidong  <cyd@stupidchicken.com>

	* loading.texi (Where Defined): Make it clearer that these are
	loaded files (Bug#5068).

2009-12-29  Chong Yidong  <cyd@stupidchicken.com>

	* minibuf.texi (Completion Styles): Document `initials' style.

2009-12-25  Chong Yidong  <cyd@stupidchicken.com>

	* frames.texi (Resources): Describe inhibit-x-resources.
	(Size Parameters): Copyedit.

	* hash.texi (Creating Hash):
	* objects.texi (Hash Table Type): Document the new hash table
	printed representation.

	* minibuf.texi (Basic Completion): 4th arg to all-completions is
	obsolete.

	* processes.texi (Process Buffers):
	Document process-kill-buffer-query-function.

2009-12-05  Glenn Morris  <rgm@gnu.org>

	* hooks.texi (Standard Hooks): Remove diary-display-hook, replaced by
	diary-display-function, and no longer recommended to be a hook.
	Update for changes in the names of calendar and diary hooks.
	diary-print-entries-hook has changed section.

2009-11-28  Eli Zaretskii  <eliz@gnu.org>

	* text.texi (Special Properties): More accurate description of
	what the `cursor' property does.

2009-11-26  Kevin Ryde  <user42@zip.com.au>

	* commands.texi (Misc Events): vindex mouse-wheel-up-event and
	mouse-wheel-down-event, the closest thing to a definition for them.
	* os.texi (Startup Summary): vindex inhibit-startup-message and
	inhibit-splash-screen.
	(Command-Line Arguments): vindex argv.
	(Suspending Emacs): vindex suspend-tty-functions and
	resume-tty-functions.  Don't want to index every hook, but having
	the programming ones is helpful.

2009-11-14  Chong Yidong  <cyd@stupidchicken.com>

	* commands.texi (Motion Events): Fix typo (Bug#4907).

2009-11-08  Chong Yidong  <cyd@stupidchicken.com>

	* searching.texi (Char Classes): Note that [:upper:] and [:lower:]
	are affected by case-fold-search (Bug#4483).

2009-11-02  Chong Yidong  <cyd@stupidchicken.com>

	* minibuf.texi (Reading File Names): Note that read-file-name may
	use a graphical file dialog.

2009-10-31  Glenn Morris  <rgm@gnu.org>

	* nonascii.texi (User-Chosen Coding Systems): Minor reword.  (Bug#4817)

2009-10-16  Kevin Ryde  <user42@zip.com.au>

	* files.texi (Magic File Names): Add @vindex file-name-handler-alist,
	in particular so `info-lookup-symbol' can find its docs.

2009-10-16  Chong Yidong  <cyd@stupidchicken.com>

	* variables.texi (Constant Variables): Distinguish from defconst
	variables.
	(Defining Variables): Add cindex.

2009-10-15  Chong Yidong  <cyd@stupidchicken.com>

	* os.texi (Time of Day): Clarify that the microsecond part is
	ignored (Bug#4637).

2009-10-11  Glenn Morris  <rgm@gnu.org>

	* frames.texi (Size and Position): Clarify what is included in the frame
	height.  (Bug#4535)

2009-10-10  Glenn Morris  <rgm@gnu.org>

	* windows.texi (Size of Window): The relationship between window and
	frame heights is not so simple.  (Bug#4535)
	Mention window-full-height-p.

2009-10-07  Stefan Monnier  <monnier@iro.umontreal.ca>

	* positions.texi (Text Lines): Remove goto-line, since it shouldn't be
	used from Lisp.

2009-10-07  Eli Zaretskii  <eliz@gnu.org>

	* files.texi (Directory Names) <abbreviate-file-name>:
	Document that root home directories are not replaced with "~".

2009-10-06  Eli Zaretskii  <eliz@gnu.org>

	* text.texi (Special Properties): Document the meaning of the
	`cursor' text property whose value is an integer.

2009-10-05  Michael Albinus  <michael.albinus@gmx.de>

	* files.texi (Magic File Names): Add `copy-directory'.

2009-10-05  Eli Zaretskii  <eliz@gnu.org>

	* files.texi (File Attributes): Fix description of file
	attributes.  (Bug#4638) Update attributes of files.texi example to
	be more representative.

2009-10-05  Michael Albinus  <michael.albinus@gmx.de>

	* files.texi (Create/Delete Dirs): New command copy-directory.

2009-10-04  Juanma Barranquero  <lekktu@gmail.com>

	* anti.texi (Antinews):
	* macros.texi (Indenting Macros):
	* strings.texi (Creating Strings, Case Conversion):
	Remove duplicate words.

2009-10-01  Michael Albinus  <michael.albinus@gmx.de>

	* files.texi (Create/Delete Dirs): delete-directory has an
	optional parameter RECURSIVE.

2009-10-01  Stefan Monnier  <monnier@iro.umontreal.ca>

	* buffers.texi (Swapping Text): Minor clarification.

2009-10-01  Glenn Morris  <rgm@gnu.org>

	* functions.texi (Declaring Functions): Mention that we also search for
	".m" files in the src/ directory.

2009-09-25  David Engster  <deng@randomsample.de>

	* display.texi (Managing Overlays): Document copy-overlay (Bug#4549).

2009-09-22  Glenn Morris  <rgm@gnu.org>

	* internals.texi (Building Emacs): Mention preloaded-file-list.

2009-09-14  Alan Mackenzie  <acm@muc.de>

	* os.texi (Terminal Output): Put "@code{}" around "stdout".

2009-09-13  Chong Yidong  <cyd@stupidchicken.com>

	* functions.texi (Anonymous Functions): Rearrange discussion,
	giving usage of unquoted lambda forms first.  Mention that
	`function' and `#'' are no longer required (Bug#4290).

2009-09-11  Alan Mackenzie  <acm@muc.de>

	* os.texi (Terminal Output): Document `send-string-to-terminal' in
	batch mode.

2009-09-01  Glenn Morris  <rgm@gnu.org>

	* display.texi (Face Functions): Mention define-obsolete-face-alias.

2009-08-26  Ulrich Mueller  <ulm@gentoo.org>

	* nonascii.texi (Character Codes): Fix typos.

2009-08-25  Michael Albinus  <michael.albinus@gmx.de>

	* processes.texi (Synchronous Processes): New defvar
	process-file-side-effects.

2009-08-25  Glenn Morris  <rgm@gnu.org>

	* display.texi (Fontsets): Fix typo.

	* files.texi (Format Conversion Round-Trip): Mention nil regexp.

2009-08-19  Stefan Monnier  <monnier@iro.umontreal.ca>

	* processes.texi (Asynchronous Processes): Adjust arglist of
	start-process-shell-command and start-file-process-shell-command.

2009-08-15  Chong Yidong  <cyd@stupidchicken.com>

	* advice.texi (Argument Access in Advice): Note that argument
	positions are zero-based (Bug#3932).

	* commands.texi (Distinguish Interactive): Minor copyedit.

	* display.texi (Face Attributes): Add xref to Displaying Faces for
	explanation of "underlying face".

	* customize.texi (Common Keywords): Add xref to Loading.

	* loading.texi (How Programs Do Loading): Add xref to Lisp
	Libraries node in the Emacs manual.

2009-08-13  Chong Yidong  <cyd@stupidchicken.com>

	* objects.texi (Meta-Char Syntax): Add xref to Strings of Events.

2009-07-18  Chong Yidong  <cyd@stupidchicken.com>

	* processes.texi (Shell Arguments): Copyedits.

2009-07-18  Glenn Morris  <rgm@gnu.org>

	* loading.texi (Repeated Loading): Fix typo.

2009-07-16  Richard Stallman  <rms@gnu.org>

	* buffers.texi (Swapping Text): Recommend setting
	write-region-annotate-functions and buffer-saved-size.

	* backups.texi (Auto-Saving): Document buffer-saved-size = -2.

2009-07-15  Glenn Morris  <rgm@gnu.org>

	* edebug.texi: Minor re-phrasings throughout.
	(Edebug Execution Modes): Sit-for affects continue mode too.
	(Jumping): Use `forward-sexp' rather than its keybinding.
	(Edebug Misc): Fix Q binding.
	(Edebug Eval): Remove cl version.
	(Printing in Edebug): Clarify print-length etc.
	(Instrumenting Macro Calls): Defopt edebug-eval-macro-args.
	(Specification List): Remove edebug-unwrap findex entry.
	(Specification Examples): defmacro is actually not the same as defun.
	Escape "`" in example.

2009-07-15  Chong Yidong  <cyd@stupidchicken.com>

	* markers.texi (The Mark): Document optional arg to
	deactivate-mark.

2009-07-11  Kevin Ryde  <user42@zip.com.au>

	* hooks.texi (Standard Hooks): Fix cross-references.

	* loading.texi (Named Features): Refer to eval-after-load.

2009-07-11  Glenn Morris  <rgm@gnu.org>

	* Makefile.in (TEXI2PDF): New.
	(elisp.pdf): New target.

	* searching.texi (Regexp Backslash): Fix typo.

	* elisp.texi (Top): Display copyright notice at start of non-TeX.

2009-07-10  Glenn Morris  <rgm@gnu.org>

	* elisp.texi, vol1.texi, vol2.texi: Update @detailmenu.

	* customize.texi (Customization Types):
	* display.texi (Abstract Display):
	* objects.texi (Character Type, String Type):
	Merge in some menu descriptions from elisp.texi.

	* hash.texi (Hash Tables):
	* modes.texi (Multiline Font Lock):
	End menu description with period.

2009-07-09  Glenn Morris  <rgm@gnu.org>

	* back.texi: Don't hard-code texinfo location.

	* two-volume.make (texinfodir): New, with location of texinfo.tex.
	(tex): Add texinfodir to TEXINPUTS.
	(elisp1med-init, elisp2med-init): Use texinfodir.

	* Makefile.in (texinfodir): Rename from usermanualdir, and update.
	(clean): Add two-volume.make intermediate files.

	* elisp.texi, vol1.texi, vol2.texi:
	Use a DATE variable with the publication date, and update it.
	Fix antinews menu description.

	* vol1.texi, vol2.texi: Update VERSION to match elisp.texi.
	Update the detailed node listing to match elisp.texi.

	* README: Update edition to match elisp.texi.

	* objects.texi (General Escape Syntax):
	* nonascii.texi (Character Sets):
	Use consistent case for "Unicode Standard".

	* anti.texi (Antinews):
	* customize.texi (Variable Definitions):
	* functions.texi (Declaring Functions):
	* nonascii.texi (Character Properties):
	* processes.texi (Serial Ports):
	* text.texi (Special Properties):
	* tips.texi (Coding Conventions):
	Minor rearrangements to improve TeX line-filling.

	* commands.texi (Using Interactive): Fix cross-reference.

2009-07-01  Jan Djärv  <jan.h.d@swipnet.se>

	* frames.texi (Management Parameters): Mention sticky.

2009-07-01  Andreas Schwab  <aschwab@redhat.com>

	* help.texi (Help Functions): Fix description of help-buffer and
	help-setup-xref to use @defun instead of @deffn.

2009-07-01  Jan Djärv  <jan.h.d@swipnet.se>

	* frames.texi (Size Parameters): Mention maximized for fullscreen.

2009-06-24  Chong Yidong  <cyd@stupidchicken.com>

	* display.texi (Window Systems): Add ns to the list.

2009-06-21  Chong Yidong  <cyd@stupidchicken.com>

	* Branch for 23.1.

2009-06-17  Martin Rudalics  <rudalics@gmx.at>

	* windows.texi (Dedicated Windows): Fix typo.
	(Resizing Windows): Replace @defun by @deffn.

2009-06-17  Glenn Morris  <rgm@gnu.org>

	* variables.texi (Directory Local Variables):
	Update for 2009-04-11 name-change of dir-locals-directory-alist.

2009-06-09  Kenichi Handa  <handa@m17n.org>

	* nonascii.texi (Character Sets): State clearly that FROM and TO
	are codepoints of CHARSET.

2009-06-07  Chong Yidong  <cyd@stupidchicken.com>

	* minibuf.texi (Reading File Names): Fix introductory text.
	Suggested by stan@derbycityprints.com.
	(High-Level Completion): Fix typo.

2009-05-28  Chong Yidong  <cyd@stupidchicken.com>

	* frames.texi (Text Terminal Colors): Multi-tty is already
	implemented, but tty-local colors are not.

2009-05-27  Chong Yidong  <cyd@stupidchicken.com>

	* hooks.texi (Standard Hooks): Remove mention of obsolete
	redisplay-end-trigger-functions.

	* internals.texi (Window Internals): Remove mention of obsolete
	redisplay-end-trigger-functions.

2009-05-21  Martin Rudalics  <rudalics@gmx.at>

	* abbrevs.texi (Abbrev Mode): abbrev-mode is an option.

	* backups.texi (Making Backups): backup-directory-alist and
	make-backup-file-name-function are options.
	(Auto-Saving): auto-save-list-file-prefix is an option.

	* buffers.texi (Killing Buffers): buffer-offer-save is an
	option.

	* display.texi (Refresh Screen): no-redraw-on-reenter is an
	option.
	(Echo Area Customization): echo-keystrokes is an option.
	(Selective Display): selective-display-ellipses is an option.
	(Temporary Displays): temp-buffer-show-function is an option.
	(Face Attributes): underline-minimum-offset and x-bitmap-file-path
	are options.
	(Font Selection): face-font-family-alternatives,
	face-font-selection-order, face-font-registry-alternatives, and
	scalable-fonts-allowed are options.
	(Fringe Indicators): indicate-buffer-boundaries is an option.
	(Fringe Cursors): overflow-newline-into-fringe is an option.
	(Scroll Bars): scroll-bar-mode is an option.

	* eval.texi (Eval): max-lisp-eval-depth is an option.

	* files.texi (Visiting Functions): find-file-hook is an option.
	(Directory Names): directory-abbrev-alist is an option.
	(Unique File Names): temporary-file-directory and
	small-temporary-file-directory are options.

	* frames.texi (Initial Parameters): initial-frame-alist,
	minibuffer-frame-alist and default-frame-alist are options.
	(Cursor Parameters): blink-cursor-alist and
	cursor-in-non-selected-windows ar options.
	(Window System Selections): selection-coding-system is an
	option.
	(Display Feature Testing): display-mm-dimensions-alist is an
	option.

	* help.texi (Help Functions): help-char and help-event-list are
	options.

	* keymaps.texi (Functions for Key Lookup): meta-prefix-char is
	an option.

	* minibuf.texi (Minibuffer History): history-length and
	history-delete-duplicates are options.
	(High-Level Completion): read-buffer-function and
	read-buffer-completion-ignore-case are options.
	(Reading File Names): read-file-name-completion-ignore-case is
	an option.

	* modes.texi (Mode Line Top): mode-line-format is an option.
	(Mode Line Variables): mode-line-position and mode-line-modes
	are options.

	* nonascii.texi (Text Representations):
	enable-multibyte-characters is an option.
	(Default Coding Systems): auto-coding-regexp-alist,
	file-coding-system-alist, auto-coding-alist and
	auto-coding-functions are options.
	(Specifying Coding Systems): inhibit-eol-conversion is an
	option.

	* os.texi (Init File): site-run-file is an option.
	(System Environment): mail-host-address is an option.
	(User Identification): user-mail-address is an option.
	(Terminal Output): baud-rate is an option.

	* positions.texi (Word Motion): words-include-escapes is an
	option.

	* searching.texi (Standard Regexps): page-delimiter,
	paragraph-separate, paragraph-separate and sentence-end are
	options.

	* text.texi (Margins): left-margin and fill-nobreak-predicate
	are options.

	* variables.texi (Local Variables): max-specpdl-size is an
	option.

	* windows.texi (Choosing Window):
	split-window-preferred-function, special-display-function and
	display-buffer-function are options.

2009-05-20  Chong Yidong  <cyd@stupidchicken.com>

	Fix errors spotted by Martin Rudalics.

	* syntax.texi (Position Parse): Document rationale for ignored
	arguments to syntax-ppss-flush-cache.

	* processes.texi (Input to Processes): Mark PROCESS arg to
	process-running-child-p as optional.
	(Network Options): Document NO-ERROR arg to
	set-network-process-option.

	* buffers.texi (Indirect Buffers): Mark clone-indirect-buffer as a
	command.

	* searching.texi (POSIX Regexps): Mark posix-search-forward and
	posix-search-backward as commands.

	* os.texi (Killing Emacs): Mark kill-emacs as a command.
	(Suspending Emacs): Mark suspend-emacs as a command.
	(Processor Run Time): Mark emacs-uptime and emacs-init-time as
	commands.
	(Terminal Output): Remove obsolete function baud-rate.
	Document TERMINAL arg for send-string-to-terminal.

	* nonascii.texi (Terminal I/O Encoding): Document TERMINAL arg for
	terminal-coding-system and set-terminal-coding-system.
	(Explicit Encoding): Mark DESTINATION arg of decode-coding-region
	as optional.
	(Character Sets): Document RESTRICTION arg of char-charset.
	(Character Codes): Mark POS argument to get-byte as optional.

	* minibuf.texi (Minibuffer Misc): Document ARGS arg for
	minibuffer-message.

	* files.texi (Create/Delete Dirs): Mark make-directory and
	delete-directory as commands.

	* abbrevs.texi (Abbrev Tables): Fix arglist for make-abbrev-table.

	* text.texi (Base 64): Mark base64-decode-string and
	base64-encode-string as commands.
	(Columns): Mark move-to-column as a command.
	(Mode-Specific Indent): Document RIGID arg to
	indent-for-tab-command.
	(Region Indent): Mark TO-COLUMN arg to indent-region as optional.
	Mark indent-code-rigidly as a command.
	(Substitution): Mark translate-region as a command.

	* frames.texi (Size and Position): Remove obsolete functions
	screen-height and screen-width.

2009-05-19  Chong Yidong  <cyd@stupidchicken.com>

	* windows.texi (Cyclic Window Ordering, Cyclic Window Ordering)
	(Displaying Buffers, Resizing Windows): Correct mistakes;
	next-window, previous-window, and pop-to-buffer are not commands,
	and fit-window-to-buffer" is a command.  (Pointed out by Martin
	Rudalics.)

2009-05-17  Richard M Stallman  <rms@gnu.org>

	* modes.texi (Precalculated Fontification): Clarify text.

2009-05-17  Martin Rudalics  <rudalics@gmx.at>

	* windows.texi (Selecting Windows): Clarify descriptions of
	with-selected-window and get-lru-window.
	(Cyclic Window Ordering): Refer to particular frame when talking
	about how splitting affects the ordering.
	(Displaying Buffers): Fix descriptions of switch-to-buffer and
	switch-to-buffer-other-window.  Explain how setting of
	display-buffer-reuse-frames affects pop-to-buffer.
	(Choosing Window): Clarify some details in descriptions of
	display-buffer-reuse-frames, pop-up-frames, and
	pop-up-frame-function.
	(Dedicated Windows): Clarify some details.
	(Textual Scrolling): Replace term vscroll by term vertical
	scroll position.
	(Vertical Scrolling): Fix typo.
	(Window Hooks): Relate text on jit-lock-register to window
	scrolling and size changes.

2009-05-14  Chong Yidong  <cyd@stupidchicken.com>

	* frames.texi (Initial Parameters): Clarify what the initial
	minibuffer frame is.
	(Buffer Parameters): Note that the minibuffer parameter can not be
	altered.

	* anti.texi (Antinews): Copyedits.  Rearrange some entries.
	Document display-buffer changes.

2009-05-13  Chong Yidong  <cyd@stupidchicken.com>

	* anti.texi (Antinews): Rewrite for Emacs 22.

	* abbrevs.texi (Abbrevs): Add xref to Creating Symbols when
	obarrays are first mentioned.  Define "system abbrev" more
	prominently, and add it to the index.
	(Abbrev Mode, Abbrev Tables, Defining Abbrevs, Abbrev Properties):
	Copyedits.
	(Abbrev Expansion): Document abbrev-insert.

2009-05-12  Chong Yidong  <cyd@stupidchicken.com>

	* frames.texi (Font and Color Parameters): Rename from Color
	Parameters.  Document font-backend parameter.

	* vol2.texi (Top): Update node listing.
	* vol1.texi (Top): Update node listing.
	* elisp.texi (Top): Update node listing.

2009-05-11  Martin Rudalics  <rudalics@gmx.at>

	* windows.texi (Choosing Window): Don't explicitly refer to
	split-window-sensibly's window argument in descriptions of
	split-height-threshold and split-width-threshold.

2009-05-10  Martin Rudalics  <rudalics@gmx.at>

	* windows.texi (Choosing Window): Fix rewrite of window
	splitting section.

2009-05-09  Eli Zaretskii  <eliz@gnu.org>

	* nonascii.texi (Default Coding Systems):
	Document find-auto-coding, set-auto-coding, and auto-coding-alist.
	Add indexing.
	(Lisp and Coding Systems): Add index entries.

2009-05-09  Martin Rudalics  <rudalics@gmx.at>

	* windows.texi (Choosing Window): Describe split-window-sensibly
	and rewrite section on window splitting accordingly.
	(Textual Scrolling): Replace `...' by @code{...}.

2009-05-04  Chong Yidong  <cyd@stupidchicken.com>

	* hooks.texi (Standard Hooks): Add abbrev-expand-functions.
	Remove obsoleted pre-abbrev-expand-hook.

	* locals.texi (Standard Buffer-Local Variables): Consolidate table
	entries.

	* internals.texi (Object Internals): Don't assume 32-bit machines
	are the norm.
	(Buffer Internals): Consolidate table entries for readability.
	(Window Internals): Synch field names to window.h.
	(Process Internals): Synch field names to process.h.

2009-04-29  Chong Yidong  <cyd@stupidchicken.com>

	* variables.texi (File Local Variables): Note that read-circle is
	bound to nil when reading file-local variables.

	* streams.texi (Input Functions): Document read-circle.
	(Output Variables): Add xref to Circular Objects.

2009-04-25  Chong Yidong  <cyd@stupidchicken.com>

	* tips.texi (Coding Conventions): Copyedits.  Add xref to Named
	Features and Coding System Basics.  Node that "p" stands for
	"predicate".  Recommend utf-8-emacs instead of emacs-mule.
	(Key Binding Conventions): Emacs does use S-down-mouse-1, for
	mouse-appearance-menu.
	(Programming Tips): Add xref to Progress.

2009-04-22  Chong Yidong  <cyd@stupidchicken.com>

	* os.texi (Command-Line Arguments):
	Document command-line-args-left.
	(Suspending Emacs): Adapt text to multi-tty case.  Document use of
	terminal objects for tty arguments.
	(Startup Summary): Add xref to Session Management.
	(Session Management): Mention emacs-session-restore.  Copyedits.

2009-04-20  Chong Yidong  <cyd@stupidchicken.com>

	* os.texi (Startup Summary): Copyedits.  The init file is not
	necessarily named .emacs now.  Document initial-buffer-choice and
	initial-scratch-message.  Note where Emacs exits in batch mode.
	Document inhibit-splash-screen as an alias.
	(Init File): Be neutral about which init file name to use.

2009-04-16  Chong Yidong  <cyd@stupidchicken.com>

	* os.texi (System Interface): Fix Texinfo usage.

2009-04-15  Chong Yidong  <cyd@stupidchicken.com>

	* searching.texi (Regexp Backslash): Also refer to shy groups as
	non-capturing or unnumbered groups.
	(Regexp Functions): Add cross-reference to Regexp Backslash.

	* display.texi (Truncation): Overlays can use line-prefix and
	wrap-prefix too.
	(Overlay Properties): Document wrap-prefix and line-prefix.
	(Face Attributes): Document underline-minimum-offset.
	(Face Remapping): Copyedits.
	(Low-Level Font): Copyedits.
	(Image Cache): Note that the image cache is shared between frames.
	(Line Height): Emphasize that line-spacing only takes effect on
	graphical terminals.

2009-04-13  Chong Yidong  <cyd@stupidchicken.com>

	* display.texi (Refresh Screen): Note that a passage about screen
	refreshing is text terminal only.
	(Forcing Redisplay): Delete misleading comment---sit-for calls
	redisplay, not the other way around.
	(Truncation): Note new values of truncate-partial-width-windows.
	Copyedits.
	(Invisible Text): Document invisible-p.

2009-04-11  Eli Zaretskii  <eliz@gnu.org>

	* display.texi (Overlays): Overlays don't scale well.  See
	http://lists.gnu.org/archive/html/emacs-devel/2009-04/msg00243.html.

2009-04-10  Chong Yidong  <cyd@stupidchicken.com>

	* syntax.texi (Syntax Table Functions): Document cons cell
	argument for modify-syntax-entry.
	(Categories): Document cons cell argument for
	modify-category-entry.

	* searching.texi (String Search): Document word-search-forward-lax
	and word-search-backward-lax.
	(Searching and Case): Describe isearch behavior more precisely.

	* keymaps.texi (Tool Bar): Mention that some platforms do not
	support multi-line toolbars.  Suggested by Stephen Eglen.

	* frames.texi (Layout Parameters): Mention that Nextstep also
	allows only one tool-bar line.  Suggested by Stephen Eglen.

	* nonascii.texi (Text Representations): Copyedits.
	(Coding System Basics): Also mention utf-8-emacs.
	(Converting Representations, Selecting a Representation)
	(Scanning Charsets, Translation of Characters, Encoding and I/O):
	Copyedits.
	(Character Codes): Mention role of codepoints 1114112 to 4194175.

2009-04-09  Chong Yidong  <cyd@stupidchicken.com>

	* text.texi (Yank Commands): Note that yank uses push-mark.
	(Filling): Clarify REGION argument of fill-paragraph.
	Document fill-forward-paragraph-function.
	(Special Properties): Remove "new in Emacs 22" declaration.
	(Clickable Text): Merge with Links and Mouse-1 node.

	* display.texi (Button Properties, Button Buffer Commands):
	Change xref to Clickable Text.

	* tips.texi (Key Binding Conventions): Change xref to Clickable
	Text.

	* elisp.texi (Top): Update node listing.

2009-04-05  Chong Yidong  <cyd@stupidchicken.com>

	* markers.texi (The Mark): Copyedits.  Improve description of
	handle-shift-selection.
	(The Region): Move use-region-p here from The Mark.

	* positions.texi (Screen Lines): Document (cols . lines) argument
	for vertical-motion.

2009-04-04  Chong Yidong  <cyd@stupidchicken.com>

	* frames.texi (Frames): Clean up introduction.  Document `ns'
	return value for framep.
	(Creating Frames): Note how the terminal is chosen.
	(Multiple Terminals, Multiple Displays): Merge into a single node.
	(Color Parameters): Fix typo.

	* variables.texi (Local Variables, Buffer-Local Variables)
	(Creating Buffer-Local): Change link to Multiple Terminals.

	* os.texi (X11 Keysyms): Change link to Multiple Terminals.

	* keymaps.texi (Controlling Active Maps): Change link to Multiple
	Terminals.

	* commands.texi (Command Loop Info, Keyboard Macros): Change link
	to Multiple Terminals.

	* elisp.texi (Top): Update node listing.
	* vol2.texi (Top): Update node listing.
	* vol1.texi (Top): Update node listing.

	* buffers.texi (Current Buffer): Note that the append-to-buffer
	example is no longer in synch with the latest code.  Tie the two
	examples together.

	* files.texi (File Attributes): Move note about MS-DOS from
	Changing Files to File Attributes.
	(Create/Delete Dirs): Note that mkdir is an alias for this.

2009-04-01  Markus Triska  <triska@gmx.at>

	* processes.texi (Filter Functions): Suggest how to handle output
	batches.

2009-03-30  Chong Yidong  <cyd@stupidchicken.com>

	* help.texi (Accessing Documentation): Update example to use
	help-setup-xref and with-help-window.
	(Help Functions): Remove print-help-return-message, which is
	semi-obsolete due to with-help-window.  Document help-buffer and
	help-setup-xref.

2009-03-29  Chong Yidong  <cyd@stupidchicken.com>

	* help.texi (Accessing Documentation, Help Functions):
	Remove information about long-obsolete Emacs versions.

	* modes.texi (Mode Line Variables): The default values of the mode
	line variables are now more complicated.

2009-03-28  Chong Yidong  <cyd@stupidchicken.com>

	* modes.texi (Major Mode Conventions): Note that specialness is
	inherited.
	(Derived Modes): Note that define-derive-mode sets the mode-class
	property.

	* keymaps.texi (Prefix Keys): The M-g prefix key is now named
	goto-map.  Add search-map to the list.

2009-03-27  Eli Zaretskii  <eliz@gnu.org>

	* os.texi (System Environment): Update the list of system-type
	values.

	* markers.texi (The Mark) <handle-shift-selection>: Update for
	removal of the optional argument DEACTIVATE.

2009-03-25  Chong Yidong  <cyd@stupidchicken.com>

	* commands.texi (Focus Events): Most X window managers don't use
	focus-follows-mouse nowadays.

2009-03-24  Chong Yidong  <cyd@stupidchicken.com>

	* commands.texi (Defining Commands): Clarify introduction.
	(Using Interactive): Not that interactive can be put in a symbol
	property.
	(Interactive Call): Note that a symbol with a non-nil
	interactive-form property satisfies commandp.

2009-03-23  Juanma Barranquero  <lekktu@gmail.com>

	* minibuf.texi (Intro to Minibuffers): Fix typos.

2009-03-23  Chong Yidong  <cyd@stupidchicken.com>

	* minibuf.texi (Intro to Minibuffers): Remove long-obsolete info
	about minibuffers in old Emacs versions.  Copyedits.
	Emphasize that enable-recursive-minibuffers defaults to nil.
	(Text from Minibuffer): Simplify introduction.

2009-03-22  Alan Mackenzie  <acm@muc.de>

	* commands.texi (Using Interactive): Clarify string argument to
	`interactive' - even promptless elements need \n separators.

2009-03-18  Chong Yidong  <cyd@stupidchicken.com>

	* minibuf.texi (Completion Styles): New node.

	* elisp.texi (Top): Update node listing.

2009-03-17  Chong Yidong  <cyd@stupidchicken.com>

	* minibuf.texi (Basic Completion): Note that
	read-file-name-completion-ignore-case and
	read-buffer-completion-ignore-case can override
	completion-ignore-case.
	(Minibuffer Completion): Document completing-read changes.
	(Completion Commands): Avoid mentioning partial completion mode.
	Document minibuffer-completion-confirm changes, and
	minibuffer-confirm-exit-commands.
	(High-Level Completion): Document new require-match behavior for
	read-buffer.  Document read-buffer-completion-ignore-case.
	(Reading File Names): Document new require-match behavior for
	read-file-name.

2009-03-14  Chong Yidong  <cyd@stupidchicken.com>

	* debugging.texi (Error Debugging): Don't mislead the reader into
	thinking that debug-on-error enters debugger for C-f at EOB.
	(Error Debugging): Setting debug-on-init within the init file
	works, and has for some time.

2009-03-13  Kenichi Handa  <handa@m17n.org>

	* display.texi (Fontsets): Update the description.

2009-03-13  Chong Yidong  <cyd@stupidchicken.com>

	* advice.texi (Advising Primitives): Link to What Is a Function.

2009-03-12  Chong Yidong  <cyd@stupidchicken.com>

	* compile.texi (Speed of Byte-Code): Update example.
	(Disassembly): Update examples.

	* loading.texi (Repeated Loading): Simplify examples.

	* customize.texi (Common Keywords): It's not necessary to use :tag
	to remove hyphens, as custom-unlispify-tag-name does it
	automatically.
	(Variable Definitions): Link to File Local Variables.
	Document customized-value symbol property.
	(Customization Types): Move menu to end of node.

2009-03-10  Chong Yidong  <cyd@stupidchicken.com>

	* macros.texi (Compiling Macros): Omit misleading sentence, which
	implied that macros can only be used in the same file they are
	defined.
	(Backquote): Remove obsolete information about Emacs 19.

2009-03-05  John Foerch  <jjfoerch@earthlink.net>  (tiny change)

	* display.texi (Display Margins): Fix paren typo.

2009-02-27  Chong Yidong  <cyd@stupidchicken.com>

	* elisp.texi (Top): Update node listing.

	* variables.texi (Variables): Clarify introduction.
	(Global Variables): Mention that setq is a special form.
	(Local Variables): Use active voice.
	(Tips for Defining): Mention marking variables as safe.
	(Buffer-Local Variables): Mention terminal-local and frame-local
	variables together.
	(File Local Variables): Copyedits.
	(Frame-Local Variables): Note that they are not really useful.
	(Future Local Variables): Node deleted.

	* objects.texi (General Escape Syntax): Update explanation of
	Unicode escape syntax.

2009-02-23  Chong Yidong  <cyd@stupidchicken.com>

	* control.texi (Control Structures): Add cindex entry for "textual
	order".

	* eval.texi (Intro Eval): Copyedits.  Standardize on "form"
	instead of "expression" throughout.
	(Function Indirection): Copyedits.  Use active voice.
	(Eval): The default value of max-lisp-eval-depth is now 400.

2009-02-23  Miles Bader  <miles@gnu.org>

	* processes.texi (System Processes): Rename `system-process-attributes'
	to `process-attributes'.

2009-02-22  Chong Yidong  <cyd@stupidchicken.com>

	* symbols.texi (Property Lists): Emphasize that property lists are
	not restricted to symbol cells.
	(Other Plists): Copyedit.

	* sequences.texi (Sequences Arrays Vectors): Make introduction
	more concise.
	(Arrays): Mention char-tables and bool-vectors too.
	(Vectors): Don't repeat information given in Arrays node.  Link to
	nodes that explain the vector usage examples.
	(Char-Tables): Note that char-table elements can have arbitrary
	type.  Explain effect of omitted char-table-extra-slots property.
	Link to Property Lists node.

2009-02-22  Chong Yidong  <cyd@stupidchicken.com>

	* lists.texi (Building Lists): Remove obsolete Emacs 20 usage of
	`append'.
	(List Elements): Copyedits.

	* sequences.texi (Vector Functions): Remove obsolete Emacs 20 use
	of `vconcat'.

	* strings.texi (Creating Strings): Copyedits.  Remove obsolete
	Emacs 20 usage of `concat'.
	(Case Conversion): Copyedits.

2009-02-21  Chong Yidong  <cyd@stupidchicken.com>

	* objects.texi (Lisp Data Types, Syntax for Strings, Buffer Type):
	Minor edits.
	(Frame Configuration Type): Emphasize that it is not primitive.
	(Font Type): New node.
	(Type Predicates): Add fontp; type-of now recognizes font object
	types.

	* intro.texi (Version Info): Update version numbers in examples.
	(Acknowledgements): List more contributors.

	* elisp.texi: Bump version number to 3.0.
	(Top): Link to Font Type node.

2009-02-20  Juanma Barranquero  <lekktu@gmail.com>

	* modes.texi (Major Mode Conventions): Remove duplicate words.
	(Customizing Keywords): Fix typo.

2009-02-14  Eli Zaretskii  <eliz@gnu.org>

	* nonascii.texi (User-Chosen Coding Systems): Document that
	select-safe-coding-system suggests raw-text if there are raw bytes
	in the region.
	(Explicit Encoding): Warn not to use `undecided' when encoding.

2009-02-11  Glenn Morris  <rgm@gnu.org>

	* frames.texi (Visibility of Frames): Mention the effect multiple
	workspaces/desktops can have on visibility.

2009-02-07  Eli Zaretskii  <eliz@gnu.org>

	* text.texi (Commands for Insertion):
	* commands.texi (Event Mod):
	* keymaps.texi (Searching Keymaps):
	* nonascii.texi (Translation of Characters):
	Reinstate documentation of translation-table-for-input.
	(Explicit Encoding): Document the `charset' text property produced
	by decode-coding-region and decode-coding-string.

2009-01-27  Alan Mackenzie  <acm@muc.de>

	* modes.texi (Search-based Fontification): Correct a typo.

2009-01-25  Juanma Barranquero  <lekktu@gmail.com>

	* abbrevs.texi (Abbrev Table Properties): Fix typo.
	Reported by Seweryn Kokot <sewkokot@gmail.com>.  (Bug#2039)

2009-01-24  Eli Zaretskii  <eliz@gnu.org>

	* display.texi (Window Systems): Document the value of
	`initial-window-system' under --daemon.

	* os.texi (System Environment): Remove description of the
	`environment' function which has been deleted.

2009-01-22  Dan Nicolaescu  <dann@ics.uci.edu>

	* frames.texi (Multiple Displays): Remove documentation for
	removed function make-frame-on-tty.

2009-01-22  Chong Yidong  <cyd@stupidchicken.com>

	* files.texi (Format Conversion Piecemeal): Clarify behavior of
	write-region-annotate-functions.
	Document write-region-post-annotation-function.

2009-01-19  Chong Yidong  <cyd@stupidchicken.com>

	* display.texi (Font Lookup): Document WIDTH argument of
	x-list-fonts.

2009-01-17  Eli Zaretskii  <eliz@gnu.org>

	* maps.texi (Standard Keymaps): Rename function-key-map to
	local-function-key-map.

	* keymaps.texi (Translation Keymaps): Rename function-key-map to
	local-function-key-map.

	* nonascii.texi (Terminal I/O Encoding): `keyboard-coding-system'
	and `set-keyboard-coding-system' now accept an optional terminal
	argument.

	* commands.texi (Event Mod): `keyboard-translate-table' is now
	terminal-local.
	(Function Keys): Rename function-key-map to
	local-function-key-map.

	* elisp.texi (Top): Make @detailmenu be consistent with changes in
	frames.texi.

	* hooks.texi (Standard Hooks): Document `delete-frame-functions'
	`delete-terminal-functions', `suspend-tty-functions' and
	`resume-tty-functions'.

	* frames.texi (Frames): Document `frame-terminal' and
	`terminal-live-p'.
	(Multiple Displays): Document `make-frame-on-tty'.
	(Multiple Terminals): Document `terminal-list', `delete-terminal',
	`terminal-name', and `get-device-terminal'.
	(Terminal Parameters): Document `terminal-parameters',
	`terminal-parameter', and `set-terminal-parameter'.

	* os.texi (System Environment): Document `environment' and
	`initial-environment'.
	(Suspending Emacs): Update for multi-tty; document
	`suspend-tty', `resume-tty', and `controlling-tty-p'.

	* nonascii.texi (Coding System Basics): More accurate description
	of `raw-text'.

2009-01-12  Juanma Barranquero  <lekktu@gmail.com>

	* display.texi (Low-Level Font): Fix typo.

2009-01-10  Chong Yidong  <cyd@stupidchicken.com>

	* elisp.texi (Top): Update node listing.

	* display.texi (PostScript Images): Node deleted.

2009-01-10  Eli Zaretskii  <eliz@gnu.org>

	* processes.texi (Decoding Output): Document that null bytes force
	no-conversion for reading process output.

	* files.texi (Reading from Files): Document that null bytes force
	no-conversion when visiting files.

	* processes.texi (Serial Ports): Improve wording, suggested by RMS.

	* nonascii.texi (Lisp and Coding Systems):
	Document inhibit-null-byte-detection and inhibit-iso-escape-detection.
	(Character Properties): Improve wording.

2009-01-09  Chong Yidong  <cyd@stupidchicken.com>

	* display.texi (Font Lookup): Remove obsolete function
	x-font-family-list.  x-list-fonts accepts Fontconfig/GTK syntax.
	(Low-Level Font): Rename from Fonts, move to end of Faces section.
	(Font Selection): Reorder order of variable descriptions.
	Minor clarifications.

	* elisp.texi (Top): Update node listing.

2009-01-09  Glenn Morris  <rgm@gnu.org>

	* commands.texi (Command Loop Info): Say that last-command-char and
	last-input-char are obsolete aliases.

	* edebug.texi (Edebug Recursive Edit): Remove separate references to
	last-input-char and last-command-char, since they are just aliases for
	last-input-event and last-command-event.

	* minibuf.texi (Minibuffer Commands): Use last-command-event rather than
	last-command-char.

2009-01-08  Chong Yidong  <cyd@stupidchicken.com>

	* elisp.texi: Update node listing.

	* display.texi (Faces): Put Font Selection node after Auto Faces.
	(Face Attributes): Don't link to Font Lookup.
	Document font-family-list.
	(Fonts): New node.

2009-01-08  Jason Rumney  <jasonr@gnu.org>

	* frames.texi (Pointer Shape): Clarify that only X supports
	changing the standard pointer shapes.  (Bug#1485)

2009-01-08  Chong Yidong  <cyd@stupidchicken.com>

	* display.texi (Attribute Functions): Note that a function value
	:height is relative, and that compatibility functions work by
	calling set-face-attribute.
	(Displaying Faces): Reorder list in order of increasing priority.
	(Face Remapping): New node.  Content moved here from Displaying
	Faces.
	(Glyphs): Link to Face Functions.

2009-01-08  Chong Yidong  <cyd@stupidchicken.com>

	* display.texi (Faces): Don't discuss face id here.  facep does
	not return t.
	(Defining Faces): Minor clarification.
	(Face Attributes): Rearrange items to match docstring of
	set-face-attribute.  Add :foundry attribute.  Document new role of
	:font attribute.  Texinfo usage fix.
	(Attribute Functions): Copyedits.
	(Face Functions): Note that face number is seldom used.

2009-01-05  Richard M Stallman  <rms@gnu.org>

	* strings.texi (Predicates for Strings): Minor clarification.

	* functions.texi (Function Safety): Texinfo usage fix.

2009-01-04  Eduard Wiebe  <usenet@pusto.de>  (tiny change)

	* objects.texi (General Escape Syntax): Fix typo.

2009-01-03  Martin Rudalics  <rudalics@gmx.at>

	* windows.texi (Choosing Window): Say that pop-up-frame-alist
	works via the default value of pop-up-frame-function.

2009-01-02  Eli Zaretskii  <eliz@gnu.org>

	* processes.texi (System Processes): Document the `time' and
	`ctime' attributes of `system-process-attributes'.

2009-01-01  Chong Yidong  <cyd@stupidchicken.com>

	* display.texi (Face Attributes): Clarify :height attribute.

2008-12-31  Martin Rudalics  <rudalics@gmx.at>

	* buffers.texi (The Buffer List): Clarify what moves a buffer to
	the front of the buffer list.  Add entries for `last-buffer' and
	`unbury-buffer'.

2008-12-27  Eli Zaretskii  <eliz@gnu.org>

	* elisp.texi (Top): Add @detailmenu items for "Multiple Terminals"
	and its subsections.

	* frames.texi (Multiple Terminals, Low-level Terminal)
	(Terminal Parameters, Frames on Other TTY devices): New sections.
	(Frames): Add an xref to "Multiple Terminals".

	* elisp.texi (Top): Add @detailmenu item for "Terminal Type".

	* objects.texi (Terminal Type): New node.
	(Editing Types): Add it to the menu.

	* elisp.texi (Top): Add a @detailmenu item for "Directory Local
	Variables".

	* variables.texi (Directory Local Variables): New node.
	(Variables): Add a menu item for it.

	* loading.texi (Autoload): Document `generate-autoload-cookie' and
	`generated-autoload-file'.

2008-12-20  Eli Zaretskii  <eliz@gnu.org>

	* os.texi (Startup Summary): Add xref to documentation of
	`initial-window-system'.

	* display.texi (Window Systems): Document `window-system' the
	function.  The variable `window-system' is now frame-local.
	Document `initial-window-system'.

2008-12-19  Martin Rudalics  <rudalics@gmx.at>

	* windows.texi (Windows): Rewrite description of
	fit-window-to-buffer.

2008-12-13  Glenn Morris  <rgm@gnu.org>

	* modes.texi (Font Lock Basics): Fix level description.  (Bug#1534)
	(Levels of Font Lock): Refer to font-lock-maximum-decoration.

2008-12-12  Glenn Morris  <rgm@gnu.org>

	* debugging.texi (Error Debugging): Refer forwards to
	eval-expression-debug-on-error.

2008-12-05  Eli Zaretskii  <eliz@gnu.org>

	* strings.texi (String Basics): Only unibyte strings that
	represent key sequences hold 8-bit raw bytes.

	* nonascii.texi (Coding System Basics): Rewrite @ignore'd
	paragraph to speak about `undecided'.
	(Character Properties): Don't explain the meaning of each
	property; instead, identify their Unicode Standard names.
	(Character Sets): Document `map-charset-chars'.

2008-12-02  Glenn Morris  <rgm@gnu.org>

	* files.texi (Format Conversion Round-Trip): Rewrite format-write-file
	section yet again.

2008-11-29  Eli Zaretskii  <eliz@gnu.org>

	* nonascii.texi (Character Properties): New Section.
	(Specifying Coding Systems): Document
	`coding-system-priority-list', `set-coding-system-priority', and
	`with-coding-priority'.
	(Lisp and Coding Systems): Document `check-coding-systems-region'
	and `coding-system-charset-list'.
	(Coding System Basics): Document `coding-system-aliases'.

	* elisp.texi (Top): Add a @detailmenu entry for "Character
	Properties".

	* objects.texi (Character Type): Correct the range of Emacs
	characters.  Add an @xref to "Character Codes".

	* strings.texi (String Basics): Add an @xref to "Character Codes".

	* numbers.texi (Integer Basics): Add an @xref to `max-char'.

	* nonascii.texi (Explicit Encoding): Update for Emacs 23.
	(Character Codes): Document `max-char'.

2008-11-28  Eli Zaretskii  <eliz@gnu.org>

	* nonascii.texi (Text Representations, Converting Representations)
	(Character Sets, Scanning Charsets, Translation of Characters):
	Make text more accurate.

2008-11-28  Glenn Morris  <rgm@gnu.org>

	* files.texi (Format Conversion Round-Trip): Improve previous change.

2008-11-26  Chong Yidong  <cyd@stupidchicken.com>

	* modes.texi (Auto Major Mode): Fix example.

2008-11-25  Glenn Morris  <rgm@gnu.org>

	* control.texi (Signaling Errors): Fix `wrong-type-argument' name.

	* files.texi (Format Conversion Round-Trip):
	Use active voice for previous change.

2008-11-25  Chong Yidong  <cyd@stupidchicken.com>

	* os.texi (Processor Run Time):
	* processes.texi (Transaction Queues):
	* markers.texi (The Mark):
	* windows.texi (Choosing Window, Selecting Windows):
	* files.texi (Changing Files, Magic File Names):
	* commands.texi (Key Sequence Input):
	* functions.texi (Declaring Functions):
	* strings.texi (Predicates for Strings):
	* intro.texi (nil and t): Fix typos (pointed out by Drew Adams).

2008-11-24  Chong Yidong  <cyd@stupidchicken.com>

	* help.texi (Accessing Documentation): Update example.

	* variables.texi (Defining Variables): Note that `*' is not
	necessary if defcustom is used.

2008-11-22  Eli Zaretskii  <eliz@gnu.org>

	* elisp.texi (Top): Remove "Chars and Bytes" and "Splitting
	Characters" from @detailmenu.

	* nonascii.texi (Character Codes, Character Sets)
	(Scanning Charsets, Translation of Characters): Update for Emacs 23.
	(Chars and Bytes, Splitting Characters): Sections removed.

2008-11-22  Lute Kamstra  <lute@gnu.org>

	* positions.texi (Text Lines): Update goto-line documentation.

2008-11-21  Martin Rudalics  <rudalics@gmx.at>

	* frames.texi (Frames): Fix typo, add cross references, reword.
	(Initial Parameters): Reword special-display-frame-alist text.
	(Frames and Windows): Reword.  Describe argument norecord for
	set-frame-selected-window.
	(Input Focus): Describe argument norecord for select-frame.
	Remove comment on MS-Windows behavior for focus-follows-mouse.
	(Raising and Lowering): Mention windows-frames dichotomy in
	metaphor.

	* windows.texi (Displaying Buffers, Vertical Scrolling)
	(Horizontal Scrolling): Fix indenting and rewording issues
	introduced with 2008-11-07 change.

2008-11-20  Glenn Morris  <rgm@gnu.org>

	* files.texi (Format Conversion Round-Trip): Mention `preserve'
	element of `format-alist'.

2008-11-19  Glenn Morris  <rgm@gnu.org>

	* doclicense.texi: Update to FDL 1.3.
	* elisp.texi, vol1.texi, vol2.texi: Relicense under FDL 1.3 or later.

2008-11-18  Chong Yidong  <cyd@stupidchicken.com>

	* windows.texi (Window Hooks): Remove *-end-trigger-functions
	vars, which are obsolete.  Mention jit-lock-register.

	* modes.texi (Other Font Lock Variables):
	Document jit-lock-register and jit-lock-unregister.

	* frames.texi (Color Parameters): Document alpha parameter.

2008-11-16  Martin Rudalics  <rudalics@gmx.at>

	* windows.texi (Splitting Windows, Deleting Windows)
	(Selecting Windows, Cyclic Window Ordering)
	(Buffers and Windows, Displaying Buffers, Choosing Window)
	(Dedicated Windows, Window Point, Window Start and End)
	(Textual Scrolling, Vertical Scrolling, Horizontal Scrolling)
	(Size of Window, Resizing Windows, Window Configurations)
	(Window Parameters): Avoid @var at beginning of sentences and
	reword accordingly.

2008-11-11  Lute Kamstra  <lute@gnu.org>

	* files.texi (File Name Components): Fix file-name-extension
	documentation.

2008-11-11  Juanma Barranquero  <lekktu@gmail.com>

	* frames.texi (Basic Parameters): Remove display-environment-variable
	and term-environment-variable.

2008-11-08  Eli Zaretskii  <eliz@gnu.org>

	* windows.texi (Basic Windows, Splitting Windows)
	(Deleting Windows, Selecting Windows, Cyclic Window Ordering)
	(Buffers and Windows, Displaying Buffers, Dedicated Windows)
	(Resizing Windows, Window Configurations, Window Parameters):
	Fix wording and markup.

2008-11-07  Martin Rudalics  <rudalics@gmx.at>

	* windows.texi (Windows): Update entries.
	(Basic Windows): Remove listing of attributes.  Reword.
	(Splitting Windows, Deleting Windows): Reword.
	(Selecting Windows, Cyclic Window Ordering): Reword with special
	emphasis on order of recently selected windows and buffer list.
	(Buffers and Windows, Choosing Window): Reword with special
	emphasis on dedicated windows.
	(Displaying Buffers): Reword.  For switch-to-buffer mention that
	it may fall back on pop-to-buffer.  For other-window try to
	explain how it treats the cyclic ordering of windows.
	(Dedicated Windows): New node and section discussing dedicated
	windows and associated functions.
	(Window Point): Add entry for window-point-insertion-type.  Reword.
	(Window Start and End): Rename node and section title.  Reword.
	(Textual Scrolling, Vertical Scrolling, Horizontal Scrolling):
	Minor rewording.
	(Size of Window): Reword, in particular text on window-width.
	(Resizing Windows): Reword.  Add text on balancing windows.
	(Window Configurations): Reword.  Mention window parameters.
	(Window Parameters): New node and section on window parameters.
	(Window Hooks): Reword.  Mention that
	window-configuration-change-hook is run "buffer-locally".
	* elisp.texi (Top): Update Windows entries in @detailmenu
	section.

2008-11-04  Juanma Barranquero  <lekktu@gmail.com>

	* searching.texi (Regexp Search): Fix typo.

2008-11-03  Seweryn Kokot  <sewkokot@gmail.com>  (tiny change)

	* searching.texi (Regexp Search): Document GREEDY arg.
	(Simple Match Data): Fix return value.

2008-11-01  Eli Zaretskii  <eliz@gnu.org>

	* nonascii.texi (Text Representations): Rewrite to make consistent
	with Emacs 23 internal representation of characters.
	Document `unibyte-string'.

2008-10-28  Chong Yidong  <cyd@stupidchicken.com>

	* processes.texi (Process Information): Note that process-status
	does not accept buffer names.

2008-10-27  Seweryn Kokot  <sewkokot@gmail.com>  (tiny change)

	* positions.texi (Skipping Characters): Correct return value of
	skip-chars-forward.

2008-10-25  Martin Rudalics  <rudalics@gmx.at>

	* windows.texi (Deleting Windows): Update documentation of
	delete-windows-on.
	(Buffers and Windows): Update documentations of
	get-buffer-window and get-buffer-window-list.
	(Displaying Buffers): Update documentation of
	replace-buffer-in-windows.

	* buffers.texi (Current Buffer): Reword set-buffer and
	with-current-buffer documentations.
	(Creating Buffers): Reword documentation of get-buffer-create.

2008-10-23  Martin Rudalics  <rudalics@gmx.at>

	* buffers.texi (Current Buffer): Reword documentation of
	set-buffer.
	(Buffer Names): Reword documentation of buffer-name.
	(The Buffer List): For bury-buffer explain what happens with the
	buffer's window.
	(Creating Buffers): Say that get-buffer-create's arg is called
	buffer-or-name.

2008-10-22  Chong Yidong  <cyd@stupidchicken.com>

	* advice.texi (Computed Advice): Explain what DEFINITION is.

	* nonascii.texi (Character Codes): Remove obsolete function
	char-valid-p, and document characterp instead.

2008-10-22  Martin Rudalics  <rudalics@gmx.at>

	* windows.texi (Displaying Buffers): Reword documentation of
	pop-to-buffer.
	(Choosing Window): Rewrite documentation of display-buffer and
	its options.

	* buffers.texi (Killing Buffers): Update documentation of
	kill-buffer.

2008-10-21  Eli Zaretskii  <eliz@gnu.org>

	* processes.texi (Serial Ports): Fix wording and improve markup.

	* searching.texi (Regexp Search): Document `string-match-p' and
	`looking-at-p'.
	(POSIX Regexps): Add an xref for "non-greedy".
	(Regexp Special): Add @cindex entry for "non-greedy".

	* display.texi (Attribute Functions): Document `face-all-attributes'.
	(Image Cache) <image-refresh>: Minor wording fixes.

	* frames.texi (Color Names): Add an xref to `read-color'.

	* minibuf.texi (High-Level Completion): Document `read-color'.

	* elisp.texi (Top): Add "Swapping Text" to @detailmenu.

	* positions.texi (Narrowing): Add an xref to "Swapping Text".

	* buffers.texi (Swapping Text): New section, documents
	`buffer-swap-text'.

2008-10-21  Martin Rudalics  <rudalics@gmx.at>

	* windows.texi (Resizing Windows): Minor wording fix.

2008-10-20  Eli Zaretskii  <eliz@gnu.org>

	* processes.texi (Shell Arguments): Document `split-string-and-unquote'
	and `combine-and-quote-strings'.

	* strings.texi (Creating Strings): Add xrefs for them.

2008-10-19  Eli Zaretskii  <eliz@gnu.org>

	* elisp.texi (Top): Make descriptive text for "Reading File Names"
	match the corresponding menu in minibuf.texi.

	* minibuf.texi (Reading File Names): Document `read-shell-command'
	and `minibuffer-local-shell-command-map'.

2008-10-19  Martin Rudalics  <rudalics@gmx.at>

	* windows.texi (Resizing Windows): Remove var{} around "window" in
	documentation of enlarge-window.
	Rewrite documentation of window-min-height and window-min-width.

2008-10-19  Eli Zaretskii  <eliz@gnu.org>

	* functions.texi (Calling Functions): Document `apply-partially'.

	* hooks.texi (Standard Hooks): Mention
	`before-hack-local-variables-hook' and `hack-local-variables-hook'.

	* variables.texi (File Local Variables): Document
	`file-local-variables-alist', `before-hack-local-variables-hook'
	and `hack-local-variables-hook'.

	* processes.texi (Synchronous Processes): Document `process-lines'.

	* customize.texi (Variable Definitions):
	Document `custom-reevaluate-setting'.

2008-10-18  Martin Rudalics  <rudalics@gmx.at>

	* windows.texi (Choosing Window, Deleting Windows)
	(Displaying Buffers): Expand documentation of dedicated windows.

2008-10-18  Eli Zaretskii  <eliz@gnu.org>

	* files.texi (Changing Files): Document symbolic input of file
	modes to `set-file-modes'.  Document `read-file-modes' and
	`file-modes-symbolic-to-number'.

	* maps.texi (Standard Keymaps): Document `multi-query-replace-map'
	and `search-map'.

	* searching.texi (Search and Replace):
	Document `replace-search-function' and `replace-re-search-function'.
	Document `multi-query-replace-map'.

	* minibuf.texi (Text from Minibuffer): Document `read-regexp'.
	(Completion Commands, Reading File Names):
	Rename `minibuffer-local-must-match-filename-map' to
	`minibuffer-local-filename-must-match-map'.
	(Minibuffer Completion): The `require-match' argument to
	`completing-read' can now have the value `confirm-only'.

	* windows.texi (Displaying Buffers): Minor wording fix.
	(Choosing Window): `split-height-threshold' can now be nil.
	Document `split-width-threshold'.  `pop-up-frames' can have the
	value `graphic-only'.

2008-10-17  Eli Zaretskii  <eliz@gnu.org>

	* os.texi (Startup Summary): Document `before-init-time' and
	`after-init-time'.  Document `initial-window-system' and
	`window-system-initialization-alist'.  Document reading the
	abbrevs file.  Document the call to `server-start' under --daemon.
	Rearrange a bit to be consistent with the code flow.
	(Processor Run Time): Document `emacs-uptime' and `emacs-init-time'.
	(Time Parsing): Document `format-seconds'.

2008-10-17  Martin Rudalics  <rudalics@gmx.at>

	* windows.texi (Basic Windows, Splitting Windows): Fix whitespace
	and reword.

2008-10-16  Eli Zaretskii  <eliz@gnu.org>

	* markers.texi (The Mark): Document use-region-p.

2008-10-15  Eli Zaretskii  <eliz@gnu.org>

	* internals.texi (Writing Emacs Primitives): The interactive spec
	of a primitive can be a Lisp form.

	* markers.texi (The Mark): Document the `lambda' and `(only . OLD)'
	values of transient-mark-mode.  Document handle-shift-selection.

	* commands.texi (Using Interactive, Interactive Codes): Document `^'.
	(Interactive Examples): Show an example of `^'.
	(Key Sequence Input): Document this-command-keys-shift-translated.
	(Defining Commands, Using Interactive): The interactive-form of a
	function can be added via its symbol's property.

	* positions.texi (List Motion): beginning-of-defun-function can
	now accept an argument.

	* text.texi (Low-Level Kill Ring): interprogram-paste-function can
	now return a list of strings.

	* control.texi (Handling Errors): Document ignore-errors.

	* frames.texi (Creating Frames): Document frame-inherited-parameters.
	(Parameter Access): Document set-frame-parameter.

	* variables.texi (Creating Buffer-Local): Add an xref to "Setting
	Hooks" for the effect of kill-all-local-variables on local hook
	functions.

	* modes.texi (Major Mode Conventions, Mode Line Variables):
	`mode-name' need not be a string.  xref to "Mode Line Data" for
	details, and to "Emulating Mode Line" for computing a string
	value.

2008-10-14  Eli Zaretskii  <eliz@gnu.org>

	* processes.texi (System Processes): New section.
	(Processes, Signals to Processes): Add xrefs to it.

	* objects.texi (Editing Types): A `process' is a subprocess of
	Emacs, not just any process running on the OS.

	* elisp.texi (Top): Adjust the @detailmenu for the above two
	changes.

	* sequences.texi (Char-Tables): Remove documentation of
	set-char-table-default, which has no effect since Emacs 23.
	<char-table-range, set-char-table-range>: Don't mention generic
	characters and charsets.  Add a cons cell as a possible argument.

	* nonascii.texi (Splitting Characters)
	(Translation of Characters): Don't mention generic characters.

	* display.texi (Fontsets): Don't mention generic characters.

	* sequences.texi (Char-Tables): `map-char-table' can now call its
	argument FUNCTION with a cons cell as KEY.

2008-10-13  Eli Zaretskii  <eliz@gnu.org>

	* objects.texi (Primitive Function Type): Move "@cindex special
	forms" from here...

	* eval.texi (Special Forms): ...to here.

	* functions.texi (What Is a Function): `functionp' returns nil for
	special forms.  Add an xref.

	* elisp.texi (Top): Add a @detailmenu entry for "Frame-Local
	Variables".

	* variables.texi (Frame-Local Variables): New section.
	(Buffer-Local Variables): Add an xref to it.
	(Intro to Buffer-Local, Creating Buffer-Local): A variable cannot
	have both frame-local and buffer-local binding.

	* frames.texi (Frames): Mention multiple tty frames.
	(Frame Parameters, Parameter Access): Mention frame-local variable
	bindings.

2008-09-20  Glenn Morris  <rgm@gnu.org>

	* display.texi (Defining Faces): Recommend against face variables.

2008-09-16  Juanma Barranquero  <lekktu@gmail.com>

	* display.texi (Echo Area Customization): Fix typo.

2008-09-09  Juanma Barranquero  <lekktu@gmail.com>

	* loading.texi (Where Defined): Add `defface' item.

2008-09-06  Martin Rudalics  <rudalics@gmx.at>

	* loading.texi (Where Defined): Fix description of symbol-file.

2008-08-26  Jason Rumney  <jasonr@gnu.org>

	* display.texi (TIFF Images): New section describing :index property.

2008-08-23  Chong Yidong  <cyd@stupidchicken.com>

	* display.texi (Temporary Displays): Remove unnecessary comment
	about usage of temp-buffer-show-hook.

2008-08-05  Chong Yidong  <cyd@stupidchicken.com>

	* symbols.texi (Other Plists): Fix incorrect example.
	Suggested by Florian Beck.

2008-07-31  Juanma Barranquero  <lekktu@gmail.com>

	* os.texi: Fix previous change.

2008-07-31  Dan Nicolaescu  <dann@ics.uci.edu>

	* os.texi:
	* intro.texi:
	* files.texi: Remove VMS support.

2008-07-27  Dan Nicolaescu  <dann@ics.uci.edu>

	* os.texi:
	* frames.texi:
	* display.texi: Remove mentions of Mac Carbon.

2008-07-01  Miles Bader  <miles@gnu.org>

	* text.texi (Special Properties):
	* display.texi (Truncation): Add wrap-prefix and line-prefix.

2008-06-28  Johan Bockgård  <bojohan@gnu.org>

	* display.texi (Other Image Types): Fix copy/paste error; say
	"PBM", not "XBM".

2008-06-26  Dan Nicolaescu  <dann@ics.uci.edu>

	* os.texi: Remove references to obsolete systems.

2008-06-20  Eli Zaretskii  <eliz@gnu.org>

	* makefile.w32-in (distclean): Remove makefile.

2008-06-17  Glenn Morris  <rgm@gnu.org>

	* Makefile.in (emacsver, miscmanualdir, VERSION, manual, install)
	(elisp, dist): Remove rules and variables that are obsolete now
	the lisp manual is no longer distributed separately.

2008-06-16  Glenn Morris  <rgm@gnu.org>

	* configure, configure.in, mkinstalldirs: Remove unused files.

	* book-spine.texinfo: Set version to 23.0.60.
	* vol1.texi (EMACSVER):
	* vol2.texi (EMACSVER): Set to 23.0.60.

	* elisp.texi, vol1.texi, vol2.texi: Update Back-Cover Text
	as per maintain.info.

2008-06-15  Glenn Morris  <rgm@gnu.org>

	* makefile.w32-in (manual): Use "23" rather than "21".

	* Makefile.in (emacsver): New, set by configure.
	(manual): Use emacsver.

	* intro.texi: Report bugs using M-x report-emacs-bug.

	* elisp.texi (EMACSVER): Remove duplicate, outdated setting.

2008-06-13  Daniel Engeler  <engeler@gmail.com>

	* elisp.texi, internals.texi, processes.texi: Add documentation
	about serial port access.

2008-06-05  Miles Bader  <miles@gnu.org>

	* display.texi (Displaying Faces): Update to reflect function
	renamings in face-remap.el.

2008-06-05  Juanma Barranquero  <lekktu@gmail.com>

	* display.texi (Fontsets): Fix typos.

2008-06-03  Miles Bader  <miles@gnu.org>

	* display.texi (Displaying Faces): Add add-relative-face-remapping,
	remove-relative-face-remapping, set-base-face-remapping,
	and set-default-base-face-remapping.

2008-06-01  Miles Bader  <miles@gnu.org>

	* display.texi (Displaying Faces): Add face-remapping-alist.

2008-05-30  Stefan Monnier  <monnier@iro.umontreal.ca>

	* tips.texi (Coding Conventions): Do not encourage the use of "-flag"
	variable names.

2008-05-03  Eric S. Raymond  <esr@golux>

	* keymaps.texi: Clarify that (current-local-map) and
	(current-global-map) return references, not copies.

2008-05-02  Juri Linkov  <juri@jurta.org>

	* minibuf.texi (Text from Minibuffer): Document a list of
	default values for `read-from-minibuffer'.

2008-04-24  Juanma Barranquero  <lekktu@gmail.com>

	* nonascii.texi (Translation of Characters): Fix previous change.

2008-04-20  Chong Yidong  <cyd@stupidchicken.com>

	* display.texi (Overlay Properties): Clarify role of underlying
	textprop and overlay keymaps for display strings.

	* keymaps.texi (Active Keymaps): Ditto.

2008-04-19  Stefan Monnier  <monnier@iro.umontreal.ca>

	* minibuf.texi (Programmed Completion):
	Replace dynamic-completion-table with the new completion-table-dynamic.

2008-04-07  Chong Yidong  <cyd@stupidchicken.com>

	* intro.texi (Some Terms): Change "fonts in this manual" index
	entry to "typographic conventions".

2008-04-05  Eli Zaretskii  <eliz@gnu.org>

	* objects.texi (Text Props and Strings): Add indexing for read
	syntax of text properties.

2008-03-25  Stefan Monnier  <monnier@iro.umontreal.ca>

	* processes.texi (Decoding Output): Remove process-filter-multibyte
	functions.

2008-03-15  Martin Rudalics  <rudalics@gmx.at>

	* display.texi (Finding Overlays): Say that empty overlays at
	the end of the buffer are reported too.

2008-03-13  Glenn Morris  <rgm@gnu.org>

	* elisp.texi (EMACSVER): Set to 23.0.60.

2008-02-26  Chong Yidong  <cyd@stupidchicken.com>

	* strings.texi (Formatting Strings): Treat - and 0 as flag characters.

2008-02-22  Glenn Morris  <rgm@gnu.org>

	* frames.texi (Position Parameters): Clarify the description of
	`left' and `top', using information from "Geometry".
	(Geometry): Give a pointer to "Position Parameters", rather than
	repeating information.

2008-02-11  Glenn Morris  <rgm@gnu.org>

	* objects.texi (Equality Predicates): No longer talk about "two"
	functions.

2008-02-11  Lawrence Mitchell  <wence@gmx.li>  (tiny change)

	* objects.texi (Equality Predicates): Add defun for
	equal-including-properties.

2008-02-10  Glenn Morris  <rgm@gnu.org>

	* objects.texi (Equality Predicates):
	Mention equal-including-properties.

2008-02-07  Richard Stallman  <rms@gnu.org>

	* windows.texi (Window Start): Mention the feature of moving
	window-start to start of line.

2008-02-07  Jan Djärv  <jan.h.d@swipnet.se>

	* keymaps.texi (Tool Bar): Document rtl property.

2008-01-27  Thien-Thi Nguyen  <ttn@gnuvola.org>

	* display.texi (Button Types):
	For define-button-type, clarify type of NAME.

2008-01-19  Martin Rudalics  <rudalics@gmx.at>

	* buffers.texi (Buffer Modification): Fix typo.

2008-01-06  Dan Nicolaescu  <dann@ics.uci.edu>

	* os.texi (System Environment): Remove references to OSes that are
	not supported anymore.

2008-01-05  Dan Nicolaescu  <dann@ics.uci.edu>

	* os.texi (System Environment): Remove mention for Masscomp.

2008-01-04  Richard Stallman  <rms@gnu.org>

	* display.texi (Faces): Don't talk about internal face vector as arg
	to facep.

	* customize.texi (Type Keywords): Fix previous change.

	* text.texi (Links and Mouse-1): Fix xref for commands.texi change.
	* elisp.texi (Top): Fix menu for commands.texi change.

2007-12-30  Richard Stallman  <rms@gnu.org>

	* commands.texi (Accessing Mouse): Rename from Accessing Events.
	(Accessing Scroll): New node broken out of Accessing Mouse.

2007-12-28  Richard Stallman  <rms@gnu.org>

	* frames.texi (Size Parameters): Fix typo.
	(Basic Parameters): For `title', refer to title bar.
	(Size and Position): Explain meaning of frame pixel width and height.

2007-12-23  Richard Stallman  <rms@gnu.org>

	* customize.texi (Type Keywords): Uncomment :validate and clarify it.
	Improve some of the commented-out keywords' text too.

2007-12-14  Martin Rudalics  <rudalics@gmx.at>

	* nonascii.texi (Encoding and I/O): Reword to avoid saying
	"visit the current buffer".

	* os.texi (System Interface): Fix typo.

2007-12-04  Richard Stallman  <rms@gnu.org>

	* objects.texi (Symbol Type): Fix typo.

2007-12-03  Richard Stallman  <rms@gnu.org>

	* hooks.texi (Standard Hooks): Add link to Hooks for Loading.

2007-12-01  Glenn Morris  <rgm@gnu.org>

	* functions.texi (Declaring Functions): Improve previous change.

2007-11-30  Glenn Morris  <rgm@gnu.org>

	* functions.texi (Declaring Functions): Add optional fourth
	argument of declare-function, and setting third argument to `t'.

2007-11-29  Richard Stallman  <rms@gnu.org>

	* customize.texi (Composite Types): Document `group' type.

2007-11-29  Glenn Morris  <rgm@gnu.org>

	* functions.texi (Declaring Functions): Add findex.
	Mention `external' files.

2007-11-26  Juanma Barranquero  <lekktu@gmail.com>

	* functions.texi (Declaring Functions): Fix directive.

2007-11-25  Richard Stallman  <rms@gnu.org>

	* help.texi (Help Functions): Clean up last change.

	* advice.texi (Preactivation, Activation of Advice): Minor cleanup.

	* loading.texi (Named Features): Minor cleanup.

	* macros.texi (Eval During Expansion): Minor cleanup.

	* variables.texi (Variable Aliases): Minor cleanup.

2007-11-24  Richard Stallman  <rms@gnu.org>

	* functions.texi (Declaring Functions): Clarify previous change.

	* compile.texi (Compiler Errors): Clarify previous change.

2007-11-24  Richard Stallman  <rms@gnu.org>

	* display.texi (Refresh Screen, Forcing Redisplay):
	Clarify the text and move items around.

2007-11-24  Glenn Morris  <rgm@gnu.org>

	* functions.texi (Declaring Functions): New section.
	* compile.texi (Compiler Errors): Mention declaring functions,
	defvar with no initvalue, and byte-compile-warnings.

2007-11-15  Martin Rudalics  <rudalics@gmx.at>

	* vol1.texi (Top): Remove Frame-Local Variables from Node Listing.
	* vol2.texi (Top): Remove Frame-Local Variables from Node Listing.

2007-11-13  Martin Rudalics  <rudalics@gmx.at>

	* help.texi (Help Functions): Document new macro `with-help-window'.

2007-11-10  Paul Pogonyshev  <pogonyshev@gmx.net>

	* searching.texi (Replacing Match): Describe new
	`match-substitute-replacement'.

2007-10-31  Richard Stallman  <rms@gnu.org>

	* strings.texi (Creating Strings): Null strings from concat not unique.

2007-10-26  Richard Stallman  <rms@gnu.org>

	* objects.texi (Equality Predicates): Null strings are uniquified.

	* minibuf.texi: Minor clarifications in previous change.

2007-10-25  Glenn Morris  <rgm@gnu.org>

	* customize.texi (Variable Definitions): Add :risky and :safe keywords.

2007-10-24  Richard Stallman  <rms@gnu.org>

	* elisp.texi (Top): Delete Frame-Local Variables from subnode menu.

	* variables.texi (Frame-Local Variables): Node deleted.
	(Variables): Delete Frame-Local Variables from menu.
	(Local Variables, Buffer-Local Variables, Intro to Buffer-Local)
	(Default Value): Don't mention frame-local vars.

	* os.texi (Idle Timers): current-idle-time returns nil if not idle.

	* loading.texi (Unloading): Document FEATURE-unload-function
	instead of FEATURE-unload-hook.

	* frames.texi (Multiple Displays): Don't mention frame-local vars.

2007-10-22  Juri Linkov  <juri@jurta.org>

	* minibuf.texi (Text from Minibuffer, Minibuffer Completion)
	(High-Level Completion): Document a list of default value strings
	in the DEFAULT argument, for which minibuffer functions return the
	first element.

2007-10-17  Juri Linkov  <juri@jurta.org>

	* text.texi (Filling): Update arguments of fill-paragraph.
	fill-paragraph operates on the active region in Transient Mark mode.
	Remove fill-paragraph-or-region.

2007-10-13  Karl Berry  <karl@gnu.org>

	* elisp.texi (@dircategory): Move to after @copying,
	since we want @copying as close as possible to the beginning of
	the output.

2007-10-12  Richard Stallman  <rms@gnu.org>

	* elisp.texi (Top): Add Distinguish Interactive to subnode menu.

	* commands.texi (Distinguish Interactive): New node,
	broken out from Interactive Call and rewritten.
	(Command Loop): Put Distinguish Interactive in menu.

2007-10-09  Richard Stallman  <rms@gnu.org>

	* text.texi (Examining Properties): Mention overlay priority.

	* display.texi (Display Margins): Correct the description
	of margin display specifications.
	(Replacing Specs): New subnode broken out of Display Property.

2007-10-06  Juri Linkov  <juri@jurta.org>

	* text.texi (Filling): Document fill-paragraph-or-region.

2007-10-05  Juanma Barranquero  <lekktu@gmail.com>

	* display.texi (Auto Faces): Fix typo.

2007-10-02  Richard Stallman  <rms@gnu.org>

	* display.texi (Display Property): Explain some display specs
	don't let you move point in.

	* frames.texi (Cursor Parameters):
	Describe cursor-in-non-selected-windows here.  Explain more values.

	* windows.texi (Basic Windows): Don't describe
	cursor-in-non-selected-windows here.

2007-10-01  Eli Zaretskii  <eliz@gnu.org>

	* processes.texi (Misc Network): Note that these functions are
	supported only on some systems.

2007-10-01  Richard Stallman  <rms@gnu.org>

	* display.texi (Overlay Properties): Explain nil as priority.
	Explain that conflicts are unpredictable if not resolved by
	priorities.

2007-09-23  Richard Stallman  <rms@gnu.org>

	* macros.texi (Backquote): Minor clarification.

2007-09-19  Richard Stallman  <rms@gnu.org>

	* display.texi (Display Property): Explain multiple display specs.
	Clarify when they work in parallel and when one overrides.
	Fix error in example.

2007-09-06  Glenn Morris  <rgm@gnu.org>

	Move from lispref/ to doc/lispref/.  Change all setfilename
	commands to use ../../info.
	* Makefile.in (infodir): Go up one more level.
	(usermanualdir): Change from ../man to ../emacs.
	(miscmanualdir): New.
	(dist): Use new variable miscmanualdir.
	* makefile.w32-in (infodir, texinputdir): Go up one more level.
	(usermanualdir): Change from ../man to ../emacs.

2007-08-30  Martin Rudalics  <rudalics@gmx.at>

	* commands.texi (Command Loop Info): Advise against changing
	most variables described here.  Explain new variable
	last-repeatable-command.

2007-08-29  Glenn Morris  <rgm@gnu.org>

	* elisp.texi (EMACSVER): Increase to 23.0.50.

2007-08-29  Dan Nicolaescu  <dann@ics.uci.edu>

	* frames.texi (Basic Parameters): Add display-environment-variable
	and term-environment-variable.

2007-08-28  Juri Linkov  <juri@jurta.org>

	* display.texi (Image Formats, Other Image Types): Add SVG.

2007-08-28  Juri Linkov  <juri@jurta.org>

	* display.texi (Images): Move formats-related text to new node
	"Image Formats".
	(Image Formats): New node.

2007-08-27  Richard Stallman  <rms@gnu.org>

	* windows.texi (Window Configurations): Clarify what
	a window configuration saves.

2007-08-25  Richard Stallman  <rms@gnu.org>

	* display.texi (Images): Delete redundant @findex.

2007-08-16  Stefan Monnier  <monnier@iro.umontreal.ca>

	* text.texi (Change Hooks): (after|before)-change-functions are no
	longer bound to nil while running; rather inhibit-modification-hooks
	is t.

2007-08-16  Richard Stallman  <rms@gnu.org>

	* processes.texi (Asynchronous Processes):
	Clarify doc of start-file-process.

2007-08-08  Martin Rudalics  <rudalics@gmx.at>

	* modes.texi (Example Major Modes): Fix typo.

2007-08-08  Glenn Morris  <rgm@gnu.org>

	* intro.texi (nil and t): Do not use `iff' in documentation.

	* tips.texi (Documentation Tips): Recommend against `iff'.

2007-08-07  Chong Yidong  <cyd@stupidchicken.com>

	* display.texi (Image Cache): Document image-refresh.

2007-08-06  Martin Rudalics  <rudalics@gmx.at>

	* windows.texi (Size of Window): Document window-full-width-p.

2007-07-25  Glenn Morris  <rgm@gnu.org>

	* gpl.texi (GPL): Replace license with GPLv3.

	* Relicense all FSF files to GPLv3 or later.

2007-07-24  Michael Albinus  <michael.albinus@gmx.de>

	* processes.texi (Synchronous Processes):
	Add `process-file-shell-command'.
	(Asynchronous Processes): Mention restricted use of
	`process-filter' and `process-sentinel' in
	`start-file-process'.  Add `start-file-process-shell-command'.

2007-07-17  Michael Albinus  <michael.albinus@gmx.de>

	* files.texi (Magic File Names): Introduce optional parameter
	IDENTIFICATION for `file-remote-p'.

2007-07-16  Richard Stallman  <rms@gnu.org>

	* display.texi (Defining Faces): Fix previous change.

2007-07-14  Richard Stallman  <rms@gnu.org>

	* control.texi (Handling Errors): Document `debug' in handler list.

2007-07-10  Richard Stallman  <rms@gnu.org>

	* display.texi (Defining Faces): Explain C-M-x feature for defface.

2007-07-09  Richard Stallman  <rms@gnu.org>

	* files.texi (Magic File Names): Rewrite previous change.

2007-07-08  Michael Albinus  <michael.albinus@gmx.de>

	* files.texi (Magic File Names): Introduce optional parameter
	CONNECTED for `file-remote-p'.

2007-07-07  Michael Albinus  <michael.albinus@gmx.de>

	* processes.texi (Asynchronous Processes):
	* files.texi (Magic File Names): Add `start-file-process'.

2007-06-27  Richard Stallman  <rms@gnu.org>

	* files.texi (Format Conversion Piecemeal):
	Clarify `after-insert-file-functions' calling convention.

2007-06-27  Michael Albinus  <michael.albinus@gmx.de>

	* files.texi (Magic File Names): Remove `dired-call-process'.
	Add `process-file'.

2007-06-27  Kenichi Handa  <handa@m17n.org>

	* text.texi (Special Properties): Fix description about
	`composition' property.

2007-06-26  Kenichi Handa  <handa@m17n.org>

	* nonascii.texi (Default Coding Systems): Document about the
	return value `undecided'.

2007-06-25  David Kastrup  <dak@gnu.org>

	* keymaps.texi (Active Keymaps): Document new POSITION argument of
	`current-active-maps'.

2007-06-24  Karl Berry  <karl@gnu.org>

	* elisp.texi, vol1.texi, vol2.texi: New Back-Cover Text.

2007-06-15  Juanma Barranquero  <lekktu@gmail.com>

	* display.texi (Overlay Arrow): Doc fix.

2007-06-14  Karl Berry  <karl@tug.org>

	* anti.texi (Antinews): Typo.

2007-06-14  Chong Yidong  <cyd@stupidchicken.com>

	* display.texi (Image Cache): Document image-refresh.

2007-06-12  Karl Berry  <karl@gnu.org>

	* vol1.texi, vol2.texi, two-volume-cross-refs.txt: Update.
	* two-volume.make: New file.
	* .cvsignore: Ignore two-volume files.

2007-06-12  Tom Tromey  <tromey@redhat.com>

	* os.texi (Init File): Document user-emacs-directory.

2007-06-03  Nick Roberts  <nickrob@snap.net.nz>

	* commands.texi (Click Events): Describe width and height when
	object is nil.

2007-05-30  Nick Roberts  <nickrob@snap.net.nz>

	* commands.texi (Click Events): Layout more logically.
	Describe width and height.
	(Drag Events, Motion Events): Update to new format for position.

2007-06-02  Richard Stallman  <rms@gnu.org>

	* frames.texi (Color Parameters): Add xref to (emacs)Standard Faces.

2007-06-02  Chong Yidong  <cyd@stupidchicken.com>

	* Version 22.1 released.

2007-06-01  Stefan Monnier  <monnier@iro.umontreal.ca>

	* text.texi (Special Properties): Correct meaning of fontified face.

2007-05-30  Richard Stallman  <rms@gnu.org>

	* text.texi (Special Properties): Add link to Adjusting Point.

2007-05-12  Richard Stallman  <rms@gnu.org>

	* text.texi (Margins): indent-to-left-margin is not the default.
	(Mode-Specific Indent): For indent-line-function, the default
	is indent-relative.

	* modes.texi (Example Major Modes): Explain last line of text-mode
	is redundant.

2007-05-10  Richard Stallman  <rms@gnu.org>

	* keymaps.texi (Scanning Keymaps): Update where-is-internal example.

	* help.texi (Keys in Documentation): Add reference to
	Documentation Tips.

	* files.texi (Format Conversion): TO-FN gets three arguments.

	* modes.texi (Auto Major Mode): Document file-start-mode-alist.

2007-05-10  Thien-Thi Nguyen  <ttn@gnuvola.org>

	* elisp.texi (Top): Remove "Saving Properties" from detailed menu.
	* files.texi (Format Conversion): Expand intro; add menu.
	(Format Conversion Overview, Format Conversion Round-Trip)
	(Format Conversion Piecemeal): New nodes/subsections.
	* hooks.texi: Xref "Format Conversion" , not "Saving Properties".
	* text.texi (Text Properties): Remove "Saving Properties" from menu.
	(Saving Properties): Delete node/subsection.

2007-05-07  Karl Berry  <karl@gnu.org>

	* elisp.texi (EMACSVER): Back to 22.

2007-05-06  Richard Stallman  <rms@gnu.org>

	* processes.texi (Accepting Output): Revert most of previous change.

2007-05-05  Richard Stallman  <rms@gnu.org>

	* processes.texi (Accepting Output): accept-process-output
	uses microseconds, not milliseconds.  But that arg is obsolete.

2007-05-04  Karl Berry  <karl@tug.org>

	* elisp.texi (EMACSVER) [smallbook]: 22.1, not 22.

2007-05-04  Eli Zaretskii  <eliz@gnu.org>

	* tips.texi (Documentation Tips): Rearrange items to place the
	more important ones first.  Add an index entry for hyperlinks.

2007-05-03  Karl Berry  <karl@gnu.org>

	* elisp.texi (\urlcolor, \linkcolor) [smallbook]: \Black for printing.
	(EMACSVER) [smallbook]: 22 for printed version.

	* control.texi (Signaling Errors) <signal>: texinfo.tex is fixed,
	so restore anchor to normal position after defun.  Found by Kevin Ryde.

2007-04-26  Glenn Morris  <rgm@gnu.org>

	* elisp.texi (EMACSVER): Increase to 22.1.50.

2007-04-28  Karl Berry  <karl@gnu.org>

	* elisp.texi: Improve line breaks on copyright page,
	similar layout to emacs manual, 8.5x11 by default.

2007-04-24  Richard Stallman  <rms@gnu.org>

	* text.texi (Special Properties): Add xref to Overlay Properties.

	* display.texi (Overlay Properties): Add xref to Special Properties.

2007-04-22  Richard Stallman  <rms@gnu.org>

	* keymaps.texi (Extended Menu Items): Move the info about
	format with cached keyboard binding.

2007-04-21  Richard Stallman  <rms@gnu.org>

	* text.texi (Special Properties): Clarify previous change.

	* files.texi (File Name Expansion): Clarify previous change.

	* display.texi (Attribute Functions): Fix example for
	face-attribute-relative-p.

2007-04-19  Kenichi Handa  <handa@m17n.org>

	* text.texi (Special Properties): Document composition property.

2007-04-19  Glenn Morris  <rgm@gnu.org>

	* files.texi (File Name Expansion): Mention "superroot".

2007-04-15  Chong Yidong  <cyd@stupidchicken.com>

	* frames.texi (Multiple Displays): Add note about "multi-monitor"
	setups.
	(Display Feature Testing): Note that display refers to all
	physical monitors for multi-monitor setups.

2007-04-14  Richard Stallman  <rms@gnu.org>

	* lists.texi (Sets And Lists): Clarify `delete' examples.
	Remove spurious xref to same node.
	Clarify xref for add-to-list.

2007-04-12  Nick Roberts  <nickrob@snap.net.nz>

	* keymaps.texi (Format of Keymaps): Remove spurious ")" from
	value of lisp-mode-map.

2007-04-11  Karl Berry  <karl@gnu.org>

	* anti.texi (Antinews):
	* display.texi (Overlay Properties, Defining Images):
	* processes.texi (Synchronous Processes, Sentinels):
	* syntax.texi (Syntax Table Internals):
	* searching.texi (Regexp Special):
	* nonascii.texi (Default Coding Systems):
	* text.texi (Special Properties):
	* minibuf.texi (Basic Completion): Wording to improve breaks in
	8.5x11 format.
	* elisp.texi (smallbook): New @set to more easily switch between
	smallbook and 8.5x11.

2007-04-11  Richard Stallman  <rms@gnu.org>

	* text.texi (Lazy Properties): Minor fix.

2007-04-08  Karl Berry  <karl@gnu.org>

	* symbols.texi (Plists and Alists): Period after "vs" in index entries.
	* macros.texi (Backquote): Downcase Backquote in index entries for
	consistency.

2007-04-08  Richard Stallman  <rms@gnu.org>

	* text.texi (Adaptive Fill): Just describe default,
	don't show it (since it contains non-ASCII chars).

2007-04-07  Karl Berry  <karl@gnu.org>

	* text.texi (Adaptive Fill) [@iftex]: Omit binary characters in
	adaptive-fill-regexp's value, since they are not in the standard
	TeX fonts.

2007-04-07  Guanpeng Xu  <herberteuler@hotmail.com>

	* display.texi (Defining Faces): Fix example.

2007-04-07  Karl Berry  <karl@gnu.org>

	* display.texi (Button Buffer Commands): Improve page break.

2007-04-07  Richard Stallman  <rms@gnu.org>

	* advice.texi (Activation of Advice): Remove redundant index entry.

	* backups.texi: Improve index entries.  Remove redundant ones.

	* compile.texi (Byte Compilation): Improve index entry.

	* hash.texi (Creating Hash): Improve index entry.

	* symbols.texi (Definitions): Improve index entry.

	* edebug.texi: Improve index entries.  Remove redundant/useless ones.

	* maps.texi (Standard Keymaps): Remove useless index entry.

	* help.texi (Documentation Basics): Remove redundant index entries.

	* customize.texi: Improve index entries.
	Remove redundant/useless ones.

	* locals.texi (Standard Buffer-Local Variables): Clarify intro text.

	* streams.texi (Output Variables): Improve index entry.

	* abbrevs.texi (Abbrevs): Remove useless index entry.

	* macros.texi (Expansion): Remove useless index entry.

	* text.texi: Improve index entries.  Remove redundant/useless ones.
	(Text Properties, Examining Properties)
	(Special Properties): Use "property category" instead of "category"
	to refer to the `category' property.

	* positions.texi: Improve index entries.  Remove useless one.

	* lists.texi: Improve index entries.  Remove redundant/useless ones.

	* os.texi: Improve index entries.
	(Timers): Fix previous change.

	* buffers.texi: Improve index entries.
	(Modification Time): Get rid of term "obsolete buffer".

	* debugging.texi: Improve index entries.
	(Test Coverage): Add xref to other test coverage ftr.

	* eval.texi: Improve index entry.  Remove redundant ones.

	* numbers.texi: Improve index entries.  Remove redundant/useless ones.

	* files.texi: Improve index entries.  Remove redundant/useless ones.

	* objects.texi: Improve index entries.

	* processes.texi: Improve index entries.

	* modes.texi: Improve index entry.  Remove redundant one.

	* nonascii.texi: Improve index entries.

	* internals.texi: Improve index entries.

	* syntax.texi: Improve index entries.

	* keymaps.texi (Active Keymaps): Improve index entries.

	* commands.texi: Improve index entries.  Remove redundant/useless ones.

	* frames.texi: Improve index entries.  Remove redundant/useless ones.

	* markers.texi: Improve index entries.  Remove redundant ones.

	* tips.texi: Improve index entries.

	* loading.texi (Unloading): Improve index entry.

	* variables.texi: Improve index entries.  Remove redundant one.

	* sequences.texi: Improve index entry.

	* display.texi: Improve index entries.  Remove redundant ones.

	* windows.texi: Improve index entries.

	* searching.texi: Improve index entries.  Remove redundant one.

	* strings.texi (Case Tables): Improve last change.

2007-04-04  Chong Yidong  <cyd@stupidchicken.com>

	* strings.texi (Case Tables): Document with-case-table and
	ascii-case-table.

2007-04-03  Karl Berry  <karl@gnu.org>

	* processes.texi (Network): Reword to improve page break.

2007-04-03  Eli Zaretskii  <eliz@gnu.org>

	* functions.texi (Inline Functions): Describe more disadvantages
	of defsubst, and make advice against it stronger.

2007-04-02  Karl Berry  <karl@gnu.org>

	* backups.texi (Backup Names): Avoid widow words.
	* modes.texi (Example Major Modes): Align last comment.

2007-04-01  Chong Yidong  <cyd@stupidchicken.com>

	* keymaps.texi (Remapping Commands): Document new arg to
	command-remapping.

2007-04-01  Karl Berry  <karl@gnu.org>

	* processes.texi (Low-Level Network): Typo.
	* loading.texi (Hooks for Loading): Avoid double "the".
	* keymaps.texi (Key Sequences): No double "and".
	(Changing Key Bindings): Shorten to improve line break.

2007-03-31  Glenn Morris  <rgm@gnu.org>

	* os.texi (Timers): Fix description of run-at-time TIME formats.

2007-03-31  Richard Stallman  <rms@gnu.org>

	* display.texi (Invisible Text): Correct buffer-invisibility-spec
	regarding ellipsis.

2007-03-31  Eli Zaretskii  <eliz@gnu.org>

	* intro.texi (nil and t):
	* symbols.texi (Plists and Alists):
	* variables.texi (Variable Aliases, Constant Variables):
	* functions.texi (Defining Functions):
	* advice.texi (Advising Primitives):
	* debugging.texi (Syntax Errors, Compilation Errors):
	* minibuf.texi (Minibuffer Windows):
	* commands.texi (Adjusting Point):
	* modes.texi (Syntactic Font Lock, Faces for Font Lock)
	(Auto Major Mode, Major Mode Conventions):
	* help.texi (Describing Characters):
	* files.texi (Create/Delete Dirs, Information about Files)
	(File Locks, Writing to Files, Reading from Files)
	(Saving Buffers):
	* windows.texi (Resizing Windows, Cyclic Window Ordering):
	* frames.texi (Finding All Frames):
	* positions.texi (Buffer End, Motion):
	* markers.texi (The Region):
	* text.texi (Deletion, Near Point):
	* display.texi (Displaying Messages, Truncation):
	* os.texi (Processor Run Time):
	* tips.texi (Key Binding Conventions, Programming Tips)
	(Warning Tips, Documentation Tips, Comment Tips):
	* internals.texi (Memory Usage): Improve indexing.

	* variables.texi (Frame-Local Variables):
	* functions.texi (Argument List):
	* loading.texi (Library Search):
	* streams.texi (Output Variables):
	* keymaps.texi (Translation Keymaps, Searching Keymaps):
	* searching.texi (Replacing Match, Search and Replace):
	* processes.texi (Byte Packing, Decoding Output)
	(Accepting Output, Network Servers, Shell Arguments):
	* display.texi (Abstract Display, Image Cache, Scroll Bars):
	* windows.texi (Window Point, Window Start):
	* frames.texi (Management Parameters, Frame Parameters, Frame Titles):
	* commands.texi (Reading Input, Keyboard Events):
	* minibuf.texi (Reading File Names, Minibuffer Completion)
	(Recursive Mini):
	* positions.texi (List Motion):
	* hash.texi (Hash Tables, Creating Hash, Defining Hash):
	* numbers.texi (Arithmetic Operations, Math Functions)
	(Predicates on Numbers, Comparison of Numbers, Numeric Conversions):
	* locals.texi (Standard Buffer-Local Variables):
	* maps.texi (Standard Keymaps):
	* os.texi (User Identification, System Environment, Recording Input)
	(X11 Keysyms):
	* nonascii.texi (Non-ASCII Characters, Splitting Characters):
	* backups.texi (Backups and Auto-Saving):
	* customize.texi (Customization, Group Definitions)
	(Variable Definitions):
	* compile.texi (Byte Compilation): Improve index entries.

2007-03-31  Karl Berry  <karl@gnu.org>

	* macros.texi (Defining Macros): Avoid widow syllable.

2007-03-31  Eli Zaretskii  <eliz@gnu.org>

	* elisp.texi (Top): Postscript -> PostScript.

	* display.texi (Images, Postscript Images): Postscript -> PostScript.

2007-03-31  Markus Triska  <markus.triska@gmx.at>

	* internals.texi (Writing Emacs Primitives): Untabify `For'.

2007-03-30  Karl Berry  <karl@gnu.org>

	* lists.texi (List-related Predicates): Remove spurious @need.
	(Setcdr): Use @smallexample to improve page break.
	(Association Lists) <assoc>: Reword to improve page break.

	* strings.texi (String Conversion): Insert blank line to improve
	page break.

	* numbers.texi (Random Numbers): Use @minus{}.
	(Math Functions): Use @minus{}.

	* intro.texi (Acknowledgements): Avoid line breaks before middle
	initials.

2007-03-24  Eli Zaretskii  <eliz@gnu.org>

	* errors.texi (Standard Errors): Add an index entry.

2007-03-19  Richard Stallman  <rms@gnu.org>

	* os.texi (Recording Input): recent-keys now gives 300 keys.

2007-03-12  Glenn Morris  <rgm@gnu.org>

	* os.texi: Replace "daylight savings" with "daylight saving"
	throughout.

2007-03-05  Richard Stallman  <rms@gnu.org>

	* variables.texi (File Local Variables):
	Update enable-local-variables values.

2007-03-04  Richard Stallman  <rms@gnu.org>

	* syntax.texi (Control Parsing): Minor clarification.

	* strings.texi (Formatting Strings): Clarify width, precision, flags.

	* sequences.texi (Sequence Functions): Move string-bytes away,
	add xref.

	* nonascii.texi (Text Representations): Move string-bytes here.

	* modes.texi (Major Mode Conventions): Fundamental mode is exception.

	* minibuf.texi (Basic Completion): Minor clarification.

	* markers.texi (The Mark): Clarify existence vs activation of mark.
	Other cleanup.

	* display.texi (Finding Overlays): Write better example.

	* compile.texi (Eval During Compile): Clarify putting macros
	in eval-when-compile.

2007-02-25  Vinicius Jose Latorre  <viniciusjl@ig.com.br>  (tiny change)

	* loading.texi (How Programs Do Loading): Fix anchor position at
	load-read-function definition doc.

2007-02-21  Kim F. Storm  <storm@cua.dk>

	* strings.texi (Text Comparison): Mention that assoc-string
	converts symbols to strings before testing.

2007-02-17  Kim F. Storm  <storm@cua.dk>

	* processes.texi (Bindat Spec): Vector types can have optional
	element type.
	(Bindat Examples): Fix example.  Add vector with element type.

2007-02-16  Andreas Schwab  <schwab@suse.de>

	* strings.texi (Formatting Strings): Document '+' flag.

2007-02-15  Juanma Barranquero  <lekktu@gmail.com>

	* strings.texi (Modifying Strings): Clarify that `clear-string'
	always converts the string to unibyte.

2007-02-14  Kim F. Storm  <storm@cua.dk>

	* display.texi (Glyphs): Add make-glyph-code, glyph-char, glyph-face.
	Rewrite glyph code description to refer to these functions.
	Remove details of encoding face number and char into integer code.

2007-02-03  Alan Mackenzie  <acm@muc.de>

	* loading.texi (Hooks for Loading): Make the description of
	`eval-after-load' more detailed, and amend the description of
	after-load-alist, in accordance with changes from 2006-05.

2007-02-03  Chong Yidong  <cyd@stupidchicken.com>

	* modes.texi (Defining Minor Modes): Document that a :require
	keyword or similar may be required to make saved customization
	variables work.

2007-02-03  Eli Zaretskii  <eliz@gnu.org>

	* elisp.texi (Top): Make the detailed menu headers compliant with
	Texinfo guidelines and with what texnfo-upd.el expects.
	Add comments to prevent people from inadvertently modifying the key
	parts needed by `texinfo-multiple-files-update'.

2007-02-02  Eli Zaretskii  <eliz@gnu.org>

	* elisp.texi (Top): Update the top-level menus.

	* syntax.texi (Categories): Add index entries.

2007-02-01  Juanma Barranquero  <lekktu@gmail.com>

	* display.texi (Attribute Functions): Fix name and description of
	the UNDERLINE arg of `set-face-underline-p'.

2007-01-29  Eli Zaretskii  <eliz@gnu.org>

	* elisp.texi (Top): Add "Standard Errors", "Standard Buffer-Local
	Variables", and "Standard Keymaps" to the detailed menu.

	* variables.texi (Future Local Variables): Add index entry.

2007-01-28  Richard Stallman  <rms@gnu.org>

	* tips.texi (Coding Conventions): Clarify the tip about macros
	that define a function or a variable.

	* files.texi (File Attributes): UID and GID can be floats.
	(Magic File Names): Explain why deferring all operations to
	the standard handler does not work.

2007-01-23  Martin Rudalics  <rudalics@gmx.at>

	* backups.texi (Reverting): Use "buffer" instead of "file"
	when talking about major and minor modes.

2007-01-21  Richard Stallman  <rms@gnu.org>

	* help.texi (Documentation): Add xref to Documentation Tips.

2007-01-14  Juanma Barranquero  <lekktu@gmail.com>

	* tips.texi (Coding Conventions): Fix typos.

2007-01-05  Richard Stallman  <rms@gnu.org>

	* modes.texi (Defining Minor Modes): Fix previous change.

2007-01-03  Richard Stallman  <rms@gnu.org>

	* customize.texi (Variable Definitions, Customization Types):
	Don't use * in doc string for defcustom.

2007-01-02  Richard Stallman  <rms@gnu.org>

	* variables.texi (Variable Aliases): Clarify that aliases vars
	always have the same value.

	* processes.texi (Bindat Spec): Fix Texinfo usage.

	* modes.texi (Defining Minor Modes): Explain effect of command
	defined with define-global-minor-mode on new buffers.

2006-12-30  Kim F. Storm  <storm@cua.dk>

	* keymaps.texi (Tool Bar): Describe `grow-only' value of
	`auto-resize-tool-bars'.

2006-12-30  Richard Stallman  <rms@gnu.org>

	* keymaps.texi (Active Keymaps): Fix previous change.

2006-12-30  Nick Roberts  <nickrob@snap.net.nz>

	* keymaps.texi (Active Keymaps): Make xref to lookup-key.

2006-12-30  Kim F. Storm  <storm@cua.dk>

	* processes.texi (Bindat Spec): Clarify using field names in
	length specifications.

2006-12-29  Kim F. Storm  <storm@cua.dk>

	* processes.texi (Bindat Spec): Explain eval forms and lengths better.
	Add count and index variables for eval forms in repeat blocks.

2006-12-24  Richard Stallman  <rms@gnu.org>

	* customize.texi (Variable Definitions):
	Document new name custom-add-frequent-value.

2006-12-19  Kim F. Storm  <storm@cua.dk>

	* commands.texi (Misc Events): User signals now result in sigusr1
	and sigusr2 events which are handled through special-event-map.
	(Special Events): User signals and drag-n-drop are special.

2006-12-17  Richard Stallman  <rms@gnu.org>

	* loading.texi (Named Features): Explain subfeatures better.

	* customize.texi: Use "option" only for user options.
	For the keyword values inside defcustom etc, say "keywords".
	For :options value's elements, say "elements".
	:group should not be omitted.

	* syntax.texi (Parsing Expressions): Split up node.
	(Motion via Parsing, Position Parse, Parser State)
	(Low-Level Parsing, Control Parsing): New subnodes.
	(Parser State): Document syntax-ppss-toplevel-pos.

	* positions.texi (List Motion): Punctuation fix.

	* files.texi (File Name Completion): Document PREDICATE arg
	to file-name-completion.

2006-12-16  Eli Zaretskii  <eliz@gnu.org>

	* internals.texi (Building Emacs, Writing Emacs Primitives):
	Add index entries.

2006-12-11  Richard Stallman  <rms@gnu.org>

	* modes.texi (Font Lock Basics): Explain how nil for font-lock-defaults
	affects face menu.  Explain how to make it non-nil without enabling
	any fontification.

2006-12-10  Chong Yidong  <cyd@stupidchicken.com>

	* modes.texi (Font Lock Basics): Document nil value of
	font-lock-defaults.

2006-12-10  Glenn Morris  <rgm@gnu.org>

	* abbrevs.texi (Defining Abbrevs): Mention `define-abbrev' 'force
	value for system-flag argument.  Abbrev tables may not be empty
	when major modes are loaded.

2006-12-08  Juanma Barranquero  <lekktu@gmail.com>

	* makefile.w32-in (maintainer-clean): Partially revert last
	change; delete "elisp-?" and "elisp-??" instead of "elisp-*"
	to protect elisp-covers.texi.

2006-12-07  Juanma Barranquero  <lekktu@gmail.com>

	* makefile.w32-in (maintainer-clean): Depend on `distclean'.
	Don't remove elisp* info files; they are already deleted by the
	`clean' and `distclean' targets, and they are in the $(infodir)
	directory, not the current one.

2006-12-04  Kim F. Storm  <storm@cua.dk>

	* commands.texi (Misc Events): Update signal events.
	(Event Examples): Add signal example.

2006-11-29  Richard Stallman  <rms@gnu.org>

	* frames.texi (Visibility of Frames): Explain visible windows
	can be covered by others.  Add xref for raise-frame.

2006-11-28  Richard Stallman  <rms@gnu.org>

	* searching.texi (Regexp Special): Update when ^ is special.

2006-11-27  Eli Zaretskii  <eliz@gnu.org>

	* customize.texi (Customization, Common Keywords)
	(Group Definitions, Variable Definitions, Composite Types)
	(Type Keywords, Customization Types): Add index entries for
	various customization keywords.

2006-11-23  Stefan Monnier  <monnier@iro.umontreal.ca>

	* modes.texi (Multiline Font Lock): Rephrase some parts for clarity.

2006-11-10  Jan Djärv  <jan.h.d@swipnet.se>

	* frames.texi (Window System Selections): Remove clipboard from
	description of selection-coding-system.

2006-11-06  Richard Stallman  <rms@gnu.org>

	* lists.texi (List Variables): Document COMPARE-FN.

	* keymaps.texi: Avoid use of "binding" to mean a relation;
	use it only to refer to the meaning associated with a key.
	(Keymaps): Change menu node description.

	* elisp.texi (Top): Change menu node description.

	* display.texi (Managing Overlays): Document overlay-recenter.

2006-10-29  Chong Yidong  <cyd@stupidchicken.com>

	* Makefile.in: Use relative paths to avoid advertising filesystem
	contents during compilation.

2006-10-23  Kim F. Storm  <storm@cua.dk>

	* commands.texi (Event Input Misc): Update unread-command-events.

2006-10-23  Nick Roberts  <nickrob@snap.net.nz>

	* lists.texi (Sets And Lists): Fix typos.

2006-10-18  Juanma Barranquero  <lekktu@gmail.com>

	* control.texi (Processing of Errors): Use @var for an argument,
	not @code.

2006-10-16  Richard Stallman  <rms@gnu.org>

	* edebug.texi (Edebug Recursive Edit): Minor cleanup.

	* keymaps.texi (Format of Keymaps): Show all the keymap element
	patterns that result from menu items.
	(Key Lookup): Minor cleanups.

	* modes.texi (Precalculated Fontification): Don't say that
	not setting font-lock-defaults avoids loading font-lock.

	* help.texi (Documentation): Move xref to Emacs Manual here.
	(Documentation Basics): From here.
	Also doc emacs-lisp-docstring-fill-column.

	* elisp.texi: Update version and ISBN.

	* commands.texi (Interactive Call): Clarify KEYS arg to
	call-interactively is a vector.
	(Command Loop Info): Delete anchor in this-command-keys.
	Add anchor in this-command-keys-vector.
	(Recursive Editing): Document how recursive-edit
	handles the current buffer.

2006-10-13  Chong Yidong  <cyd@stupidchicken.com>

	* frames.texi (Frame Titles): %c and %l are ignored in
	frame-title-format.

2006-10-11  Richard Stallman  <rms@gnu.org>

	* keymaps.texi (Key Sequences): Clarify use of kbd.

2006-10-10  Kim F. Storm  <storm@cua.dk>

	* lists.texi (Sets And Lists): Add memql.

2006-10-03  Richard Stallman  <rms@gnu.org>

	* searching.texi (Char Classes): Document :multibyte: and :unibyte:.
	Clarify :ascii: and :nonascii:.

2006-09-29  Juri Linkov  <juri@jurta.org>

	* modes.texi (%-Constructs): Reorder coding systems in the
	documentation of %z to the real order displayed in the modeline.

2006-09-25  Richard Stallman  <rms@gnu.org>

	* os.texi (Timers): Describe timer-max-repeats.

2006-09-25  Chong Yidong  <cyd@stupidchicken.com>

	* os.texi (Timers): Mention with-local-quit.

2006-09-24  Richard Stallman  <rms@gnu.org>

	* searching.texi (Searching and Matching): Mention property search.

	* commands.texi (Command Loop Info): Explain how read-event affects
	this-command-keys.

2006-09-20  Richard Stallman  <rms@gnu.org>

	* os.texi (Timers): Clarify about REPEAT when timer is delayed.

	* windows.texi (Window Start): Minor cleanups.

2006-09-20  Kim F. Storm  <storm@cua.dk>

	* windows.texi (Window Start): pos-visible-in-window-p allows
	specifying t for position to mean "end of window".
	Add window-line-height.

	* anti.texi (Antinews): Mention window-line-height.

2006-09-19  David Kastrup  <dak@gnu.org>

	* keymaps.texi (Searching Keymaps): Small clarification.

2006-09-18  Richard Stallman  <rms@gnu.org>

	* keymaps.texi (Creating Keymaps): Explain that keymap prompt strings
	cause keyboard menus.
	(Menu Keymaps): Likewise.
	(Defining Menus, Keyboard Menus): Clarify.

	* text.texi (Fields): Clarify explanation of constrain-to-field.

2006-09-16  Eli Zaretskii  <eliz@gnu.org>

	* variables.texi (Tips for Defining): Fix a typo.

2006-09-15  Richard Stallman  <rms@gnu.org>

	* keymaps.texi (Remapping Commands, Searching Keymaps)
	(Active Keymaps): Clean up previous change.

2006-09-15  Jay Belanger  <belanger@truman.edu>

	* gpl.texi: Replace "Library Public License" by "Lesser Public
	License" throughout.

2006-09-15  David Kastrup  <dak@gnu.org>

	* keymaps.texi (Active Keymaps): Adapt description to use
	`get-char-property' instead `get-text-property'.  Explain how
	mouse events change this.  Explain the new optional argument of
	`key-binding' and its mouse-dependent lookup.
	(Searching Keymaps): Adapt description similarly.
	(Remapping Commands): Explain the new optional argument of
	`command-remapping'.

2006-09-14  Richard Stallman  <rms@gnu.org>

	* keymaps.texi (Searching Keymaps): Clarification.
	(Active Keymaps): Refer to Searching Keymaps instead of duplication.

2006-09-13  Richard Stallman  <rms@gnu.org>

	* objects.texi (Character Type): Node split.
	Add xref to Describing Characters.
	(Basic Char Syntax, General Escape Syntax)
	(Ctl-Char Syntax, Meta-Char Syntax): New subnodes.

2006-09-11  Richard Stallman  <rms@gnu.org>

	* display.texi (Display Table Format): Wording clarification.
	(Glyphs): Clarifications.

2006-09-10  Chong Yidong  <cyd@stupidchicken.com>

	* keymaps.texi (Active Keymaps): Mention that key-binding checks
	local maps.

2006-09-10  Kim F. Storm  <storm@cua.dk>

	* display.texi (Forcing Redisplay): Document return value of
	function redisplay.

2006-09-09  Richard Stallman  <rms@gnu.org>

	* windows.texi (Window Hooks): Explain limits of
	window-scroll-functions.

	* display.texi (Fringe Indicators): Update for last change in
	indicate-buffer-boundaries.

2006-09-08  Richard Stallman  <rms@gnu.org>

	* processes.texi (Bindat Spec): Suggest names ending in -bindat-spec.

2006-09-06  Kim F. Storm  <storm@cua.dk>

	* frames.texi (Display Feature Testing): display-mm-dimensions-alist.

	* windows.texi (Window Start): Update pos-visible-in-window-p.

2006-09-04  Richard Stallman  <rms@gnu.org>

	* processes.texi (Accepting Output): Explain SECONDS=0 for
	accept-process-output.

	* os.texi (Idle Timers): Explain why timer functions should not
	loop until (input-pending-p).

2006-09-02  Eli Zaretskii  <eliz@gnu.org>

	* makefile.w32-in (usermanualdir): New variable.
	(elisp.dvi): Use it.

2006-09-01  Eli Zaretskii  <eliz@gnu.org>

	* buffers.texi (Buffer Modification): Fix last change.

2006-09-01  Chong Yidong  <cyd@stupidchicken.com>

	* buffers.texi (Buffer Modification):
	Document buffer-chars-modified-tick.

2006-08-31  Richard Stallman  <rms@gnu.org>

	* modes.texi (Syntactic Font Lock): Mention specific faces once again.

2006-08-31  Richard Bielawski  <RBielawski@moneygram.com>  (tiny change)

	* modes.texi (Syntactic Font Lock):
	Mention font-lock-syntactic-face-function
	instead of specific faces.

2006-08-29  Chong Yidong  <cyd@stupidchicken.com>

	* display.texi (Images): Add xrref to display-images-p.

2006-08-28  Kenichi Handa  <handa@m17n.org>

	* nonascii.texi (Lisp and Coding Systems): Fix description of
	detect-coding-region.

2006-08-27  Michael Olson  <mwolson@gnu.org>

	* processes.texi (Transaction Queues): Remove stray quote
	character.

2006-08-25  Richard Stallman  <rms@gnu.org>

	* os.texi (Idle Timers): run-with-idle-timer allows Lisp time value.
	Add xref.

2006-08-24  Chong Yidong  <cyd@stupidchicken.com>

	* os.texi (Timers): Avoid waiting inside timers.

2006-08-21  Lute Kamstra  <lute@gnu.org>

	* Makefile.in: Use ../man/texinfo.tex to build elisp.dvi.

2006-08-20  Richard Stallman  <rms@gnu.org>

	* os.texi (Idle Timers): New node, split out from Timers.
	Document current-idle-time.
	* commands.texi (Reading One Event): Update xref.
	* elisp.texi (Top): Update subnode menu.

2006-08-16  Richard Stallman  <rms@gnu.org>

	* keymaps.texi (Extended Menu Items): Show format of cached
	bindings in extended menu items.

	* customize.texi (Variable Definitions): Explain when the
	standard value expression is evaluated.

2006-08-15  Chong Yidong  <cyd@stupidchicken.com>

	* commands.texi (Reading One Event): Explain idleness in
	`read-event'.

2006-08-12  Chong Yidong  <cyd@stupidchicken.com>

	* text.texi (Near Point): Say "cursor" not "terminal cursor".
	(Commands for Insertion): Remove split-line since it's not
	relevant for Lisp programming.
	(Yank Commands): Rewrite introduction.
	(Undo): Clarify.
	(Maintaining Undo): Clarify.  Document undo-ask-before-discard.
	(Filling): Remove redundant comment.  Clarify return value of
	current-justification.
	(Margins): Minor clarifications.
	(Adaptive Fill): Update default value of adaptive-fill-regexp.
	(Sorting): Update definition of sort-lines.
	(Columns): Clarify behavior of sort-columns.
	(Indent Tabs): Link to Tab Stops in Emacs manual.
	(Special Properties): Clarify.
	(Clickable Text): Mention Buttons package.

2006-08-12  Kevin Ryde  <user42@zip.com.au>

	* os.texi (Time Parsing): Add %z to description of
	format-time-string, as per docstring.  Add cross reference to
	glibc manual for strftime.

2006-08-08  Richard Stallman  <rms@gnu.org>

	* modes.texi: Clean up wording in previous change.

2006-08-07  Chong Yidong  <cyd@stupidchicken.com>

	* modes.texi (Hooks): Clarify.
	(Major Mode Basics): Mention define-derived-mode explicitly.
	(Major Mode Conventions): Rebinding RET is OK for some modes.
	Mention change-major-mode-hook and after-change-major-mode-hook.
	(Example Major Modes): Move to end of Modes section.
	(Mode Line Basics): Clarify.
	(Mode Line Data): Mention help-echo and local-map in strings.
	Explain reason for treatment of non-risky variables.
	(Properties in Mode): Clarify.
	(Faces for Font Lock): Add font-lock-negation-char-face.

2006-08-04  Eli Zaretskii  <eliz@gnu.org>

	* strings.texi (Formatting Strings): Warn against arbitrary
	strings as first arg to `format'.

2006-07-31  Thien-Thi Nguyen  <ttn@gnu.org>

	* text.texi (Clickable Text): Mention `help-echo' text property.
	Update intro, examples and associated explanations.

2006-07-31  Richard Stallman  <rms@gnu.org>

	* commands.texi: Update xrefs.
	(Event Mod): New node, cut out from old Translating Input.

	* maps.texi: Update xrefs.

	* keymaps.texi (Translation Keymaps): New node.
	Update xrefs from Translating Input to Translation Keymaps.

	* elisp.texi (Top): Update subnode menu.

	* display.texi (Face Functions): Fix explanations of FRAME=t or nil.

	* os.texi (System Interface): Fix menu descriptions of some nodes.
	(Translating Input): Node deleted.

2006-07-31  Nick Roberts  <nickrob@snap.net.nz>

	* modes.texi (Minor Mode Conventions): Update xref for add-to-list.

	* lists.texi (Sets And Lists): Likewise.

2006-07-30  Thien-Thi Nguyen  <ttn@gnu.org>

	* text.texi (Fields): Mention POS
	requirement when narrowing is in effect.

2006-07-28  Richard Stallman  <rms@gnu.org>

	* display.texi (Face Attributes): Simplify wording.
	(Attribute Functions): Clarify meaning of new-frame default
	attribute settings.

	* customize.texi (Common Keywords): Document how to use
	:package-version in a package not in Emacs.

2006-07-28  Kim F. Storm  <storm@cua.dk>

	* commands.texi (Reading One Event): Fix last change.

2006-07-26  Chong Yidong  <cyd@stupidchicken.com>

	* commands.texi (Reading One Event): Document SECONDS argument for
	read-event, read-char, and read-char-exclusive.

2006-07-25  Stefan Monnier  <monnier@iro.umontreal.ca>

	* modes.texi (Multiline Font Lock): Can't use jit-lock-defer-multiline
	to ensure correct identification.

2006-07-24  Richard Stallman  <rms@gnu.org>

	* text.texi (Clickable Text): Clarify.

	* sequences.texi (Vector Functions): Delete duplicate xref.

	* objects.texi (Function Type): Clarify.

	* modes.texi (Keymaps and Minor Modes): List punct chars for minor
	modes.

	* lists.texi (List Variables): New node.
	Material moved from other nodes.

	* variables.texi (Setting Variables): add-to-list and
	add-to-ordered-list moved to List Variables node.

2006-07-23  Thien-Thi Nguyen  <ttn@gnu.org>

	* text.texi (Links and Mouse-1):
	For mouse-on-link-p, expand on arg POS.

2006-07-21  Kim F. Storm  <storm@cua.dk>

	* display.texi (Forcing Redisplay): Don't mention systems which
	don't support sub-second timers for redisplay-preemption-period.

	* os.texi (Terminal Output): Clarify text vs graphical terminal.

2006-07-21  Eli Zaretskii  <eliz@gnu.org>

	* frames.texi (Input Focus): Document that focus-follows-mouse has
	no effect on MS-Windows.

2006-07-18  Richard Stallman  <rms@gnu.org>

	* display.texi (Forcing Redisplay): Cleanups in previous change.

	* processes.texi (Low-Level Network): Make menu more convenient.

2006-07-18  Kim F. Storm  <storm@cua.dk>

	* display.texi (Forcing Redisplay): redisplay-preemption-period
	only used on window systems.  Add xref to Terminal Output.

	* os.texi (Terminal Output): baud-rate only controls preemption on
	non-window systems.  Add xref to Forcing Redisplay.

	* processes.texi (Low-Level Network): Rename node "Make Network"
	to "Network Processes".

2006-07-18  Karl Berry  <karl@gnu.org>

	* variables.texi, functions.texi, customize.texi, loading.texi:
	* edebug.texi, minibuf.texi: Fix page breaks through chapter 20.

2006-07-17  Chong Yidong  <cyd@stupidchicken.com>

	* commands.texi (Waiting): Document batch-mode sit-for behavior.

2006-07-17  Richard Stallman  <rms@gnu.org>

	* eval.texi, elisp.texi, text.texi: Use real doublequote inside menus.
	Put period and comma inside quotes.

	* loading.texi, markers.texi: Use real doublequote inside menus.

	* windows.texi: Put point and comma inside quotes.
	(Textual Scrolling): Use @samp for error message.

	* variables.texi, tips.texi, syntax.texi, symbols.texi:
	* strings.texi, streams.texi, processes.texi, os.texi:
	* objects.texi, numbers.texi, modes.texi, minibuf.texi:
	* lists.texi, keymaps.texi, intro.texi, hash.texi, internals.texi:
	* gpl.texi, functions.texi, files.texi, frames.texi, doclicense.texi:
	* display.texi, control.texi, commands.texi, buffers.texi, anti.texi:
	Put point and comma inside quotes.

	* control.texi (Processing of Errors): Add command-error-function.

	* variables.texi (File Local Variables): Clarify that
	file local variables make buffer-local bindings.

	* modes.texi (Syntactic Font Lock): Give default for
	font-lock-syntax-table.

2006-07-17  Nick Roberts  <nickrob@snap.net.nz>

	* text.texi (Special Properties): Clean up previous change.

2006-07-16  Karl Berry  <karl@gnu.org>

	* objects.texi, numbers.texi, strings.texi, lists.texi, hash.texi:
	* control.texi: Fix bad page breaks through chapter 10 (control).

	* anti.texi (Antinews): Reorder face-attribute fns to avoid
	underfull hbox.

2006-07-15  Nick Roberts  <nickrob@snap.net.nz>

	* text.texi (Special Properties): Describe fontified text property
	in relation to a character (not text).

2006-07-15  Kim F. Storm  <storm@cua.dk>

	* maps.texi (Standard Keymaps): Add xref for minibuffer maps.
	Add apropos-mode-map, custom-mode-map, esc-map, global-map,
	grep-mode-map, help-map, help-mode-map, kmacro-map, and tool-bar-map.

	* anti.texi (Antinews): Mention redisplay function.
	The kbd macro existed, but was not documented, before 22.x.
	Function pos-visible-in-window-p is not new in 22.x, just enhanced.

2006-07-14  Nick Roberts  <nickrob@snap.net.nz>

	* display.texi (Displaying Messages): Add anchor.

	* frames.texi (Dialog Boxes): Use it.

2006-07-12  Richard Stallman  <rms@gnu.org>

	* objects.texi (Frame Type): Explain nature of frames better.

	* frames.texi (Frames): Explain nature of frames better.

2006-07-12  Ken Manheimer  <ken.manheimer@gmail.com>

	* tips.texi (Coding Conventions): Explain why use cl at compile time.

2006-07-12  YAMAMOTO Mitsuharu  <mituharu@math.s.chiba-u.ac.jp>

	* frames.texi (Window System Selections): Mention scrap support for Mac.
	Default value of x-select-enable-clipboard is t on Mac.

	* os.texi (Getting Out): Suspending is not allowed on Mac, either.

2006-07-11  Kim F. Storm  <storm@cua.dk>

	* display.texi (Forcing Redisplay): Add `redisplay' function.
	Don't mention (sit-for -1) -- use (redisplay t) instead.

	* commands.texi (Waiting): (sit-for -1) is no longer special.
	(sit-for 0) is equivalent to (redisplay).
	Iconifying/deiconifying no longer makes sit-for return.

2006-07-10  Nick Roberts  <nickrob@snap.net.nz>

	* display.texi (Buttons): Fix typo.

	* index.texi, elisp.texi (New Symbols): Comment node out.

2006-07-09  Richard Stallman  <rms@gnu.org>

	* display.texi (Truncation): Clean up previous change.

2006-07-08  Richard Stallman  <rms@gnu.org>

	* commands.texi (Interactive Call): Use 3 as prefix in example
	for execute-extended-command.

	* display.texi (Attribute Functions): Move paragraph about
	compatibility with Emacs < 21.

2006-07-09  Kim F. Storm  <storm@cua.dk>

	* display.texi (Refresh Screen): Clarify force-window-update.
	(Truncation): "Normally" indicated by fringe arrows.

2006-07-08  Eli Zaretskii  <eliz@gnu.org>

	* windows.texi (Textual Scrolling, Resizing Windows):
	* variables.texi (Constant Variables):
	* text.texi (Buffer Contents, Deletion, Changing Properties)
	(Property Search, Special Properties, Sticky Properties)
	(Links and Mouse-1, Fields, Change Hooks):
	* syntax.texi (Syntax Table Functions, Parsing Expressions)
	(Categories):
	* symbols.texi (Other Plists):
	* streams.texi (Output Variables):
	* processes.texi (Input to Processes, Query Before Exit):
	* positions.texi (Word Motion, Text Lines, List Motion):
	* os.texi (Init File, System Environment, Sound Output)
	(Session Management):
	* nonascii.texi (Text Representations, Character Sets)
	(Chars and Bytes, Locales):
	* modes.texi (Defining Minor Modes, Header Lines):
	* minibuf.texi (Minibuffer Contents):
	* markers.texi (Information from Markers):
	* lists.texi (List Elements, Building Lists, Association Lists):
	* keymaps.texi (Tool Bar):
	* hash.texi (Creating Hash, Hash Access, Defining Hash, Other Hash):
	* functions.texi (What Is a Function, Mapping Functions):
	* frames.texi (Creating Frames, Parameter Access, Pointer Shape)
	(Color Names, Text Terminal Colors, Display Feature Testing):
	* files.texi (Visiting Functions, File Name Components)
	(Unique File Names, Contents of Directories):
	* display.texi (Forcing Redisplay, Displaying Messages)
	(Temporary Displays, Font Selection, Auto Faces)
	(Font Lookup, Fringe Indicators, Display Margins)
	(Image Descriptors, Showing Images, Image Cache, Button Types)
	(Making Buttons, Manipulating Buttons, Button Buffer Commands)
	(Display Table Format, Glyphs):
	* control.texi (Iteration):
	* commands.texi (Command Loop Info, Adjusting Point):
	* backups.texi (Making Backups, Auto-Saving):
	Remove @tindex entries.

2006-07-07  Kim F. Storm  <storm@cua.dk>

	* display.texi (Fringe Cursors): Fix typo.
	(Customizing Bitmaps): Fix define-fringe-bitmap entry.
	(Overlay Arrow): Default is overlay-arrow fringe indicator.

2006-07-05  Richard Stallman  <rms@gnu.org>

	* text.texi (Buffer Contents): Add example of text props
	in result of buffer-substring.
	(Text Properties): Explain better about use of specific property names.
	(Property Search): Some cleanups; reorder some functions.

	* keymaps.texi (Changing Key Bindings): Cleanup.
	Add xref to Key Binding Conventions.

	* display.texi (Attribute Functions): Add examples for
	face-attribute-relative-p.

	* tips.texi (Coding Conventions): Cleanup last change.

2006-07-05  Karl Berry  <karl@gnu.org>

	* elisp.texi: Use @fonttextsize 10pt, a la emacs.texi.
	Remove @setchapternewpage odd.
	Result is 1013 pages, down from 1100.

	* anti.texi, customize.texi, display.texi, internals.texi:
	* minibuf.texi, modes.texi, tips.texi:
	Fix overfull/underfull boxes.

2006-07-05  Thien-Thi Nguyen  <ttn@gnu.org>

	* edebug.texi (Instrumenting):
	Add Edebug-specific findex for eval-buffer.
	* loading.texi (Loading):
	Replace eval-current-buffer with eval-buffer.

2006-06-30  Nick Roberts  <nickrob@snap.net.nz>

	* locals.texi (Standard Buffer-Local Variables): Update the list
	of variables.

2006-06-26  Nick Roberts  <nickrob@snap.net.nz>

	* files.texi (File Name Completion): Point user to the node
	"Reading File Names".

2006-06-24  Eli Zaretskii  <eliz@gnu.org>

	* files.texi (Contents of Directories): Document case-insensitive
	behavior on respective filesystems.

	* objects.texi (Character Type): Document that Emacs signals an
	error for unsupported Unicode characters specified as \uNNNN.

2006-06-19  Richard Stallman  <rms@gnu.org>

	* processes.texi (Bindat Spec): Clarify previous change.

2006-06-16  Richard Stallman  <rms@gnu.org>

	* tips.texi (Coding Conventions): Better explain conventions
	for definition constructs.

	* text.texi (Special Properties): String value of `read-only'
	serves as the error message.

	* objects.texi (Character Type): Clarify prev. change.
	(Non-ASCII in Strings): Mention \u and \U.

	* commands.texi (Using Interactive): Explain problem of
	markers, etc., in command-history.

2006-06-14  Kim F. Storm  <storm@cua.dk>

	* commands.texi (Waiting): Negative arg to sit-for forces
	redisplay even if input is pending.

	* display.texi (Forcing Redisplay): Use (sit-for -1) to force a
	redisplay.  Remove incorrect example of binding redisplay-dont-pause
	around (sit-for 0).

2006-06-13  Richard Stallman  <rms@gnu.org>

	* display.texi (Forcing Redisplay): Clarify previous change.

2006-06-13  Romain Francoise  <romain@orebokech.com>

	* display.texi (Forcing Redisplay): Fix typo.

2006-06-13  Kim F. Storm  <storm@cua.dk>

	* display.texi (Forcing Redisplay): Add redisplay-preemption-period.

2006-06-10  Luc Teirlinck  <teirllm@auburn.edu>

	* tips.texi (Coding Conventions): Add `@end itemize'.

2006-06-10  Richard Stallman  <rms@gnu.org>

	* tips.texi (Coding Conventions): Explain use of coding systems
	to ensure one decoding for strings.

2006-06-09  Aidan Kehoe  <kehoea@parhasard.net>

	* objects.texi (Character Type): Describe the \uABCD and \U00ABCDEF
	syntax.

2006-06-07  Eli Zaretskii  <eliz@gnu.org>

	* display.texi (Font Selection): Remove description of
	clear-face-cache.

	* compile.texi (Eval During Compile): Fix a typo.  Add index
	entries for possible uses of eval-when-compile.

2006-06-04  Thien-Thi Nguyen  <ttn@gnu.org>

	* display.texi (Abstract Display): Fix typo.

2006-06-03  Eli Zaretskii  <eliz@gnu.org>

	* minibuf.texi (Minibuffer History) <history-add-new-input>:
	Reword variable's description.

2006-06-01  Richard Stallman  <rms@gnu.org>

	* windows.texi (Splitting Windows): Clarify splitting nonselected
	window.

2006-05-31  Juri Linkov  <juri@jurta.org>

	* minibuf.texi (Minibuffer History): Add history-add-new-input.

2006-05-30  Richard Stallman  <rms@gnu.org>

	* display.texi (Line Height): Fix errors in description of
	default line height and line-height property.

	* nonascii.texi (Default Coding Systems): Further clarification.

2006-05-29  Luc Teirlinck  <teirllm@auburn.edu>

	* internals.texi (Pure Storage): Mention that an overflow in pure
	space causes a memory leak.
	(Garbage Collection): If there was an overflow in pure space,
	`garbage-collect' returns nil.

2006-05-30  Eli Zaretskii  <eliz@gnu.org>

	* nonascii.texi (Default Coding Systems): Fix it some more.

2006-05-29  Eli Zaretskii  <eliz@gnu.org>

	* nonascii.texi (Default Coding Systems): Fix last change.

2006-05-29  Kenichi Handa  <handa@m17n.org>

	* nonascii.texi (find-operation-coding-system): Describe the new
	argument format (FILENAME . BUFFER).

2006-05-28  Richard Stallman  <rms@gnu.org>

	* tips.texi (Coding Conventions): Better explain reasons not to
	advise other packages or use `eval-after-load'.

2006-05-29  Kim F. Storm  <storm@cua.dk>

	* processes.texi (Bindat Functions): Rename `pos' and `raw-data' to
	`bindat-idx' and `bindat-raw' for clarity.

2006-05-27  Thien-Thi Nguyen  <ttn@gnu.org>

	* processes.texi (Bindat Spec): Expand on `repeat' handler.

	* display.texi (Display): Add "Abstract Display" to menu.
	(Abstract Display, Abstract Display Functions)
	(Abstract Display Example): New nodes.
	* elisp.texi (Top): Add "Abstract Display" to menu.

2006-05-27  Chong Yidong  <cyd@stupidchicken.com>

	* keymaps.texi (Key Sequences): Link to input events definition.
	(Format of Keymaps): Delete material duplicated in Keymap Basics.

	* files.texi (Changing Files): Document updated argument list for
	copy-file.

2006-05-27  Thien-Thi Nguyen  <ttn@gnu.org>

	* processes.texi (Bindat Functions): Explain term "total length".
	Use it in bindat-length and bindat-pack descriptions.

2006-05-26  Eli Zaretskii  <eliz@gnu.org>

	* tips.texi (Coding Conventions): Advise against using
	eval-after-load in packages.  Add an index entry.

2006-05-25  Juri Linkov  <juri@jurta.org>

	* minibuf.texi (Text from Minibuffer): Undocument keep-all.

	* modes.texi (%-Constructs): Add %e, %z, %Z.

2006-05-25  Richard Stallman  <rms@gnu.org>

	* elisp.texi (Top): Update subnode menu.

	* keymaps.texi (Keymap Basics): New node, split out of Key Sequences.
	(Keymaps): Update menu.

2006-05-25  Chong Yidong  <cyd@stupidchicken.com>

	* keymaps.texi (Key Sequences): Some clarifications.

2006-05-25  Thien-Thi Nguyen  <ttn@gnu.org>

	* processes.texi (Bindat Functions): Say "unibyte string"
	explicitly for bindat-unpack and bindat-pack descriptions.
	(Bindat Examples): Don't call `string-make-unibyte' in example.

2006-05-25  Chong Yidong  <cyd@stupidchicken.com>

	* keymaps.texi (Key Sequences): Rename from Keymap Terminology.
	Explain string and vector representations of key sequences.

	* keymaps.texi (Changing Key Bindings):
	* commands.texi (Interactive Codes):
	* help.texi (Describing Characters): Refer to it.

2006-05-23  Luc Teirlinck  <teirllm@auburn.edu>

	* frames.texi (Pointer Shape): @end table -> @end defvar.

2006-05-22  Richard Stallman  <rms@gnu.org>

	* elisp.texi (Top): Update subnode menus.

	* frames.texi (Pointer Shape): Node renamed from Pointer Shapes.
	Contents rewritten; material from old Pointer Shape node moved here.

	* display.texi (Pointer Shape): Node deleted.
	(Image Descriptors): Minor cleanup.

2006-05-21  Richard Stallman  <rms@gnu.org>

	* syntax.texi (Parsing Expressions): Update info on which STATE
	elements are ignored.

2006-05-19  Luc Teirlinck  <teirllm@auburn.edu>

	* hooks.texi (Standard Hooks): Correct typo.

	* gpl.texi (GPL): ifinfo -> ifnottex.

2006-05-19  Michael Ernst  <mernst@alum.mit.edu>  (tiny change)

	* searching.texi (Simple Match Data): Warn about match data being
	set anew by every search.

2006-05-17  Richard Stallman  <rms@gnu.org>

	* minibuf.texi (Minibuffer History): Clarify.

	* searching.texi (Regexp Special): Clarify nested regexp warning.

2006-05-16  Kim F. Storm  <storm@cua.dk>

	* minibuf.texi (Minibuffer History): Update add-to-history.

2006-05-15  Oliver Scholz  <epameinondas@gmx.de>  (tiny change)

	* nonascii.texi (Explicit Encoding):
	Fix typo (encoding<->decoding).

2006-05-14  Richard Stallman  <rms@gnu.org>

	* buffers.texi (Creating Buffers): Cleanup.

	* files.texi (Visiting Functions): Rewrite in find-file-noselect.

2006-05-13  Eli Zaretskii  <eliz@gnu.org>

	* buffers.texi (Current Buffer): Document that with-temp-buffer
	disables undo.

	* os.texi (Terminal-Specific): More accurate description of how
	Emacs searches for the terminal-specific libraries.

2006-05-12  Eli Zaretskii  <eliz@gnu.org>

	* hooks.texi (Standard Hooks) [iftex]: Convert @xref's to
	emacs-xtra to @inforef's.

	* text.texi (Undo): Document that undo is turned off in buffers
	whose names begin with a space.

	* buffers.texi (Buffer Names): Add index entries for buffers whose
	names begin with a space.
	(Creating Buffers): Document that undo is turned off in buffers
	whose names begin with a space.

	* files.texi (Visiting Functions, Reading from Files)
	(Saving Buffers): Mention code and EOL conversions by file I/O
	primitives and subroutines.

	* nonascii.texi (Lisp and Coding Systems):
	Document coding-system-eol-type.  Add index entries for eol conversion.

	* display.texi (Defining Faces): Mention `mac', and add an xref to
	where window-system is described.

2006-05-10  Richard Stallman  <rms@gnu.org>

	* internals.texi (Writing Emacs Primitives): Clarify GCPRO rules.

2006-05-10  Reiner Steib  <Reiner.Steib@gmx.de>

	* variables.texi (File Local Variables): Recommend to quote lambda
	expressions in safe-local-variable property.

2006-05-09  Richard Stallman  <rms@gnu.org>

	* variables.texi (File Local Variables):
	Document safe-local-eval-forms and safe-local-eval-function.

2006-05-07  Kim F. Storm  <storm@cua.dk>

	* minibuf.texi (Minibuffer History): Remove keep-dups arg
	from add-to-history.

2006-05-07  Romain Francoise  <romain@orebokech.com>

	* commands.texi (Event Input Misc):
	* compile.texi (Eval During Compile):
	* internals.texi (Buffer Internals):
	* minibuf.texi (Initial Input):
	* nonascii.texi (Scanning Charsets):
	* numbers.texi (Comparison of Numbers):
	* windows.texi (Textual Scrolling, Vertical Scrolling):
	Fix various typos.

2006-05-06  Eli Zaretskii  <eliz@gnu.org>

	* hooks.texi (Standard Hooks): Replace inforef to emacs-xtra by
	conditional xref's to either emacs or emacs-xtra, depending on
	@iftex/@ifnottex.

	* minibuf.texi (Minibuffer History): Document add-to-history.

2006-05-05  Eli Zaretskii  <eliz@gnu.org>

	* internals.texi (Pure Storage): Mention the pure overflow message
	at startup.

2006-05-05  Johan Bockgård  <bojohan@dd.chalmers.se>

	* keymaps.texi (Active Keymaps): Fix pseudo-Lisp syntax.
	(Searching Keymaps): Fix pseudo-Lisp description of keymap
	search.

2006-05-01  Richard Stallman  <rms@gnu.org>

	* intro.texi (nil and t): Clarify.

	* variables.texi (File Local Variables): Suggest using booleanp.

2006-05-01  Juanma Barranquero  <lekktu@gmail.com>

	* objects.texi (Type Predicates): Fix typos.

2006-05-01  Stefan Monnier  <monnier@iro.umontreal.ca>

	* intro.texi (nil and t): Add booleanp.

	* objects.texi (Type Predicates): Add links for booleanp and
	string-or-null-p.

2006-04-29  Richard Stallman  <rms@gnu.org>

	* modes.texi (Multiline Font Lock): Rename from
	Multi line Font Lock Elements.  Much clarification.
	(Font Lock Multiline, Region to Fontify): Much clarification.

2006-04-29  Stefan Monnier  <monnier@iro.umontreal.ca>

	* variables.texi (File Local Variables): Remove the special case t for
	safe-local-variable.

2006-04-26  Richard Stallman  <rms@gnu.org>

	* syntax.texi (Parsing Expressions): Minor cleanup.

2006-04-18  Richard Stallman  <rms@gnu.org>

	* tips.texi (Coding Conventions): Explain when the package's
	prefix should appear later on (not at the start of the name).

	* searching.texi (String Search): Clarify effect of NOERROR.

	* modes.texi (Imenu): Clarify what special items do.

	* hooks.texi (Standard Hooks): Delete text about old hook names.

2006-04-17  Romain Francoise  <romain@orebokech.com>

	* variables.texi (Local Variables): Update the default value of
	`max-specpdl-size'.

2006-04-15  Michael Olson  <mwolson@gnu.org>

	* processes.texi (Transaction Queues): Mention the new optional
	`delay-question' argument for `tq-enqueue'.

2006-04-13  Bill Wohler  <wohler@newt.com>

	* customize.texi (Common Keywords): Use dotted notation for
	:package-version value.  Specify its values.  Improve documentation
	for customize-package-emacs-version-alist.

2006-04-12  Bill Wohler  <wohler@newt.com>

	* customize.texi (Common Keywords): Move description of
	customize-package-emacs-version-alist to @defvar.

2006-04-10  Bill Wohler  <wohler@newt.com>

	* customize.texi (Common Keywords): Add :package-version.

2006-04-10  Kim F. Storm  <storm@cua.dk>

	* text.texi (Buffer Contents): Add NOPROPS arg to
	filter-buffer-substring.

2006-04-08  Kevin Ryde  <user42@zip.com.au>

	* os.texi (Command-Line Arguments): Update xref to emacs manual
	"Command Arguments" -> "Emacs Invocation", per change there.

2006-04-08  Thien-Thi Nguyen  <ttn@gnu.org>

	* display.texi (Other Display Specs): Arrange a @code{DOTTED-LIST} to
	be on one line to help makeinfo not render two spaces after the dot.

2006-04-07  Reiner Steib  <Reiner.Steib@gmx.de>

	* strings.texi (Predicates for Strings): Add string-or-null-p.

2006-03-28  Kim F. Storm  <storm@cua.dk>

	* processes.texi (Accepting Output): Remove obsolete (and incorrect)
	remarks about systems that don't support fractional seconds.

2006-03-25  Karl Berry  <karl@gnu.org>

	* elisp.texi: Use @copyright{} instead of (C), and do not indent
	the year list.

2006-03-21  Nick Roberts  <nickrob@snap.net.nz>

	* display.texi (Fringe Indicators): Fix typos.

2006-03-19  Luc Teirlinck  <teirllm@auburn.edu>

	* tips.texi (Documentation Tips): One can now also write `program'
	in front of a quoted symbol in a docstring to prevent making a
	hyperlink.

2006-03-19  Alan Mackenzie  <acm@muc.de>

	* text.texi (Special Properties): Clarify `fontified' property.

2006-03-16  Richard Stallman  <rms@gnu.org>

	* display.texi (Defining Images): Minor cleanup.

2006-03-16  Bill Wohler  <wohler@newt.com>

	* display.texi (Defining Images): In image-load-path-for-library,
	prefer user's images.

2006-03-15  Stefan Monnier  <monnier@iro.umontreal.ca>

	* modes.texi (Region to Fontify): Remove font-lock-lines-before.

2006-03-15  Bill Wohler  <wohler@newt.com>

	* display.texi (Defining Images): Fix example in
	image-load-path-for-library by not recommending that one binds
	image-load-path.  Just defvar it to placate compiler and only use
	it if previously defined.

2006-03-14  Bill Wohler  <wohler@newt.com>

	* display.texi (Defining Images): In image-load-path-for-library,
	always return list of directories.  Update example.

2006-03-14  Alan Mackenzie  <acm@muc.de>

	* modes.texi: New node, "Region to Fontify" (for Font Lock).
	This describes font-lock-extend-region-function.
	("Other Font Lock Variables"): Move "font-lock-lines-before" to
	the new node "Region to Fontify".

2006-03-13  Richard Stallman  <rms@gnu.org>

	* display.texi (Invisible Text): The impossible position is
	now before the invisible text, not after.
	(Defining Images): Clean up last change.

2006-03-11  Bill Wohler  <wohler@newt.com>

	* display.texi (Defining Images): Add image-load-path-for-library.

2006-03-11  Luc Teirlinck  <teirllm@auburn.edu>

	* text.texi (Adaptive Fill): Fix Texinfo usage.

	* strings.texi (Creating Strings): Fix Texinfo usage.

	* searching.texi (Regexp Special): Use @samp for regular
	expressions that are not in Lisp syntax.

2006-03-08  Luc Teirlinck  <teirllm@auburn.edu>

	* searching.texi (Regexp Special): Put remark between parentheses
	to avoid misreading.

2006-03-07  Luc Teirlinck  <teirllm@auburn.edu>

	* searching.texi (Syntax of Regexps): More accurately describe
	which characters are special in which situations.
	(Regexp Special): Recommend _not_ to quote `]' or `-' when they
	are not special.  Describe in detail when `[' and `]' are special.
	(Regexp Backslash): Plenty of regexps with unbalanced square
	brackets are valid, so reword that statement.

2006-03-02  Kim F. Storm  <storm@cua.dk>

	* keymaps.texi (Tool Bar): Add tool-bar-border.

2006-02-28  Luc Teirlinck  <teirllm@auburn.edu>

	* loading.texi (Load Suffixes): Rephrase last paragraph.  Fix typos.

2006-02-27  Luc Teirlinck  <teirllm@auburn.edu>

	* elisp.texi (Top): Include "Load Suffixes" in the detailed menu.

	* files.texi (Locating Files): Suggest additional values for the
	SUFFIXES arg of `locate-file'.  Update pxref.

	* loading.texi (Loading): Include new node "Load Suffixes" in menu.
	(How Programs Do Loading): Discuss the effects of Auto Compression
	mode on `load'.
	(Load Suffixes): New node.
	(Library Search): Delete description of `load-suffixes'; it was
	moved to "Load Suffixes".
	(Autoload, Named Features): Mention `load-suffixes'.

2006-02-21  Giorgos Keramidas  <keramida@ceid.upatras.gr>  (tiny change)

	* display.texi (Fringe Indicators, Fringe Cursors): Fix typos.

	* windows.texi (Window Tree): Fix typo.

2006-02-20  Kim F. Storm  <storm@cua.dk>

	* display.texi (Fringe Indicators): New section.
	Move indicate-empty-lines, indicate-buffer-boundaries, and
	default-indicate-buffer-boundaries here.
	Add fringe-indicator-alist and default-fringes-indicator-alist.
	Add list of logical fringe indicator symbols.
	Update list of standard bitmap names.
	(Fringe Cursors): New section.
	Move overflow-newline-into-fringe here.
	Add fringe-cursor-alist and default-fringes-cursor-alist.
	Add list of fringe cursor symbols.

2006-02-20  Juanma Barranquero  <lekktu@gmail.com>

	* commands.texi (Using Interactive): Fix reference to node
	"Minibuffers".

2006-02-19  Richard M. Stallman  <rms@gnu.org>

	* minibuf.texi (High-Level Completion):
	Add xref to read-input-method-name.

	* files.texi (Relative File Names): Move file-relative-name here.
	(File Name Expansion): From here.  Minor clarifications.

	* commands.texi (Using Interactive): Add xrefs about reading input.
	Clarify remarks about that moving point and mark.
	Put string case before list case.

2006-02-16  Johan Bockgård  <bojohan@dd.chalmers.se>

	* display.texi (Other Display Specs, Image Descriptors):
	Revert erroneous changes.  The previous description of
	image-descriptors as `(image . PROPS)' was correct.

2006-02-14  Richard M. Stallman  <rms@gnu.org>

	* variables.texi (File Local Variables): Clarifications.

2006-02-14  Juanma Barranquero  <lekktu@gmail.com>

	* variables.texi (File Local Variables): Use @code for a cons
	cell, not @var.

2006-02-13  Chong Yidong  <cyd@stupidchicken.com>

	* variables.texi (File Local Variables): Document new file local
	variable behavior.

2006-02-10  Kim F. Storm  <storm@cua.dk>

	* eval.texi (Function Indirection): Add NOERROR to indirect-function.

2006-02-08  Juanma Barranquero  <lekktu@gmail.com>

	* modes.texi (%-Constructs): Remove obsolete info about
	`global-mode-string'.

2006-02-07  Richard M. Stallman  <rms@gnu.org>

	* commands.texi (Prefix Command Arguments): Minor cleanup.

	* display.texi: "Graphical display", not window system.

	* functions.texi (What Is a Function): Fix xref.

	* keymaps.texi (Key Lookup): Clarify wrt commands vs other functions.
	(Changing Key Bindings): Clarify when remapping is better than
	substitute-key-definition.

2006-02-02  Richard M. Stallman  <rms@gnu.org>

	* minibuf.texi (Basic Completion): Completion alists are risky.

	* keymaps.texi (Active Keymaps): Clarifications.
	(Searching Keymaps): New node.
	(Keymaps): Update menu.

	* frames.texi (Layout Parameters): Minor clarification.
	(Drag and Drop): New node.
	(Frames): Update menu.

2006-01-29  Chong Yidong  <cyd@stupidchicken.com>

	* display.texi (Other Display Specs, Image Descriptors):
	Image description is a list, not a cons cell.

2006-01-28  Luc Teirlinck  <teirllm@auburn.edu>

	* lists.texi (Cons Cells): Minor correction (the cdr of a dotted
	list is not necessarily a list).

2006-01-27  Eli Zaretskii  <eliz@gnu.org>

	* frames.texi (Layout Parameters): border-width and
	internal-border-width belong to the frame, not the window.

2006-01-19  Richard M. Stallman  <rms@gnu.org>

	* nonascii.texi (Translation of Characters): Search cmds use
	translation-table-for-input.  Automatically made local.

	* markers.texi (Overview of Markers): Count insertion type
	as one of a marker's attributes.

	* keymaps.texi (Controlling Active Maps): New node, split out of
	Active Keymaps.
	(Keymaps): Menu updated.
	(Active Keymaps): Give pseudocode to explain how the active
	maps are searched.  current-active-maps and key-binding moved here.
	(Functions for Key Lookup): current-active-maps and key-binding moved.
	Clarifications.
	(Searching the Keymaps): New subnode.

	* elisp.texi (Top): Menu clarification.

	* display.texi (Other Display Specs): Delete duplicate entry for
	just a string as display spec.  Move text about recursive display
	specs on such a string.

	* commands.texi (Key Sequence Input): Clarify.
	Move num-nonmacro-input-events out.
	(Reading One Event): num-nonmacro-input-events moved here.

2006-01-14  Nick Roberts  <nickrob@snap.net.nz>

	* advice.texi (Simple Advice): Update example to fit argument
	change in previous-line.

2006-01-05  Richard M. Stallman  <rms@gnu.org>

	* markers.texi (The Mark): Fix in `mark'.

2006-01-04  Richard M. Stallman  <rms@gnu.org>

	* processes.texi (Misc Network, Make Network): Minor cleanups.

2006-01-04  Kim F. Storm  <storm@cua.dk>

	* processes.texi (Make Network): Add IPv6 addresses and handling.
	(Network Feature Testing): Mention (:family ipv6).
	(Misc Network): Add IPv6 formats to format-network-address.

2005-12-30  Richard M. Stallman  <rms@gnu.org>

	* text.texi (Changing Properties):
	Don't use return value of set-text-properties.

2005-12-29  Luc Teirlinck  <teirllm@auburn.edu>

	* modes.texi (Mode Line Format): Correct typo in menu.

2005-12-29  Richard M. Stallman  <rms@gnu.org>

	* modes.texi (Mode Line Top): New node.
	(Mode Line Data): Some text moved to new node.
	Explain the data structure more concretely.
	(Mode Line Basics): Clarifications.
	(Mode Line Variables): Clarify intro paragraph.
	(%-Constructs): Clarify intro paragraph.
	(Mode Line Format): Update menu.

2005-12-28  Luc Teirlinck  <teirllm@auburn.edu>

	* minibuf.texi (Basic Completion): Update lazy-completion-table
	examples for removal of ARGS argument.

2005-12-23  Richard M. Stallman  <rms@gnu.org>

	* text.texi (Undo): Restore some explanation from the version
	that was deleted.

2005-12-23  Eli Zaretskii  <eliz@gnu.org>

	* text.texi (Undo): Remove duplicate descriptions of `apply
	funname' and `apply delta' elements of the undo list.

2005-12-20  Richard M. Stallman  <rms@gnu.org>

	* help.texi (Help Functions): Update documentation of `apropos'.

2005-12-20  Luc Teirlinck  <teirllm@auburn.edu>

	* customize.texi (Type Keywords): Delete xref to "Text help-echo",
	because it is confusing.  If the :help-echo keyword is a function,
	it is not directly used as the :help-echo overlay property, as the
	xref seems to suggest (it does not take the appropriate args).

2005-12-19  Luc Teirlinck  <teirllm@auburn.edu>

	* customize.texi (Common Keywords): Fix Texinfo usage.
	(Group Definitions, Variable Definitions): Update for new
	conventions for using `*' in docstrings.

	* tips.texi (Documentation Tips): Update for new conventions for
	using `*' in docstrings.

2005-12-16  Richard M. Stallman  <rms@gnu.org>

	* minibuf.texi (Minibuffer Contents): Minor cleanup.

2005-12-16  Juri Linkov  <juri@jurta.org>

	* minibuf.texi (Minibuffer Contents): Add minibuffer-completion-contents.

2005-12-14  Romain Francoise  <romain@orebokech.com>

	* modes.texi (Customizing Keywords): Rename `append' to `how'.
	Fix typo.

2005-12-11  Juri Linkov  <juri@jurta.org>

	* minibuf.texi (Completion Commands): Add mention of read-file-name
	for filename completion keymaps.
	(Reading File Names): Add mention of filename completion keymaps
	for read-file-name and xref to `Completion Commands'.

2005-12-10  Richard M. Stallman  <rms@gnu.org>

	* customize.texi (Common Keywords): State caveats for use of :tag.

2005-12-08  Richard M. Stallman  <rms@gnu.org>

	* minibuf.texi (Intro to Minibuffers): Replace list of local maps
	with xrefs and better explanation.
	(Completion Commands): Add the filename completion maps.

	* objects.texi (Character Type): Clarify that \s is not space
	if a dash follows.

2005-12-05  Richard M. Stallman  <rms@gnu.org>

	* windows.texi (Resizing Windows): Delete preserve-before args.

2005-12-05  Stefan Monnier  <monnier@iro.umontreal.ca>

	* keymaps.texi (Format of Keymaps): Remove mention of a quirk
	in full keymaps, since the quirk has been fixed.

2005-12-03  Eli Zaretskii  <eliz@gnu.org>

	* hooks.texi (Standard Hooks): Add index entries.
	Mention `compilation-finish-functions'.

2005-11-27  Richard M. Stallman  <rms@gnu.org>

	* windows.texi (Resizing Windows): Add adjust-window-trailing-edge.

2005-11-21  Juri Linkov  <juri@jurta.org>

	* customize.texi (Common Keywords): Update links types
	custom-manual and url-link.  Add link types emacs-library-link,
	file-link, function-link, variable-link, custom-group-link.

2005-11-20  Chong Yidong  <cyd@stupidchicken.com>

	* display.texi: Revert 2005-11-20 change.

2005-11-20  Thien-Thi Nguyen  <ttn@gnu.org>

	* processes.texi (Bindat Functions):
	Say "third" to refer to zero-based index "2".

2005-11-18  Luc Teirlinck  <teirllm@auburn.edu>

	* loading.texi (Library Search): Update the default value of
	`load-suffixes'.

2005-11-17  Chong Yidong  <cyd@stupidchicken.com>

	* display.texi (Attribute Functions): Mention :ignore-defface.

2005-11-16  Stefan Monnier  <monnier@iro.umontreal.ca>

	* modes.texi (Minor Mode Conventions): Use custom-set-minor-mode.
	(Minor Mode Conventions): Mention the use of a hook.

2005-11-06  Richard M. Stallman  <rms@gnu.org>

	* files.texi (Magic File Names): find-file-name-handler checks the
	`operations' property of the handler.

2005-11-03  Richard M. Stallman  <rms@gnu.org>

	* variables.texi (Frame-Local Variables): Small clarification.

2005-10-29  Chong Yidong  <cyd@stupidchicken.com>

	* os.texi (Init File): Document ~/.emacs.d/init.el.

2005-10-29  Richard M. Stallman  <rms@gnu.org>

	* internals.texi (Garbage Collection): Document memory-full.

2005-10-28  Bill Wohler  <wohler@newt.com>

	* tips.texi (Documentation Tips): Help mode now creates hyperlinks
	for URLs.

2005-10-28  Richard M. Stallman  <rms@gnu.org>

	* minibuf.texi (Completion Commands): Clean up prev change.

2005-10-26  Kevin Ryde  <user42@zip.com.au>

	* compile.texi (Eval During Compile): Explain recommended uses
	of eval-when-compile and eval-and-compile.

2005-10-27  Masatake YAMATO  <jet@gyve.org>

	* minibuf.texi (Completion Commands):
	Write about new optional argument for `display-completion-list'.

2005-10-23  Richard M. Stallman  <rms@gnu.org>

	* display.texi (Overlay Arrow): Clarify about local bindings of
	overlay-arrow-position.

2005-10-22  Eli Zaretskii  <eliz@gnu.org>

	* internals.texi (Building Emacs): Fix last change.

2005-10-22  Richard M. Stallman  <rms@gnu.org>

	* internals.texi (Building Emacs): Document eval-at-startup.

2005-10-21  Richard M. Stallman  <rms@gnu.org>

	* loading.texi (Where Defined): load-history contains abs file names.
	symbol-file returns abs file names.

2005-10-19  Kim F. Storm  <storm@cua.dk>

	* display.texi (Showing Images): Add max-image-size integer value.

2005-10-18  Chong Yidong  <cyd@stupidchicken.com>

	* display.texi (Showing Images): Document max-image-size.

2005-10-17  Richard M. Stallman  <rms@gnu.org>

	* commands.texi (Quitting): Minor clarification.

	* processes.texi (Sentinels): Clarify about output and quitting.
	(Filter Functions): Mention with-local-quit.

2005-10-17  Juri Linkov  <juri@jurta.org>

	* buffers.texi (Current Buffer):
	* commands.texi (Event Input Misc):
	* compile.texi (Eval During Compile, Compiler Errors):
	* customize.texi (Group Definitions):
	* display.texi (Progress, Defining Faces):
	* files.texi (Writing to Files):
	* modes.texi (Mode Hooks, Defining Minor Modes):
	* streams.texi (Output Functions):
	* syntax.texi (Syntax Table Functions):
	* text.texi (Change Hooks):
	Replace `...' with `@dots{}' in `@defmac' and `@defspec'.

	* commands.texi (Quitting): Replace arg `forms' with `body' in
	`with-local-quit'.

	* positions.texi (Excursions): Replace arg `forms' with `body' in
	`save-excursion'.

2005-10-08  Kim F. Storm  <storm@cua.dk>

	* windows.texi (Window Tree): Rename window-split-tree to window-tree.
	Rename manual section accordingly.

2005-10-04  Kim F. Storm  <storm@cua.dk>

	* windows.texi (Window Split Tree): New section describing
	new function window-split-tree function.

2005-10-03  Nick Roberts  <nickrob@snap.net.nz>

	* display.texi (Fringe Size/Pos): Simplify and add detail.

2005-09-30  Romain Francoise  <romain@orebokech.com>

	* minibuf.texi (High-Level Completion): Explain that the prompt
	given to `read-buffer' should end with a colon and a space.
	Update usage examples.

2005-09-29  Juri Linkov  <juri@jurta.org>

	* display.texi (Displaying Messages): Rename argument name
	`string' to `format-string' in functions `message', `message-box',
	`message-or-box'.

2005-09-26  Chong Yidong  <cyd@stupidchicken.com>

	* errors.texi (Standard Errors): Correct xrefs.

2005-09-18  Chong Yidong  <cyd@stupidchicken.com>

	* display.texi (Defining Images): Update documentation for
	`image-load-path'.

2005-09-17  Richard M. Stallman  <rms@gnu.org>

	* display.texi (Defining Images): Clean up previous change.

2005-09-16  Romain Francoise  <romain@orebokech.com>

	* elisp.texi: Specify GFDL version 1.2.

	* doclicense.texi (GNU Free Documentation License): Update to
	version 1.2.

2005-09-15  Chong Yidong  <cyd@stupidchicken.com>

	* display.texi (Defining Images): Document `image-load-path'.

2005-09-15  Richard M. Stallman  <rms@gnu.org>

	* objects.texi (Printed Representation): Minor cleanup.
	(Box Diagrams): Minor fix.
	(Cons Cell Type): Move (...) index item here.
	(Box Diagrams): From here.
	(Array Type): Minor fix.
	(Type Predicates): Delete index "predicates".
	(Hash Table Type): Clarify xref.
	(Dotted Pair Notation): Minor fix.

2005-09-10  Chong Yidong  <cyd@stupidchicken.com>

	* files.texi (Saving Buffers): Fix typo.

2005-09-08  Richard M. Stallman  <rms@gnu.org>

	* tips.texi (Programming Tips): Correct the "default" prompt spec.

2005-09-08  Chong Yidong  <cyd@stupidchicken.com>

	* locals.texi (Standard Buffer-Local Variables): Don't include
	mode variables for minor modes.
	Fix xrefs for buffer-display-count, buffer-display-table,
	buffer-offer-save, buffer-saved-size, cache-long-line-scans,
	enable-multibyte-characters, fill-column, header-line-format,
	left-fringe-width, left-margin, and right-fringe-width.

	* hooks.texi (Standard Hooks): All hooks should conform to the
	standard naming convention now.
	Fix xref for `echo-area-clear-hook'.

	* display.texi (Usual Display): Note that indicate-empty-lines and
	tab-width are buffer-local.

	* files.texi (Saving Buffers): Add xref to `Killing Buffers'.

	* modes.texi (Mode Help): Note that major-mode is buffer-local.

	* nonascii.texi (Encoding and I/O): Note that
	buffer-file-coding-system is buffer-local.

	* positions.texi (List Motion): Note that defun-prompt-regexp is
	buffer-local.

	* text.texi (Auto Filling): Note that auto-fill-function is
	buffer-local.
	(Undo): Note that buffer-undo-list is buffer-local.

	* windows.texi (Buffers and Windows):
	Document buffer-display-count.

2005-09-06  Richard M. Stallman  <rms@gnu.org>

	* tips.texi (Coding Conventions): Sometimes it is ok to put the
	package prefix elsewhere than at the start of the name.

2005-09-03  Richard M. Stallman  <rms@gnu.org>

	* tips.texi (Programming Tips): Add conventions for minibuffer
	questions and prompts.

2005-09-03  Joshua Varner  <jlvarner@gmail.com>  (tiny change)

	* intro.texi (nil and t): Minor cleanup.
	Delete spurious mention of keyword symbols.
	(Evaluation Notation): Add index entry.
	(A Sample Function Description): Minor cleanup.
	(A Sample Variable Description): Not all vars can be set.

2005-09-03  Thien-Thi Nguyen  <ttn@gnu.org>

	* text.texi (Buffer Contents): Use "\n" in examples' result strings.

	(Insertion): Document precise type of `insert-char' arg COUNT.

2005-09-02  Stefan Monnier  <monnier@iro.umontreal.ca>

	* modes.texi (Other Font Lock Variables): Sync the default of
	font-lock-lines-before.

2005-08-31  Michael Albinus  <michael.albinus@gmx.de>

	* files.texi (Magic File Names): Add `make-auto-save-file-name'.

2005-08-29  Richard M. Stallman  <rms@gnu.org>

	* elisp.texi (Top): Update subnode menu.

	* searching.texi (Searching and Matching): Move node.
	Rearrange contents and add overall explanation.
	(Searching and Case): Move node.
	(Searching and Matching): Update menu.

2005-08-27  Eli Zaretskii  <eliz@gnu.org>

	* os.texi (Startup Summary): Fix the description of the initial
	startup message display.

2005-08-25  Richard M. Stallman  <rms@gnu.org>

	* searching.texi (Search and Replace): Add replace-regexp-in-string.

2005-08-25  Emilio C. Lopes  <eclig@gmx.net>

	* display.texi (Finding Overlays): Fix `find-overlay-prop' in
	`next-overlay-change' example.

2005-08-22  Juri Linkov  <juri@jurta.org>

	* display.texi (Attribute Functions): Add set-face-inverse-video-p.
	Fix invert-face.  Fix args of face-background.

	* display.texi (Standard Faces): Delete node.
	(Faces): Add xref to `(emacs)Standard Faces'.
	(Displaying Faces): Fix xref to `Standard Faces'.

	* modes.texi (Mode Line Data): Fix xref to Standard Faces.

2005-08-20  Alan Mackenzie  <acm@muc.de>

	* buffers.texi (The Buffer List): Clarify the manipulation of the
	buffer list.

2005-08-14  Richard M. Stallman  <rms@gnu.org>

	* modes.texi (Auto Major Mode): interpreter-mode-alist key is not
	a regexp.

2005-08-11  Richard M. Stallman  <rms@gnu.org>

	* elisp.texi (Top): Update subnode lists.

	* display.texi (Inverse Video): Node deleted.

	* tips.texi (Key Binding Conventions, Programming Tips, Warning Tips):
	New nodes split out of Coding Conventions.

	* searching.texi (Regular Expressions): Document re-builder.

	* os.texi (Time Parsing): New node split out of Time Conversion.

	* processes.texi (Misc Network, Network Feature Testing)
	(Network Options, Make Network): New nodes split out of
	Low-Level Network.

2005-08-09  Richard M. Stallman  <rms@gnu.org>

	* frames.texi (Geometry): New node, split from Size and Position.
	(Frame Parameters): Refer to Geometry.

	* buffers.texi (The Buffer List): Fix xrefs.

	* windows.texi (Splitting Windows): Fix xref.

	* frames.texi (Layout Parameters): Add xref.

	* display.texi (Line Height, Scroll Bars): Fix xrefs.

	* keymaps.texi (Menu Bar): Fix xref.

	* locals.texi (Standard Buffer-Local Variables): Fix xref.

	* modes.texi (%-Constructs): Fix xref.

	* frames.texi (Window Frame Parameters): Node split up.
	(Basic Parameters, Position Parameters, Size Parameters)
	(Layout Parameters, Buffer Parameters, Management Parameters)
	(Cursor Parameters, Color Parameters): New subnodes.

2005-08-09  Luc Teirlinck  <teirllm@auburn.edu>

	* positions.texi (Screen Lines): Update xref for previous change
	in minibuf.texi.

	* minibuf.texi (Intro to Minibuffers): Update pxref for previous
	change in minibuf.texi.

2005-08-09  Richard M. Stallman  <rms@gnu.org>

	* tips.texi (Coding Conventions): Minor cleanup.

	* modes.texi (Defining Minor Modes): Explain when init-value
	can be non-nil.

	* elisp.texi (Top): Update submenu for Minibuffer.

	* minibuf.texi (Minibuffer Misc): Node split up.
	(Minibuffer Commands, Minibuffer Windows, Minibuffer Contents)
	(Recursive Mini): New nodes split out from Minibuffer Misc.
	(Minibuffer Misc): Document max-mini-window-height.

	* hash.texi (Defining Hash): Delete stray paren in example.

	* display.texi (Echo Area Customization): Don't define
	max-mini-window-height here; xref instead.

	* commands.texi (Event Input Misc): Update while-no-input.

	* advice.texi (Advising Functions): Explain when to use advice
	and when to use a hook.

2005-07-30  Eli Zaretskii  <eliz@gnu.org>

	* makefile.w32-in (info): Don't run install-info.
	($(infodir)/dir): New target, produced by running install-info.

2005-07-27  Luc Teirlinck  <teirllm@auburn.edu>

	* modes.texi (Defining Minor Modes): The keyword for the initial
	value is :init-value, not :initial-value.

2005-07-23  Eli Zaretskii  <eliz@gnu.org>

	* loading.texi (Autoload): Make the `doctor' example be consistent
	with what's in current loaddefs.el.  Describe the "fn" magic in
	the usage portion of the doc string.

2005-07-22  Richard M. Stallman  <rms@gnu.org>

	* internals.texi (Garbage Collection): Clarify previous change.

2005-07-21  Stefan Monnier  <monnier@iro.umontreal.ca>

	* internals.texi (Garbage Collection): Add gc-cons-percentage.

2005-07-18  Juri Linkov  <juri@jurta.org>

	* commands.texi (Accessing Events):
	* frames.texi (Text Terminal Colors, Resources):
	* markers.texi (The Mark):
	* modes.texi (Defining Minor Modes):
	Delete duplicate duplicate words.

2005-07-16  Richard M. Stallman  <rms@gnu.org>

	* display.texi (Managing Overlays): Clarify make-overlay
	args for insertion types.

2005-07-13  Luc Teirlinck  <teirllm@auburn.edu>

	* customize.texi (Variable Definitions):
	Add `custom-initialize-safe-set' and `custom-initialize-safe-default'.
	`standard-value' is a list too.
	(Defining New Types): Use @key{RET} instead of @key{ret}.

2005-07-13  Francis Litterio  <franl@world.std.com>  (tiny change)

	* os.texi (Translating Input): Fix typo.

2005-07-08  Richard M. Stallman  <rms@gnu.org>

	* README: Update edition number and size estimate.

	* elisp.texi (VERSION): Set to 2.9.

2005-07-07  Richard M. Stallman  <rms@gnu.org>

	* book-spine.texinfo: Update Emacs version.

	* display.texi (Inverse Video): Delete mode-line-inverse-video.

2005-07-06  Richard M. Stallman  <rms@gnu.org>

	* searching.texi (Regexp Search): Clarify what re-search-forward
	does when the search fails.

2005-07-05  Lute Kamstra  <lute@gnu.org>

	* Update FSF's address in GPL notices.

	* doclicense.texi (GNU Free Documentation License):
	* gpl.texi (GPL):
	* tips.texi (Coding Conventions, Library Headers):
	* vol1.texi:
	* vol2.texi: Update FSF's address.

2005-07-04  Richard M. Stallman  <rms@gnu.org>

	* hooks.texi (Standard Hooks): Add occur-hook.

2005-07-03  Luc Teirlinck  <teirllm@auburn.edu>

	* display.texi (The Echo Area): Correct menu.

2005-07-03  Richard M. Stallman  <rms@gnu.org>

	* elisp.texi (Top): Update subnode menu for Display.

	* display.texi (Displaying Messages): New node, with most
	of what was in The Echo Area.
	(Progress): Move under The Echo Area.
	(Logging Messages): New node with new text.
	(Echo Area Customization): New node, the rest of what was
	in The Echo Area.  Document message-truncate-lines with @defvar.
	(Display): Update menu.

	* windows.texi (Textual Scrolling): Doc 3 values for
	scroll-preserve-screen-position.

	* text.texi (Special Properties): Change hook functions
	should bind inhibit-modification-hooks around altering buffer text.

	* keymaps.texi (Key Binding Commands): Call binding BINDING
	rather than DEFINITION.

2005-06-29  Juanma Barranquero  <lekktu@gmail.com>

	* variables.texi (Defining Variables): `user-variable-p' returns t
	for aliases of user options, nil for alias loops.

2005-06-28  Richard M. Stallman  <rms@gnu.org>

	* keymaps.texi (Creating Keymaps): Put make-sparse-keymap before
	make-keymap.

2005-06-27  Luc Teirlinck  <teirllm@auburn.edu>

	* variables.texi (Setting Variables): Correct and clarify
	description of `add-to-ordered-list'.

2005-06-26  Richard M. Stallman  <rms@gnu.org>

	* display.texi (Faces): Minor cleanup.

2005-06-25  Luc Teirlinck  <teirllm@auburn.edu>

	* display.texi (Faces): `facep' returns t for strings that are
	face names.

2005-06-25  Richard M. Stallman  <rms@gnu.org>

	* objects.texi (Equality Predicates): Clarify meaning of equal.

	* windows.texi (Selecting Windows): save-selected-window
	and with-selected-window save and restore the current buffer.

2005-06-24  Richard M. Stallman  <rms@gnu.org>

	* numbers.texi (Float Basics): Explain how to test for NaN,
	and printing the sign of NaNs.

2005-06-24  Eli Zaretskii  <eliz@gnu.org>

	* makefile.w32-in (MAKEINFO): Use --force.

2005-06-23  Richard M. Stallman  <rms@gnu.org>

	* display.texi (Face Functions): Correct Texinfo usage.

2005-06-23  Luc Teirlinck  <teirllm@auburn.edu>

	* lists.texi (Rings): `ring-elements' now returns the elements of
	RING in order.

2005-06-23  Juanma Barranquero  <lekktu@gmail.com>

	* markers.texi (The Mark): Texinfo usage fix.

2005-06-23  Kim F. Storm  <storm@cua.dk>

	* searching.texi (Entire Match Data): Remove evaporate option for
	match-data.  Do not mention evaporate option for set-match-data.

2005-06-22  Glenn Morris  <gmorris@ast.cam.ac.uk>

	* display.texi (Face Functions): Mention face aliases.

2005-06-21  Richard M. Stallman  <rms@gnu.org>

	* anti.texi (Antinews): Texinfo usage fix.

2005-06-21  Karl Berry  <karl@gnu.org>

	* elisp.texi: Use @copying.

	* elisp.texi: Put @summarycontents and @contents before the Top
	node, instead of the end of the file, so that the contents appear
	in the right place in the dvi/pdf output.

2005-06-21  Juri Linkov  <juri@jurta.org>

	* display.texi (Defining Faces): Add `customized-face'.

2005-06-20  Kim F. Storm  <storm@cua.dk>

	* variables.texi (Setting Variables): Any type of element can be
	given order in add-to-ordered-list.  Compare elements with eq.

	* lists.texi (Rearrangement): Sort predicate may just return non-nil.

2005-06-20  Karl Berry  <karl@gnu.org>

	* syntax.texi (Syntax Flags): Make last column very slightly wider
	to avoid "generic comment" breaking on two lines and causing an
	underfull box.

2005-06-19  Luc Teirlinck  <teirllm@auburn.edu>

	* lists.texi (Rings): Various minor clarifications and corrections.

2005-06-18  Richard M. Stallman  <rms@gnu.org>

	* functions.texi (Obsolete Functions): Simplify.

	* variables.texi (Variable Aliases): Simplify.

	* anti.texi, backups.texi, compile.texi, customize.texi:
	* debugging.texi, display.texi, edebug.texi, errors.texi, frames.texi:
	* functions.texi, help.texi, keymaps.texi, modes.texi, nonascii.texi:
	* os.texi, processes.texi, searching.texi, strings.texi, text.texi:
	* variables.texi: Fix formatting ugliness.

	* elisp.texi: Add links to Rings and Byte Packing.
	Update version and copyright years.

	* minibuf.texi: Fix formatting ugliness.
	(Completion Commands): Move keymap vars to the end
	and vars completing-read binds to the top.

2005-06-17  Luc Teirlinck  <teirllm@auburn.edu>

	* processes.texi: Fix typos.
	(Bindat Spec): Correct Texinfo error.
	(Byte Packing): Fix ungrammatical sentence.

2005-06-17  Thien-Thi Nguyen  <ttn@gnu.org>

	* lists.texi (Rings): New node.
	(Lists): Add it to menu.

	* processes.texi (Byte Packing): New node.
	(Processes): Add it to menu.

2005-06-17  Richard M. Stallman  <rms@gnu.org>

	* syntax.texi (Parsing Expressions): Fix texinfo usage.

	* help.texi (Documentation Basics): Explain the xref to
	Documentation Tips.

	* debugging.texi (Debugger Commands): Minor fix.

2005-06-16  Luc Teirlinck  <teirllm@auburn.edu>

	* edebug.texi (Instrumenting): Eliminate duplicate link.
	(Specification List): Replace references to "below", referring to
	a later node, with one @ref to that node.

	* os.texi (Timers): Timers should save and restore the match data
	if they change it.

	* debugging.texi (Debugger Commands): Mention that the Lisp
	debugger can not step through primitive functions.

2005-06-16  Juanma Barranquero  <lekktu@gmail.com>

	* functions.texi (Obsolete Functions): Update argument names of
	`make-obsolete' and `define-obsolete-function-alias'.

	* variables.texi (Variable Aliases): Update argument names of
	`defvaralias', `make-obsolete-variable' and
	`define-obsolete-variable-alias'.

2005-06-15  Kim F. Storm  <storm@cua.dk>

	* searching.texi (Entire Match Data): Rephrase warnings about
	evaporate arg to match-data and set-match-data.

2005-06-14  Luc Teirlinck  <teirllm@auburn.edu>

	* elisp.texi (Top): Update detailed menu.

	* edebug.texi (Edebug): Update menu.
	(Instrumenting): Update xrefs.
	(Edebug Execution Modes): Correct xref.
	(Jumping): Clarify description of `h' command.
	Eliminate redundant @ref.
	(Breaks): New node.
	(Breakpoints): Is now a subsubsection.
	(Global Break Condition): Mention `C-x X X'.
	(Edebug Views): Clarify `v' and `p'.  Mention `C-x X w'.
	(Trace Buffer): Clarify STRING arg of `edebug-tracing'.
	(Edebug Display Update): Correct pxref.
	(Edebug and Macros): New node.
	(Instrumenting Macro Calls): Is now a subsubsection.
	Neither arg of `def-edebug-spec' is evaluated.
	(Instrumenting Macro Calls): Mention `edebug-eval-macro-args'.
	(Specification Examples): Fix typo.

2005-06-14  Lute Kamstra  <lute@gnu.org>

	* debugging.texi (Function Debugging): Primitives can break on
	entry too.

2005-06-14  Kim F. Storm  <storm@cua.dk>

	* variables.texi (Setting Variables): Add add-to-ordered-list.

2005-06-13  Stefan Monnier  <monnier@iro.umontreal.ca>

	* syntax.texi (Parsing Expressions): Document aux functions and vars of
	syntax-ppss: syntax-ppss-flush-cache and syntax-begin-function.

2005-06-13  Lute Kamstra  <lute@gnu.org>

	* text.texi (Special Properties): Fix cross reference.

2005-06-11  Luc Teirlinck  <teirllm@auburn.edu>

	* debugging.texi (Function Debugging): Delete mention of empty
	string argument to `cancel-debug-on-entry'.  Delete inaccurate
	description of the return value of that command.

2005-06-11  Alan Mackenzie  <acm@muc.de>

	* text.texi (Adaptive Fill): Amplify the description of
	fill-context-prefix.

2005-06-10  Luc Teirlinck  <teirllm@auburn.edu>

	* syntax.texi (Parsing Expressions): Fix Texinfo error.

2005-06-10  Stefan Monnier  <monnier@iro.umontreal.ca>

	* syntax.texi (Parsing Expressions): Document syntax-ppss.

2005-06-10  Luc Teirlinck  <teirllm@auburn.edu>

	* debugging.texi (Error Debugging): Minor rewording.
	(Function Debugging): FUNCTION-NAME arg to `cancel-debug-on-entry'
	is optional.

2005-06-10  Lute Kamstra  <lute@gnu.org>

	* elisp.texi: Use EMACSVER to refer to the current version of Emacs.
	(Top): Give it a title.  Correct version number.  Give the
	detailed node listing a more prominent header.
	* intro.texi: Don't set VERSION here a second time.
	Mention Emacs's version too.
	* anti.texi (Antinews): Use EMACSVER to refer to the current
	version of Emacs.

2005-06-09  Kim F. Storm  <storm@cua.dk>

	* searching.texi (Entire Match Data): Explain new `reseat' argument to
	match-data and set-match-data.

2005-06-08  Richard M. Stallman  <rms@gnu.org>

	* searching.texi (Entire Match Data): Clarify when match-data
	returns markers and when integers.

	* display.texi (Defining Faces): Explain that face name should not
	end in `-face'.

	* modes.texi (Mode Line Data): Minor cleanup.
	(Customizing Keywords): Node split out of Search-based Fontification.
	Add example of using font-lock-add-keywords from a hook.
	Clarify when MODE should be non-nil, and when nil.

2005-06-06  Richard M. Stallman  <rms@gnu.org>

	* modes.texi (Mode Line Data): Explain what happens when the car
	of a list is a void symbol.
	(Search-based Fontification): Explain MODE arg to
	font-lock-add-keywords and warn about calls from major modes.

2005-06-08  Juri Linkov  <juri@jurta.org>

	* display.texi (Standard Faces): Add `shadow' face.

2005-05-29  Luc Teirlinck  <teirllm@auburn.edu>

	* modes.texi (Major Mode Conventions): A derived mode only needs
	to put the call to the parent mode inside `delay-mode-hooks'.

2005-05-29  Richard M. Stallman  <rms@gnu.org>

	* modes.texi (Mode Hooks): Explain that after-change-major-mode-hook is
	new, and what that implies.  Clarify.

	* files.texi (Locating Files): Clean up the text.

	* frames.texi (Window Frame Parameters): Document user-size.
	Shorten entry for top by referring to left.

2005-05-26  Richard M. Stallman  <rms@gnu.org>

	* modes.texi (Mode Hooks): Explain that after-change-major-mode-hook
	is new, and what the implications are.  Other clarifications.

2005-05-24  Richard M. Stallman  <rms@gnu.org>

	* frames.texi (Dialog Boxes): Minor fixes.

2005-05-25  Masatake YAMATO  <jet@gyve.org>

	* display.texi (Standard Faces): Write about `mode-line-highlight'.

2005-05-24  Luc Teirlinck  <teirllm@auburn.edu>

	* frames.texi (Dialog Boxes): HEADER argument to `x-popup-dialog'
	is optional.

2005-05-24  Nick Roberts  <nickrob@snap.net.nz>

	* frames.texi (Dialog Boxes): Describe new optional argument.

2005-05-23  Lute Kamstra  <lute@gnu.org>

	* modes.texi (Font Lock Basics, Syntactic Font Lock): Recommend
	syntax-begin-function over font-lock-beginning-of-syntax-function.

2005-05-21  Luc Teirlinck  <teirllm@auburn.edu>

	* minibuf.texi (Reading File Names): Update description of
	`read-directory-name'.

	* modes.texi (Derived Modes): Clarify :group keyword.

2005-05-21  Eli Zaretskii  <eliz@gnu.org>

	* files.texi (Locating Files): New subsection.
	Describe locate-file and executable-find.

2005-05-21  Kevin Ryde  <user42@zip.com.au>

	* frames.texi (Initial Parameters): Update cross reference to
	"Emacs Invocation".

2005-05-19  Luc Teirlinck  <teirllm@auburn.edu>

	* keymaps.texi (Active Keymaps): Add anchor.

	* modes.texi (Hooks): Delete confusing and unnecessary sentence.
	(Major Mode Conventions): Refer to `Auto Major Mode' in more
	appropriate place.
	(Derived Modes): Small clarifications.
	(Minor Mode Conventions, Keymaps and Minor Modes):
	Replace references to nodes with references to anchors.
	(Mode Line Data): Warn that `(:eval FORM)' should not load any files.
	Clarify description of lists whose first element is an integer.
	(Mode Line Variables): Add anchor.
	(%-Constructs): Clarify description of integer after %.
	(Emulating Mode Line): Describe nil value for FACE.

2005-05-18  Luc Teirlinck  <teirllm@auburn.edu>

	* modes.texi (Derived Modes): Correct references to non-existing
	variable standard-syntax-table.

2005-05-17  Lute Kamstra  <lute@gnu.org>

	* modes.texi (Defining Minor Modes): Mention the mode hook.

2005-05-15  Kim F. Storm  <storm@cua.dk>

	* processes.texi (Network): Remove open-network-stream-nowait.
	(Network Servers): Remove open-network-stream-server.

2005-05-15  Luc Teirlinck  <teirllm@auburn.edu>

	* elisp.texi (Top): Update detailed menu.

	* variables.texi: Reorder nodes.
	(Variables): Update menu.
	(File Local Variables): Do not refer to the `-*-' line as
	a "local variables list".  Add pxref.

2005-05-14  Luc Teirlinck  <teirllm@auburn.edu>

	* elisp.texi (Top): Update detailed menu for node changes.

	* modes.texi (Modes): Update Menu.
	(Hooks): Move to beginning of chapter.
	Most minor modes run mode hooks too.
	`add-hook' can handle void hooks or hooks whose value is a single
	function.
	(Major Modes): Update Menu.
	(Major Mode Basics): New node, split off from `Major Modes'.
	(Major Mode Conventions): Correct xref.  Explain how to handle
	auto-mode-alist if the major mode command has an autoload cookie.
	(Auto Major Mode): Major update.  Add magic-mode-alist.
	(Derived Modes): Major update.
	(Mode Line Format): Update Menu.
	(Mode Line Basics): New node, split off from `Mode Line Format'.

	* loading.texi (Autoload): Mention `autoload cookie' as synonym
	for `magic autoload comment'.  Add index entries and anchor.

2005-05-14  Richard M. Stallman  <rms@gnu.org>

	* tips.texi (Coding Conventions): Explain how important it is
	that just loading certain files not change Emacs behavior.

	* modes.texi (Defining Minor Modes): Define define-global-minor-mode.

2005-05-12  Lute Kamstra  <lute@gnu.org>

	* modes.texi (Generic Modes): Update.
	(Major Modes): Refer to node "Generic Modes".

	* elisp.texi (Top): Update to the current structure of the manual.
	* processes.texi (Processes): Add menu description.
	* customize.texi (Customization): Add menu descriptions.

2005-05-11  Thien-Thi Nguyen  <ttn@gnu.org>

	* processes.texi (Signals to Processes)
	(Low-Level Network): Fix typos.

2005-05-11  Lute Kamstra  <lute@gnu.org>

	* elisp.texi (Top): Add some nodes from the chapter "Major and
	Minor Modes" to the detailed node listing.

2005-05-10  Richard M. Stallman  <rms@gnu.org>

	* keymaps.texi (Extended Menu Items): Menu item filter functions
	can be called at any time.

2005-05-08  Luc Teirlinck  <teirllm@auburn.edu>

	* variables.texi (File Local Variables): `(hack-local-variables t)'
	now also checks whether a mode is specified in the local variables
	list.

2005-05-05  Kevin Ryde  <user42@zip.com.au>

	* display.texi (The Echo Area): Correct format function cross
	reference.

2005-05-05  Luc Teirlinck  <teirllm@auburn.edu>

	* variables.texi (Variable Aliases): Change description of
	`define-obsolete-variable-alias'.

	* functions.texi (Functions): Add "Obsolete Functions" to menu.
	(Defining Functions): Add xref.
	(Obsolete Functions): New node.
	(Function Safety): Standardize capitalization of section title.

	* frames.texi (Pop-Up Menus): Complete description of `x-popup-menu'.
	(Dialog Boxes): Complete description of `x-popup-dialog'.

2005-05-04  Richard M. Stallman  <rms@gnu.org>

	* commands.texi (Interactive Codes): Fix Texinfo usage.
	Document U more clearly.

2005-05-01  Luc Teirlinck  <teirllm@auburn.edu>

	* variables.texi (Variable Aliases): `make-obsolete-variable' is a
	function and not a macro.

	* frames.texi (Pop-Up Menus): Correct and clarify description of
	`x-popup-menu'.
	(Dialog Boxes): Clarify description of `x-popup-dialog'.

2005-05-01  Richard M. Stallman  <rms@gnu.org>

	* edebug.texi (Checking Whether to Stop): Fix previous change.

2005-05-01  Luc Teirlinck  <teirllm@auburn.edu>

	* display.texi: Fix typos and Texinfo usage.

	* edebug.texi (Checking Whether to Stop): executing-macro ->
	executing-kbd-macro.

2005-05-01  Richard M. Stallman  <rms@gnu.org>

	* display.texi (Invisible Text): Correct add-to-invisibility-spec.

2005-04-30  Richard M. Stallman  <rms@gnu.org>

	* files.texi (Magic File Names): Document `operations' property.

2005-04-29  Lute Kamstra  <lute@gnu.org>

	* modes.texi (Generic Modes): New node.
	(Major Modes): Add it to the menu.
	(Derived Modes): Add "derived mode" to concept index.

2005-04-28  Lute Kamstra  <lute@gnu.org>

	* modes.texi (Defining Minor Modes): Fix previous change.
	(Font Lock Mode): Simplify.
	(Font Lock Basics): Say that font-lock-defaults is buffer-local
	when set and that some parts are optional.  Add cross references.
	(Search-based Fontification): Say how to specify font-lock-keywords.
	Add cross references.  Add font-lock-multiline to index.
	Move font-lock-keywords-case-fold-search here from node "Other Font
	Lock Variables".  Document font-lock-add-keywords and
	font-lock-remove-keywords.
	(Other Font Lock Variables): Move font-lock-keywords-only,
	font-lock-syntax-table, font-lock-beginning-of-syntax-function,
	and font-lock-syntactic-face-function to node "Syntactic Font
	Lock".  Move font-lock-keywords-case-fold-search to node
	"Search-based Fontification".  Document font-lock-inhibit-thing-lock
	and font-lock-{,un}fontify-{buffer,region}-function.
	(Precalculated Fontification): Remove reference to deleted variable
	font-lock-core-only.
	(Faces for Font Lock): Add font-lock-comment-delimiter-face.
	(Syntactic Font Lock): Add intro.  Move font-lock-keywords-only,
	font-lock-syntax-table, font-lock-beginning-of-syntax-function,
	and font-lock-syntactic-face-function here from node "Other Font
	Lock Variables".  Move font-lock-syntactic-keywords to "Setting
	Syntax Properties".  Add cross references.
	(Setting Syntax Properties): New node.
	Move font-lock-syntactic-keywords here from "Syntactic Font Lock".
	* syntax.texi (Syntax Properties): Add cross reference.
	* hooks.texi (Standard Hooks): Add Font-Lock hooks.

2005-04-26  Richard M. Stallman  <rms@gnu.org>

	* display.texi (Defining Faces):
	Document `default' elements of defface spec.

	* modes.texi (Major Mode Conventions): Explain customizing ElDoc mode.

	* variables.texi (Variable Aliases): Clarify text.

2005-04-25  Chong Yidong  <cyd@stupidchicken.com>

	* windows.texi (Window Hooks): Remove reference to obsolete Lazy Lock.

2005-04-25  Luc Teirlinck  <teirllm@auburn.edu>

	* hooks.texi (Standard Hooks): Most minor modes have mode hooks too.

2005-04-24  Eli Zaretskii  <eliz@gnu.org>

	* syntax.texi (Syntax Table Internals): Elaborate documentation of
	syntax-after and syntax-class.

	* files.texi (Changing Files): Fix last change's cross-reference.
	(Unique File Names): Don't mention "numbers" in the documentation
	of make-temp-file and make-temp-name.

2005-04-23  Richard M. Stallman  <rms@gnu.org>

	* files.texi (Changing Files): Document MUSTBENEW arg in copy-file.

2005-04-22  Nick Roberts  <nickrob@snap.net.nz>

	* windows.texi (Cyclic Window Ordering): Clarify window-list.

2005-04-22  Nick Roberts  <nickrob@snap.net.nz>

	* variables.texi (Variable Aliases): Describe make-obsolete-variable
	and define-obsolete-variable-alias.

2005-04-22  Kim F. Storm  <storm@cua.dk>

	* symbols.texi (Symbol Plists): Remove safe-get, as get is now safe.
	(Other Plists): Remove safe-plist-get, as plist-get is now safe.

2005-04-21  Lute Kamstra  <lute@gnu.org>

	* lists.texi (Association Lists): Document rassq-delete-all.

2005-04-19  Richard M. Stallman  <rms@gnu.org>

	* modes.texi (Search-based Fontification): Explain that
	facespec is an expression to be evaluated.

2005-04-19  Kevin Ryde  <user42@zip.com.au>

	* streams.texi (Output Functions): Fix xref.
	* strings.texi (String Conversion): Fix xref.

2005-04-19  Kim F. Storm  <storm@cua.dk>

	* symbols.texi (Symbol Plists): Add safe-get.
	Mention that `get' may signal an error.

2005-04-18  Nick Roberts  <nickrob@snap.net.nz>

	* customize.texi (Variable Definitions): Replace tooltip-mode
	example with save-place.

2005-04-17  Richard M. Stallman  <rms@gnu.org>

	* buffers.texi (Indirect Buffers): Clarify.

	* positions.texi (Positions): Clarify converting marker to integer.

	* strings.texi (String Basics): Mention string-match; clarify.

2005-04-08  Lute Kamstra  <lute@gnu.org>

	* modes.texi (Search-based Fontification): Fix cross references.
	Use consistent terminology.  Document anchored highlighting.

2005-04-05  Lute Kamstra  <lute@gnu.org>

	* modes.texi (Defining Minor Modes): Document :group keyword
	argument and its default value.

2005-04-03  Lute Kamstra  <lute@gnu.org>

	* hooks.texi (Standard Hooks): Add some hooks.  Add cross
	references and/or descriptions.  Delete major mode hooks; mention
	them as a category instead.  Rename or delete obsolete hooks.

2005-04-02  Richard M. Stallman  <rms@gnu.org>

	* nonascii.texi (Coding System Basics): Another wording cleanup.

2005-04-01  Richard M. Stallman  <rms@gnu.org>

	* nonascii.texi (Coding System Basics): Clarify previous change.

2005-04-01  Kenichi Handa  <handa@m17n.org>

	* nonascii.texi (Coding System Basics): Describe about roundtrip
	identity of coding systems.

2005-03-29  Chong Yidong  <cyd@stupidchicken.com>

	* text.texi (Buffer Contents): Add filter-buffer-substring and
	buffer-substring-filters.

2005-03-26  Chong Yidong  <cyd@stupidchicken.com>

	* anti.texi (Antinews): Mention `G' interactive code.

	* tips.texi (Compilation Tips): Mention benchmark.el.

2005-03-27  Luc Teirlinck  <teirllm@auburn.edu>

	* modes.texi (Other Font Lock Variables): `font-lock-fontify-block'
	is now bound to M-o M-o.

	* keymaps.texi (Prefix Keys): `facemenu-keymap' is now on M-o.

2005-03-26  Glenn Morris  <gmorris@ast.cam.ac.uk>

	* calendar.texi: Delete file (and move contents to emacs-xtra.texi
	in the Emacs Manual).
	* Makefile.in (srcs): Remove calendar.texi.
	* makefile.w32-in (srcs): Remove calendar.texi.
	* display.texi (Display): Change name of next node.
	* os.texi (System In): Change name of previous node.
	* elisp.texi (Top): Remove Calendar references.
	* vol1.texi (Top): Remove Calendar references.
	* vol2.texi (Top): Remove Calendar references.

2005-03-25  Richard M. Stallman  <rms@gnu.org>

	* display.texi (Standard Faces, Fringe Bitmaps, Customizing Bitmaps):
	Cleanup previous change.

2005-03-25  Chong Yidong  <cyd@stupidchicken.com>

	* display.texi (Face Attributes): Faces earlier in an :inherit
	list take precedence.
	(Scroll Bars): Fix description of vertical-scroll-bars.
	Document frame-current-scroll-bars and window-current-scroll-bars.

	* markers.texi (The Mark): Document temporary Transient Mark mode.

	* minibuf.texi (Reading File Names):
	Document read-file-name-completion-ignore-case.

	* positions.texi (Screen Lines): Document nil for width argument
	to compute-motion.

2005-03-23  Kim F. Storm  <storm@cua.dk>

	* display.texi (Standard Faces): Other faces used in the fringe
	implicitly inherits from the fringe face.
	(Fringe Bitmaps): FACE in right-fringe and left-fringe display
	properties implicitly inherits from fringe face.
	(Customizing Bitmaps): Likewise for set-fringe-bitmap-face.

2005-03-20  Chong Yidong  <cyd@stupidchicken.com>

	* display.texi (Invisible Text): State default value of
	line-move-ignore-invisible.
	(Managing Overlays): Document remove-overlays.
	(Standard Faces): Document escape-glyph face.

	* minibuf.texi (Reading File Names): Document read-file-name-function.

	* modes.texi (Other Font Lock Variables):
	Document font-lock-lines-before.

	* positions.texi (Skipping Characters): skip-chars-forward allows
	character classes.

2005-03-18  Lute Kamstra  <lute@gnu.org>

	* edebug.texi (Instrumenting Macro Calls): Fix another typo.

2005-03-17  Richard M. Stallman  <rms@gnu.org>

	* text.texi (Undo): Document extensible undo entries.

	* searching.texi (String Search, Regexp Search): Cleanups.

	* nonascii.texi (Character Codes): Minor fix.

	* display.texi (Display Property): Explain the significance
	of having text properties that are eq.
	(Other Display Specs): Explain string as display spec.

	* commands.texi (Interactive Codes): Document G option.

2005-03-17  Chong Yidong  <cyd@stupidchicken.com>

	* text.texi (Filling): Add sentence-end-without-period and
	sentence-end-without-space.
	(Changing Properties): Minor fix.

	* anti.texi: Total rewrite.

2005-03-15  Lute Kamstra  <lute@gnu.org>

	* edebug.texi (Instrumenting Macro Calls): Fix typos.

2005-03-08  Kim F. Storm  <storm@cua.dk>

	* display.texi (Specified Space): Property :width is support on
	non-graphic terminals, :height is not.

2005-03-07  Richard M. Stallman  <rms@gnu.org>

	* display.texi (Overlay Arrow, Fringe Bitmaps, Customizing Bitmaps):
	Now subnodes of Fringes.
	(Overlay Arrow): Document overlay-arrow-variable-list.
	(Fringe Size/Pos): New node, broken out of Fringes.
	(Display): Explain clearing vs redisplay better.
	(Truncation): Clarify use of bitmaps.
	(The Echo Area): Clarify the uses of the echo area.
	Add max-mini-window-height.
	(Progress): Clarify.
	(Invisible Text): Explain that main loop moves point out.
	(Selective Display): Say "hidden", not "invisible".
	(Managing Overlays): Move up.  Describe relation to Undo here.
	(Overlay Properties): Clarify intro.
	(Finding Overlays): Explain return values when nothing found.
	(Width): truncate-string-to-width has added arg.
	(Displaying Faces): Clarify and update mode line face handling.
	(Face Functions): Minor cleanup.
	(Conditional Display): Merge into Other Display Specs.
	(Pixel Specification, Other Display Specs): Minor cleanups.
	(Images, Image Descriptors): Minor cleanups.
	(GIF Images): Patents have expired.
	(Showing Images): Explain default text for insert-image.
	(Manipulating Button Types): Merge into Manipulating Buttons.
	(Making Buttons): Explain return values.
	(Button Buffer Commands): Add xref.
	(Inverse Video): Update mode-line-inverse-video.
	(Display Table Format): Clarify.
	(Active Display Table): Give defaults for window-display-table.

	* calendar.texi (Calendar Customizing): calendar-holiday-marker
	and calendar-today-marker are strings, not chars.
	(Holiday Customizing): Minor fix.

	* internals.texi (Writing Emacs Primitives): Update `or' example.
	Update limit on # args of subr.

	* edebug.texi (Using Edebug): Arrow is in fringe.
	(Instrumenting): Arg to eval-defun works without loading edebug.
	(Edebug Execution Modes): Add xref.

	* customize.texi (Common Keywords): Clarify :require.
	Mention :version here.
	(Variable Definitions, Group Definitions): Not here.
	(Variable Definitions): Clarify symbol arg to :initialize and :set fns.

2005-03-07  Chong Yidong  <cyd@stupidchicken.com>
	* nonascii.texi (Text Representations): Clarify position-bytes.
	(Character Sets): Add list-charset-chars.
	(Scanning Charsets): Add charset-after.
	(Encoding and I/O): Minor fix.

2005-03-06  Richard M. Stallman  <rms@gnu.org>

	* windows.texi (Vertical Scrolling): Get rid of "Emacs 21".
	(Resizing Windows): Likewise.

	* text.texi (Change Hooks): Get rid of "Emacs 21".

	* strings.texi (Formatting Strings): Get rid of "Emacs 21".

	* streams.texi (Output Variables): Get rid of "Emacs 21".

	* searching.texi (Regexp Special, Char Classes): Get rid of "Emacs 21".

	* os.texi (Translating Input): Replace flow-control example
	with a less obsolete example that uses `keyboard-translate'.

	* objects.texi (Hash Table Type, Circular Objects):
	Get rid of "Emacs 21".

	* modes.texi (Mode Line Format): Get rid of "Emacs 21".
	(Mode Line Data, Properties in Mode, Header Lines): Likewise.

	* minibuf.texi (Minibuffer Misc): Get rid of "Emacs 21".

	* lists.texi (List Elements, Building Lists): Get rid of "Emacs 21".

	* keymaps.texi (Menu Separators, Tool Bar): Get rid of "Emacs 21".
	(Menu Bar): Fix when menu-bar-update-hook is called.

	* hash.texi (Hash Tables): Get rid of "Emacs 21".

	* frames.texi (Text Terminal Colors): Get rid of "Emacs 21",
	and make it read better.

	* files.texi (Writing to Files): Get rid of "Emacs 21".
	(Unique File Names): Likewise.

	* elisp.texi: Update Emacs version to 22.

	* display.texi (Forcing Redisplay): Get rid of "Emacs 21".
	(Overlay Properties, Face Attributes): Likewise.
	(Managing Overlays): Fix punctuation.
	(Attribute Functions): Clarify set-face-font; get rid of
	info about old Emacs versions.
	(Auto Faces, Font Lookup, Display Property, Images):
	Get rid of "Emacs 21".

	* calendar.texi (Calendar Customizing): Get rid of "Emacs 21".

2005-03-05  Richard M. Stallman  <rms@gnu.org>

	* debugging.texi (Error Debugging): Remove stack-trace-on-error.

2005-03-04  Lute Kamstra  <lute@gnu.org>

	* debugging.texi (Error Debugging): Document stack-trace-on-error.

2005-03-03  Lute Kamstra  <lute@gnu.org>

	* edebug.texi (Instrumenting Macro Calls): Fix typo.

2005-03-01  Lute Kamstra  <lute@gnu.org>

	* debugging.texi (Debugger Commands): Update `j'.

2005-02-28  Lute Kamstra  <lute@gnu.org>

	* debugging.texi (Debugging): Fix typo.
	(Error Debugging): Document eval-expression-debug-on-error.
	(Function Debugging): Update example.
	(Using Debugger): Mention starred stack frames.
	(Debugger Commands): Document `j' and `l'.
	(Invoking the Debugger): `d' and `j' exit recursive edit too.
	Update the messages that the debugger displays.
	(Internals of Debugger): Add cross reference.  Update example.
	(Excess Open): Minor improvement.
	(Excess Close): Minor improvement.

2005-02-26  Richard M. Stallman  <rms@gnu.org>

	* tips.texi (Coding Conventions): Clarify.
	Put all the major mode key reservations together.
	Mention the Mouse-1 => Mouse-2 conventions.

	* syntax.texi (Syntax Class Table): Clarify.
	(Syntax Table Functions): syntax-after moved from here.
	(Syntax Table Internals): syntax-after moved to here.
	(Parsing Expressions): Update info on number of values
	and what's meaningful in the STATE argument.
	(Categories): Fix typo.

	* sequences.texi (Arrays): Cleanup.
	(Char-Tables): Clarify.

	* processes.texi (Deleting Processes): Cleanups, add xref.
	(Subprocess Creation): Explain nil in exec-path.  Cleanup.
	(Process Information): set-process-coding-system, some args optional.
	(Input to Processes): Explain various types for PROCESS args.
	Rename them from PROCESS-NAME to PROCESS.
	(Signals to Processes): Likewise.
	(Decoding Output): Cleanup.
	(Query Before Exit): Clarify.

	* os.texi (Startup Summary): Correct the options; add missing ones.
	(Terminal Output, Batch Mode): Clarify.
	(Flow Control): Node deleted.

	* markers.texi (The Mark): Clarify.

	* macros.texi (Expansion): Cleanup.
	(Indenting Macros): indent-spec allows ints, not floats.

	* keymaps.texi (Keymaps): Clarify.
	(Format of Keymaps): Update lisp-mode-map example.
	(Active Keymaps, Key Lookup): Clarify.
	(Changing Key Bindings): Add xref to `kbd'.
	(Key Binding Commands, Simple Menu Items): Clarify.
	(Mouse Menus, Menu Bar): Clarify.
	(Menu Example): Replace print example with menu-bar-replace-menu.

	* help.texi (Documentation Basics): Add function-documentation prop.

	* elisp.texi (Top): Don't refer to Flow Control node.

	* commands.texi (Command Overview): Improve xrefs.
	(Adjusting Point): Adjusting point applies to intangible and invis.
	(Key Sequence Input): Doc extra read-key-sequence args.
	Likewise for read-key-sequence-vector.

	* backups.texi (Rename or Copy): Minor fix.
	(Numbered Backups): For version-control, say the default.
	(Auto-Saving): make-auto-save-file-name example is simplified.

	* advice.texi (Advising Functions): Don't imply one part of Emacs
	should advise another part.  Markup changes.
	(Defining Advice): Move transitional para.
	(Activation of Advice): Cleanup.
	Explain if COMPILE is nil or negative.

	* abbrevs.texi (Abbrev Expansion): Clarify, fix typo.

2005-02-24  Lute Kamstra  <lute@gnu.org>

	* modes.texi (Defining Minor Modes): Explain that INIT-VALUE,
	LIGHTER, and KEYMAP can be omitted when KEYWORD-ARGS are used.

2005-02-23  Lute Kamstra  <lute@gnu.org>

	* modes.texi (Defining Minor Modes): define-minor-mode can be used
	to define global minor modes as well.

	* display.texi (Managing Overlays): overlay-buffer returns nil for
	deleted overlays.

2005-02-22  Kim F. Storm  <storm@cua.dk>

	* minibuf.texi (Basic Completion): Allow symbols in addition to
	strings in try-completion and all-completions.

2005-02-14  Lute Kamstra  <lute@gnu.org>

	* elisp.texi (Top): Remove reference to deleted node.

	* lists.texi (Lists): Remove reference to deleted node.
	(Cons Cells): Fix typo.

	* loading.texi (Where Defined): Fix typo.

2005-02-14  Richard M. Stallman  <rms@gnu.org>

	* variables.texi (Creating Buffer-Local): change-major-mode-hook
	is useful for discarding some minor modes.

	* symbols.texi (Symbol Components): Reorder examples.

	* streams.texi (Input Functions): State standard-input default.
	(Output Variables): State standard-output default.

	* objects.texi (Printed Representation): Clarify read syntax vs print.
	(Floating Point Type): Explain meaning better.
	(Symbol Type): Explain uniqueness better.
	(Cons Cell Type): Explain empty list sooner.  CAR and CDR later.
	List examples sooner.
	(Box Diagrams): New subnode broken out.
	Some examples moved from old Lists as Boxes node.
	(Dotted Pair Notation): Clarify intro.
	(Array Type): Clarify.
	(Type Predicates): Add hash-table-p.

	* numbers.texi (Integer Basics): Clarify radix explanation.
	(Predicates on Numbers): Minor clarification.
	(Comparison of Numbers): Minor clarification.  Clarify eql.
	Typos in min, max.
	(Math Functions): Clarify overflow in expt.

	* minibuf.texi (Text from Minibuffer): Minor clarification.
	Mention arrow keys.

	* loading.texi (Autoload): defun's doc string overrides autoload's
	doc string.
	(Repeated Loading): Modernize "add to list" examples.
	(Where Defined): Finish updating table of load-history elts.

	* lists.texi (List-related Predicates): Minor wording improvement.
	(Lists as Boxes): Node deleted.
	(Building Lists): Explain trivial cases of number-sequence.

	* hash.texi (Hash Tables): Add desc to menu items.
	(Creating Hash): Explain "full" means "make larger".
	(Hash Access): Any object can be a key.
	State value of maphash.

	* functions.texi (What Is a Function): Wording cleanup.
	(Function Documentation): Minor cleanup.
	Explain purpose of calling convention at end of doc string.
	(Function Names): Wording cleanup.
	(Calling Functions): Wording cleanup.
	Explain better how funcall calls the function.
	(Function Cells): Delete example of saving and redefining function.

	* control.texi (Combining Conditions): Wording cleanup.
	(Iteration): dolist and dotimes bind VAR locally.
	(Cleanups): Xref to Atomic Changes.

	* compile.texi (Byte Compilation): Delete 19.29 info.
	(Compilation Functions): Macros' difficulties don't affect defsubst.
	(Docs and Compilation): Delete 19.29 info.

2005-02-10  Richard M. Stallman  <rms@gnu.org>

	* objects.texi (Symbol Type): Minor correction.

2005-02-06  Lute Kamstra  <lute@gnu.org>

	* modes.texi (Example Major Modes): Fix typos.

2005-02-06  Richard M. Stallman  <rms@gnu.org>

	* text.texi (Margins): fill-nobreak-predicate can be one function.

	* strings.texi (Modifying Strings): clear-string can make unibyte.
	(Formatting Strings): format gives error if values missing.

	* positions.texi (Character Motion): Mention default arg
	for forward-char.  backward-char refers to forward-char.
	(Word Motion): Mention default arg for forward-word.
	(Buffer End Motion): Mention default arg for beginning-of-buffer.
	Simplify end-of-buffer.
	(Text Lines): Mention default arg for forward-line.
	(List Motion): Mention default arg for beginning/end-of-defun.
	(Skipping Characters): Minor fixes in explaining character-set.

	* modes.texi (Major Mode Conventions): Mention "system abbrevs".
	Mode inheritance applies only when default-major-mode is nil.
	Clarifications.
	(Example Major Modes): Update Text mode and Lisp mode examples.
	(Minor Mode Conventions): Mention define-minor-mode at top.
	(Defining Minor Modes): In Hungry example, don't define C-M-DEL.
	(Mode Line Format): Update mode line face display info.
	(Properties in Mode): Mention effect of risky vars.
	(Imenu): Define imenu-add-to-menubar.
	(Font Lock Mode): Add descriptions to menu lines.
	(Faces for Font Lock): Add font-lock-doc-face.

2005-02-05  Lute Kamstra  <lute@gnu.org>

	* text.texi (Maintaining Undo): Remove obsolete function.

2005-02-05  Eli Zaretskii  <eliz@gnu.org>

	* frames.texi (Color Names): Add pointer to the X docs about RGB
	color specifications.  Improve indexing.
	(Text Terminal Colors): Replace the description of RGB values by
	an xref to "Color Names".

2005-02-03  Richard M. Stallman  <rms@gnu.org>

	* windows.texi (Basic Windows): Add cursor-in-non-selected-windows.
	Clarify.
	(Selecting Windows): Clarify save-selected-window.
	(Cyclic Window Ordering): Clarify walk-windows.
	(Window Point): Clarify.
	(Window Start): Add comment to example.
	(Resizing Windows): Add `interactive' specs in examples.
	Document fit-window-to-buffer.

	* text.texi (User-Level Deletion): just-one-space takes numeric arg.
	(Undo, Maintaining Undo): Clarify last change.
	(Sorting): In sort-numeric-fields, explain about octal and hex.
	Mention sort-numeric-base.
	(Format Properties): Add xref for hard newlines.

	* frames.texi (Window Frame Parameters): Explain pixel=char on tty.
	(Pop-Up Menus): Fix typo.
	(Color Names): Explain all types of color names.
	Explain color-values on B&W terminal.
	(Text Terminal Colors): Explain "rgb values" are lists.  Fix arg names.

	* files.texi (File Locks): Not supported on MS systems.
	(Testing Accessibility): Clarify.

	* edebug.texi (Printing in Edebug): Fix edebug-print-circle.
	(Coverage Testing): Fix typo.

	* commands.texi (Misc Events): Remove stray space.

	* buffers.texi (Buffer Names): Clarify generate-new-buffer-name.
	(Modification Time): Clarify when visited-file-modtime returns 0.
	(The Buffer List): Clarify bury-buffer.
	(Killing Buffers): Clarify.
	(Indirect Buffers): Add clone-indirect-buffer.

2005-02-02  Matt Hodges  <MPHodges@member.fsf.org>

	* edebug.texi (Printing in Edebug): Fix default value of
	edebug-print-circle.
	(Coverage Testing): Fix displayed frequency count data.

2005-02-02  Luc Teirlinck  <teirllm@auburn.edu>

	* text.texi (Maintaining Undo): Add `undo-outer-limit'.

2005-02-02  Kim F. Storm  <storm@cua.dk>

	* text.texi (Undo) <buffer-undo-list>: Describe `apply' elements.

2005-01-29  Eli Zaretskii  <eliz@gnu.org>

	* commands.texi (Misc Events): Describe the help-echo event.

	* text.texi (Special Properties) <help-echo>: Use `pos'
	consistently in description of the help-echo property.
	Use @code{nil} instead of @var{nil}.

	* display.texi (Overlay Properties): Fix the index entry for
	help-echo overlay property.

	* customize.texi (Type Keywords): Uncomment the xref to the
	help-echo property documentation.

2005-01-23  Kim F. Storm  <storm@cua.dk>

	* windows.texi (Window Start): Fix `pos-visible-in-window-p'
	return value.  Third element FULLY replaced by PARTIAL which
	specifies number of invisible pixels if row is only partially visible.
	(Textual Scrolling): Mention auto-window-vscroll.
	(Vertical Scrolling): New defvar auto-window-vscroll.

2005-01-16  Luc Teirlinck  <teirllm@auburn.edu>

	* keymaps.texi (Changing Key Bindings): `suppress-keymap' now uses
	command remapping.

2005-01-15  Richard M. Stallman  <rms@gnu.org>

	* display.texi (Defining Images): Mention DATA-P arg of create-image.

2005-01-14  Kim F. Storm  <storm@cua.dk>

	* commands.texi (Accessing Events): Add WHOLE arg to posn-at-x-y.

	* text.texi (Links and Mouse-1): Fix string and vector item.

2005-01-13  Richard M. Stallman  <rms@gnu.org>

	* keymaps.texi (Active Keymaps): Rewrite the text, and update the
	descriptions of overriding-local-map and overriding-terminal-local-map.

	* text.texi (Links and Mouse-1): Clarify text.

2005-01-13  Kim F. Storm  <storm@cua.dk>

	* modes.texi (Emulating Mode Line): Update format-mode-line entry.

2005-01-13  Francis Litterio  <franl@world.std.com>  (tiny change)

	* keymaps.texi (Active Keymaps): Fix overriding-local-map description.

2005-01-12  Kim F. Storm  <storm@cua.dk>

	* text.texi (Links and Mouse-1): Rename section from Enabling
	Mouse-1 to Following Links.  Change xrefs.
	Add examples for define-button-type and define-widget.

	* display.texi (Button Properties, Button Buffer Commands):
	Clarify mouse-1 and follow-link functionality.

2005-01-12  Richard M. Stallman  <rms@gnu.org>

	* text.texi (Enabling Mouse-1 to Follow Links): Redo prev. change.

	* display.texi (Beeping): Fix Texinfo usage.

	* modes.texi (Emulating Mode Line): Doc FACE arg in format-header-line.

2005-01-11  Kim F. Storm  <storm@cua.dk>

	* display.texi (Button Properties, Button Buffer Commands):
	Mention mouse-1 binding.  Add follow-link keyword.

	* text.texi (Text Properties): Add "Enable Mouse-1" to submenu.
	(Enabling Mouse-1 to Follow Links): New subsection.

2005-01-06  Richard M. Stallman  <rms@gnu.org>

	* text.texi (Special Properties): Minor change.

	* os.texi (Timers): Clarify previous change.

	* modes.texi (Emulating Mode Line): format-mode-line requires 1 arg.

2005-01-01  Luc Teirlinck  <teirllm@auburn.edu>

	* display.texi (Face Attributes): Correct xref to renamed node.

2005-01-01  Richard M. Stallman  <rms@gnu.org>

	* display.texi (Face Attributes): Describe hex color specs.

2004-12-31  Richard M. Stallman  <rms@gnu.org>

	* os.texi (Timers): Update previous change.

2004-12-30  Kim F. Storm  <storm@cua.dk>

	* display.texi (Line Height): Total line-height is now specified
	in line-height property of form (HEIGHT TOTAL).  Swap (FACE . RATIO)
	in cons cells.  (nil . RATIO) is relative to actual line height.
	Use line-height `t' instead of `0' to get minimum height.

2004-12-29  Richard M. Stallman  <rms@gnu.org>

	* os.texi (Timers): Discuss timers vs editing the buffer and undo.

2004-12-28  Richard M. Stallman  <rms@gnu.org>

	* commands.texi (Quitting): Clarify value of with-local-quit.

	* elisp.texi (Top): Fix previous change.

	* loading.texi (Loading): Fix previous change.

2004-12-27  Richard M. Stallman  <rms@gnu.org>

	* Makefile.in (MAKEINFO): Specify --force.

	* buffers.texi (Killing Buffers): Add buffer-save-without-query.

	* modes.texi (Emulating Mode Line): Document format's BUFFER arg.

	* display.texi (Line Height): Further clarify.

	* elisp.texi (Top): Update Loading submenu.

	* loading.texi (Where Defined): New node.
	(Unloading): load-history moved to Where Defined.

2004-12-21  Richard M. Stallman  <rms@gnu.org>

	* commands.texi (Event Input Misc): Add while-no-input.

2004-12-11  Richard M. Stallman  <rms@gnu.org>

	* display.texi (Line Height): Rewrite text for clarity.

2004-12-11  Kim F. Storm  <storm@cua.dk>

	* display.texi (Display): Add node "Line Height" to menu.
	(Line Height): New node.  Move full description of line-spacing
	and line-height text properties here from text.texi.
	(Scroll Bars): Add vertical-scroll-bar variable.

	* frames.texi (Window Frame Parameters): Remove line-height defvar.

	* locals.texi (Standard Buffer-Local Variables): Fix xref for
	line-spacing and vertical-scroll-bar.

	* text.texi (Special Properties): Just mention line-spacing and
	line-height here, add xref to new "Line Height" node.

2004-12-09  Thien-Thi Nguyen  <ttn@gnu.org>

	* frames.texi (Window Frame Parameters): New @defvar for `line-spacing'.

	* locals.texi (Standard Buffer-Local Variables):
	Add @xref for `line-spacing'.

2004-12-05  Richard M. Stallman  <rms@gnu.org>

	* Makefile.in (maintainer-clean): Remove the info files
	in $(infodir) where they are created.

2004-12-03  Richard M. Stallman  <rms@gnu.org>

	* windows.texi (Selecting Windows): get-lru-window and
	get-largest-window don't consider dedicated windows.

	* text.texi (Undo): Document undo-in-progress.

2004-11-26  Richard M. Stallman  <rms@gnu.org>

	* locals.texi (Standard Buffer-Local Variables): Undo prev change.
	Remove a few vars that are not always buffer-local.

2004-11-24  Luc Teirlinck  <teirllm@auburn.edu>

	* locals.texi (Standard Buffer-Local Variables): Comment out
	xref's to non-existent node `Yet to be written'.

2004-11-24  Richard M. Stallman  <rms@gnu.org>

	* processes.texi (Synchronous Processes): Grammar fix.

	* numbers.texi (Comparison of Numbers): Add eql.

	* locals.texi (Standard Buffer-Local Variables): Add many vars.

	* intro.texi (Printing Notation): Fix previous change.

	* display.texi (Customizing Bitmaps): Move indicate-buffer-boundaries
	and default-indicate-buffer-boundaries from here.
	(Usual Display): To here.
	(Scroll Bars): Add scroll-bar-mode and scroll-bar-width.
	(Usual Display): Move tab-width up.

	* customize.texi (Variable Definitions):
	Replace show-paren-mode example with tooltip-mode.
	(Simple Types, Composite Types, Defining New Types):
	Minor cleanups.

2004-11-21  Jesper Harder  <harder@ifa.au.dk>

	* processes.texi (Synchronous Processes, Output from Processes):
	Markup fix.

2004-11-20  Richard M. Stallman  <rms@gnu.org>

	* positions.texi (Skipping Characters): skip-chars-forward
	now handles char classes.

	* intro.texi (Printing Notation): Avoid confusion of `print'
	when explaining @print.

	* macros.texi (Argument Evaluation): Fix 1st `for' expansion example.

	* display.texi (Display Table Format): Minor fix.

	* streams.texi (Output Functions): Fix print example.

	* Makefile.in (elisp): New target.
	(dist): Depend on $(infodir)/elisp, not elisp.
	Copy the info files from $(infodir).

	* minibuf.texi (Text from Minibuffer): Document KEEP-ALL arg in
	read-from-minibuffer.

	* searching.texi (Regexp Search): Rename that to search-spaces-regexp.

2004-11-19  Richard M. Stallman  <rms@gnu.org>

	* searching.texi (Regexp Search): Add search-whitespace-regexp.

2004-11-19  CHENG Gao  <chenggao@gmail.com>  (tiny change)

	* tips.texi (Coding Conventions): Fix typo.

2004-11-16  Richard M. Stallman  <rms@gnu.org>

	* tips.texi (Coding Conventions): Separate defvar and require
	methods to avoid warnings.  Use require only when there are many
	functions and variables from that package.

	* minibuf.texi (Minibuffer Completion): When ignoring case,
	predicate must not be case-sensitive.

	* debugging.texi (Function Debugging, Explicit Debug): Clarified.
	(Test Coverage): Don't talk about "splotches".  Clarified.

2004-11-16  Thien-Thi Nguyen  <ttn@gnu.org>

	* frames.texi (Window Frame Parameters): Fix typo.

2004-11-15  Kim F. Storm  <storm@cua.dk>

	* symbols.texi (Other Plists): Note that plist-get may signal error.
	Add safe-plist-get.

2004-11-15  Thien-Thi Nguyen  <ttn@gnu.org>

	* modes.texi (Font Lock Basics): Fix typo.

2004-11-08  Richard M. Stallman  <rms@gnu.org>

	* syntax.texi (Syntax Table Functions): Add syntax-after.

2004-11-06  Lars Brinkhoff  <lars@nocrew.org>

	* os.texi (Processor Run Time): New section documenting
	get-internal-run-time.

2004-11-06  Eli Zaretskii  <eliz@gnu.org>

	* Makefile.in (install, maintainer-clean): Don't use "elisp-*" as
	it nukes elisp-cover.texi.
	(dist): Change elisp-[0-9] to elisp-[1-9], as there could be no
	elisp-0 etc.

2004-11-05  Luc Teirlinck  <teirllm@auburn.edu>

	* commands.texi (Keyboard Macros): Document `append' return value
	of `defining-kbd-macro'.

2004-11-01  Richard M. Stallman  <rms@gnu.org>

	* commands.texi (Interactive Call): Add called-interactively-p.

2004-10-29  Simon Josefsson  <jas@extundo.com>

	* minibuf.texi (Reading a Password): Revert.

2004-10-28  Richard M. Stallman  <rms@gnu.org>

	* frames.texi (Display Feature Testing): Explain about "vendor".

2004-10-27  Richard M. Stallman  <rms@gnu.org>

	* commands.texi (Interactive Codes): `N' uses numeric prefix,
	not raw.  Clarify `n'.
	(Interactive Call): Rewrite interactive-p, focusing on when
	and how to use it.
	(Misc Events): Clarify previous change.

	* advice.texi (Simple Advice): Clarify what job the example does.
	(Around-Advice): Clarify ad-do-it.
	(Activation of Advice): An option of ad-default-compilation-action
	is `never', not `nil'.

2004-10-26  Kim F. Storm  <storm@cua.dk>

	* commands.texi (Interactive Codes): Add U code letter.

2004-10-25  Simon Josefsson  <jas@extundo.com>

	* minibuf.texi (Reading a Password): Add.

2004-10-24  Jason Rumney  <jasonr@gnu.org>

	* commands.texi (Misc Events): Remove mouse-wheel.  Add wheel-up
	and wheel-down.

2004-10-24  Kai Grossjohann  <kai.grossjohann@gmx.net>

	* processes.texi (Synchronous Processes): Document process-file.

2004-10-22  Kenichi Handa  <handa@m17n.org>

	* text.texi (translate-region): Document that it accepts also a
	char-table.

2004-10-22  David Ponce  <david@dponce.com>

	* windows.texi (Resizing Windows): Document the `preserve-before'
	argument of the functions `enlarge-window' and `shrink-window'.

2004-10-19  Jason Rumney  <jasonr@gnu.org>

	* makefile.w32-in (elisp): Change order of arguments to makeinfo.

2004-10-09  Luc Teirlinck  <teirllm@auburn.edu>

	* text.texi (Filling): Add anchor for definition of
	`sentence-end-double-space'.

	* searching.texi (Regexp Example): Update description of how
	Emacs currently recognizes the end of a sentence.
	(Standard Regexps): Update definition of the variable
	`sentence-end'.  Add definition of the function `sentence-end'.

2004-10-08  Paul Pogonyshev  <pogonyshev@gmx.net>

	* display.texi (Progress): New node.

2004-10-05  Kim F. Storm  <storm@cua.dk>

	* display.texi (Fringe Bitmaps): Update fringe-bitmaps-at-pos.

2004-09-29  Kim F. Storm  <storm@cua.dk>

	* display.texi (Fringe Bitmaps): Use symbols rather than numbers
	to identify bitmaps.  Remove -fringe-bitmap suffix for standard
	fringe bitmap symbols, as they now have their own namespace.
	(Customizing Bitmaps) <define-fringe-bitmap>: Clarify bit ordering
	vs. pixels.  Signal error if no free bitmap slots.
	(Pixel Specification): Change IMAGE to @var{image}.

2004-09-28  Richard M. Stallman  <rms@gnu.org>

	* text.texi (Special Properties): Clarify line-spacing and line-height.

	* searching.texi (Regexp Search): Add looking-back.

2004-09-25  Luc Teirlinck  <teirllm@auburn.edu>

	* display.texi: Correct typos.
	(Image Descriptors): Correct xref's.

2004-09-25  Richard M. Stallman  <rms@gnu.org>

	* text.texi (Special Properties): Cleanups in `cursor'.
	Rewrites in `line-height' and `line-spacing'; exchange them.

	* display.texi (Fringes): Rewrite previous change.
	(Fringe Bitmaps): Merge text from Display Fringe Bitmaps.  Rewrite.
	(Display Fringe Bitmaps): Node deleted, text moved.
	(Customizing Bitmaps): Split off from Fringe Bitmaps.  Rewrite.
	(Scroll Bars): Clarify set-window-scroll-bars.
	(Pointer Shape): Rewrite.
	(Specified Space): Clarify :align-to, etc.
	(Pixel Specification): Use @var.  Clarify new text.
	(Other Display Specs): Clarify `slice'.
	(Image Descriptors): Cleanups.
	(Showing Images): Cleanups.

2004-09-24  Luc Teirlinck  <teirllm@auburn.edu>

	* hooks.texi (Standard Hooks): Add `after-change-major-mode-hook'.

	* modes.texi: Various minor changes in addition to:
	(Major Mode Conventions): Final call to `run-mode-hooks' should
	not be inside the `delay-mode-hooks' form.
	(Mode Hooks): New node.
	(Hooks): Delete obsolete example.
	Move definitions of `run-mode-hooks' and `delay-mode-hooks' to new
	node "Mode Hooks".

2004-09-22  Luc Teirlinck  <teirllm@auburn.edu>

	* display.texi: Correct various typos.
	(Display): Rename node "Pointer Shapes" to "Pointer
	Shape".  (There is already a node called "Pointer Shapes" in
	frames.texi.)
	(Images): Remove non-existent node "Image Slices" from menu.

2004-09-23  Kim F. Storm  <storm@cua.dk>

	* text.texi (Special Properties): Add `cursor', `pointer',
	`line-height', and `line-spacing' properties.

	* display.texi (Display): Add 'Fringe Bitmaps' and 'Pointer
	Shapes' to menu.
	(Standard Faces): Doc fix for fringe face.
	(Fringes): Add `overflow-newline-into-fringe' and
	'indicate-buffer-boundaries'.
	(Fringe Bitmaps, Pointer Shapes): New nodes.
	(Display Property): Add 'Pixel Specification' and 'Display Fringe
	Bitmaps' to menu.
	(Specified Space): Describe pixel width and height.
	(Pixel Specification): New node.
	(Other Display Specs): Add `slice' property.
	(Display Fringe Bitmaps): New node.
	(Images): Add 'Image Slices' to menu.
	(Image Descriptors): Add `:pointer' and `:map' properties.
	(Showing Images): Add slice arg to `insert-image'.
	Add 'insert-sliced-image'.

2004-09-20  Richard M. Stallman  <rms@gnu.org>

	* commands.texi (Key Sequence Input):
	Clarify downcasing in read-key-sequence.

2004-09-08  Juri Linkov  <juri@jurta.org>

	* minibuf.texi (Minibuffer History): Add `history-delete-duplicates'.

2004-09-07  Luc Teirlinck  <teirllm@auburn.edu>

	* locals.texi (Standard Buffer-Local Variables):
	Add `buffer-auto-save-file-format'.
	* internals.texi (Buffer Internals): Describe new
	auto_save_file_format field of the buffer structure.
	* files.texi (Format Conversion): `auto-save-file-format' has been
	renamed `buffer-auto-save-file-format'.

2004-08-27  Luc Teirlinck  <teirllm@auburn.edu>

	* abbrevs.texi (Abbrev Expansion): `abbrev-start-location' can be
	an integer or a marker.
	(Abbrev Expansion): Replace example for `pre-abbrev-expand-hook'.

2004-08-22  Richard M. Stallman  <rms@gnu.org>

	* modes.texi (Major Mode Conventions): Discuss rebinding of
	standard key bindings.

2004-08-18  Kim F. Storm  <storm@cua.dk>

	* processes.texi (Accepting Output): Add `just-this-one' arg to
	`accept-process-output'.
	(Output from Processes): New var `process-adaptive-read-buffering'.

2004-08-10  Luc Teirlinck  <teirllm@auburn.edu>

	* keymaps.texi: Various changes in addition to:
	(Keymap Terminology): `kbd' uses same syntax as Edit Macro mode.
	Give more varied examples for `kbd'.
	(Creating Keymaps): Char tables have slots for all characters
	without modifiers.
	(Active Keymaps): `overriding-local-map' and
	`overriding-terminal-local-map' also override text property and
	overlay keymaps.
	(Functions for Key Lookup): Mention OLP arg to `current-active-maps'.
	(Scanning Keymaps): `accessible-keymaps' uses `[]' instead of `""'
	to denote a prefix of no events.
	`map-keymap' includes parent's bindings _recursively_.
	Clarify and correct description of `where-is-internal'.
	Mention BUFFER-OR-NAME arg to `describe-bindings'.
	(Menu Example): For menus intended for use with the keyboard, the
	menu items should be bound to characters or real function keys.

2004-08-08  Luc Teirlinck  <teirllm@auburn.edu>

	* objects.texi (Character Type): Reposition `@anchor' to prevent
	double space inside sentence in Info.

	* hooks.texi (Standard Hooks): `disabled-command-hook' has been
	renamed to `disabled-command-function'.
	* commands.texi (Key Sequence Input): Remove unnecessary anchor.
	(Command Loop Info): Replace reference to it.
	(Disabling Commands): `disabled-command-hook' has been renamed to
	`disabled-command-function'.

2004-08-07  Luc Teirlinck  <teirllm@auburn.edu>

	* os.texi (Translating Input): Only non-prefix bindings in
	`key-translation-map' override actual key bindings.  Warn about
	possible indirect effect of actual key bindings on non-prefix
	bindings in `key-translation-map'.

2004-08-06  Luc Teirlinck  <teirllm@auburn.edu>

	* minibuf.texi (High-Level Completion): Add anchor for definition
	of `read-variable'.

	* commands.texi: Various changes in addition to:
	(Using Interactive): Clarify description of `interactive-form'.
	(Interactive Call): Mention default for KEYS argument to
	`call-interactively'.
	(Command Loop Info): Clarify description of `this-command-keys'.
	Mention KEEP-RECORD argument to `clear-this-command-keys'.
	Value of `last-event-frame' can be `macro'.
	(Repeat Events): `double-click-fuzz' is also used to distinguish
	clicks and drags.
	(Classifying Events): Clarify descriptions of `event-modifiers'
	`event-basic-type' and `event-convert-list'.
	(Accessing Events): `posn-timestamp' takes POSITION argument.
	(Quoted Character Input): Clarify description of
	`read-quoted-char' and fix example.
	(Quitting): Add `with-local-quit'.
	(Disabling Commands): Correct and clarify descriptions of
	`enable-command' and `disable-command'.
	Mention what happens if `disabled-command-hook' is nil.
	(Keyboard Macros): Mention LOOPFUNC arg to `execute-kbd-macro'.
	Describe `executing-kbd-macro' instead of obsolete `executing-macro'.

2004-07-24  Luc Teirlinck  <teirllm@auburn.edu>

	* frames.texi: Various changes in addition to:
	(Creating Frames): Expand and clarify description of `make-frame'.
	(Window Frame Parameters): Either none or both of the `icon-left'
	and `icon-top' parameters must be specified.  Put descriptions of
	`menu-bar-lines' and `toolbar-lines' closer together and change
	them accordingly.
	(Frame Titles): `multiple-frames' is not guaranteed to be accurate
	except while processing `frame-title-format' or `icon-title-format'.
	(Deleting Frames): Correct description of `delete-frame'.
	Non-nil return values of `frame-live-p' are like those of `framep'.
	(Frames and Windows): Mention return value of
	`set-frame-selected-window'.
	(Visibility of Frames): Mention `force' argument to
	`make-frame-invisible'.  `frame-visible-p' returns t for all
	frames on text-only terminals.
	(Frame Configurations): Restoring a frame configuration does not
	restore deleted frames.
	(Window System Selections): `x-set-selection' returns DATA.
	(Resources): Add example.
	(Display Feature Testing): Clarify descriptions of
	`display-pixel-height', `display-pixel-width', `x-server-version'
	and `x-server-vendor'.

	* windows.texi (Choosing Window): Add anchor.
	* minibuf.texi (Minibuffer Misc): Add anchor.

2004-07-23  John Paul Wallington  <jpw@gnu.org>

	* macros.texi (Defining Macros): Declaration keyword for setting
	Edebug spec is `debug' not `edebug'.

2004-07-19  Luc Teirlinck  <teirllm@auburn.edu>

	* windows.texi: Various small changes in addition to:
	(Window Point): Mention return value of `set-window-point'.
	(Window Start): `pos-visible-in-window-p' disregards horizontal
	scrolling.  Explain return value if PARTIALLY is non-nil.
	(Vertical Scrolling): Mention PIXELS-P argument to `window-vscroll'
	and `set-window-vscroll'.
	(Size of Window): The argument WINDOW to `window-inside-edges',
	`window-pixel-edges' and `window-inside-pixel-edges' is optional.
	(Resizing Windows): Explain return value of
	`shrink-window-if-larger-than-buffer'.
	`window-size-fixed' automatically becomes buffer local when set.
	(Window Configurations): Explain return value of
	`set-window-configuration'.

	* minibuf.texi (Minibuffer Misc): Add anchor for
	`minibuffer-scroll-window'.

	* positions.texi (Text Lines): Add anchor for `count-lines'.

2004-07-17  Richard M. Stallman  <rms@gnu.org>

	* display.texi (Overlay Properties): Adding `evaporate' prop
	deletes empty overlay immediately.

	* abbrevs.texi (Abbrev Expansion): Clarify pre-abbrev-expand-hook,
	fix example.

2004-07-16  Jim Blandy  <jimb@redhat.com>

	* searching.texi (Regexp Backslash): Document new \_< and \_>
	operators.

2004-07-16  Juanma Barranquero  <lektu@terra.es>

	* display.texi (Images): Fix Texinfo usage.

2004-07-14  Luc Teirlinck  <teirllm@auburn.edu>

	* buffers.texi (Modification Time): `visited-file-modtime' now
	returns a list of two integers, instead of a cons.

2004-07-13  Luc Teirlinck  <teirllm@auburn.edu>

	* windows.texi: Various changes in addition to:
	(Splitting Windows): Add `split-window-keep-point'.

2004-07-09  Richard M. Stallman  <rms@gnu.org>

	* frames.texi (Input Focus): Minor fix.

2004-07-07  Luc Teirlinck  <teirllm@auburn.edu>

	* frames.texi (Input Focus): Clarify descriptions of
	`select-frame-set-input-focus' and `select-frame'.

2004-07-06  Luc Teirlinck  <teirllm@auburn.edu>

	* os.texi: Various small changes in addition to:
	(Killing Emacs): Expand and clarify description of
	`kill-emacs-query-functions' and `kill-emacs-hook'.
	(System Environment): Expand and clarify description of `getenv'
	and `setenv'.
	(Timers): Clarify description of `run-at-time'.
	(Translating Input): Correct description of
	`extra-keyboard-modifiers'.
	(Flow Control): Correct description of `enable-flow-control'.

2004-07-06  Thien-Thi Nguyen  <ttn@gnu.org>

	* os.texi: Update copyright.
	(Session Management): Grammar fix.
	Clarify which Emacs does the restarting.
	Use @samp for *scratch* buffer.

2004-07-04  Alan Mackenzie  <acm@muc.de>

	* frames.texi (Input Focus): Add documentation for
	`select-frame-set-input-focus'.  Replace refs to non-existent
	`switch-frame' with `select-frame'.  Minor corrections and tidying
	up of text-only terminal stuff.

2004-07-02  Richard M. Stallman  <rms@gnu.org>

	* files.texi (Saving Buffers): Cleanup write-contents-function.
	(Magic File Names): Cleanup file-remote-p.

2004-07-02  Kai Großjohann  <kai@emptydomain.de>

	* files.texi (Magic File Names): `file-remote-p' returns an
	identifier of the remote system, not just t.

2004-07-02  David Kastrup  <dak@gnu.org>

	* searching.texi (Entire Match Data): Add explanation about new
	match-data behavior when @var{integers} is non-nil.

2004-06-24  Richard M. Stallman  <rms@gnu.org>

	* commands.texi (Misc Events): Describe usr1-signal, usr2-signal event.

	* customize.texi (Variable Definitions): Note about doc strings
	and :set.

	* keymaps.texi (Keymap Terminology): Document `kbd'.
	(Changing Key Bindings, Key Binding Commands): Use kbd in examples.

	* display.texi (Invisible Text): Setting buffer-invisibility-spec
	makes it buffer-local.

	* files.texi (Saving Buffers): Correct previous change.

	* commands.texi (Accessing Events):
	Clarify posn-col-row and posn-actual-col-row.

2004-06-24  David Ponce  <david.ponce@wanadoo.fr>

	* commands.texi (Accessing Events): New functions
	posn-at-point and posn-at-x-y.  Add example to posn-x-y.

2004-06-23  Luc Teirlinck  <teirllm@auburn.edu>

	* lists.texi, files.texi, processes.texi, macros.texi, hash.texi:
	* frames.texi, buffers.texi, backups.texi, variables.texi:
	* loading.texi, eval.texi, functions.texi, control.texi:
	* symbols.texi, minibuf.texi: Reposition @anchor's.

	* help.texi: Various small changes in addition to the following.
	(Describing Characters): Describe PREFIX argument to
	`key-description'.  Correct and clarify definition of
	`text-char-description'.  Describe NEED-VECTOR argument to
	`read-kbd-macro'.
	(Help Functions): Clarify definition of `apropos'.

2004-06-23  Lars Hansen  <larsh@math.ku.dk>

	* files.texi (Saving Buffers): Correct description of
	`write-contents-functions'.

2004-06-21  Juanma Barranquero  <lektu@terra.es>

	* display.texi (Images): Remove redundant @vindex directives.
	Rewrite `image-library-alist' doc in active voice.

2004-06-14  Juanma Barranquero  <lektu@terra.es>

	* display.texi (Images): Document new delayed library loading,
	variable `image-library-alist' and (existing but undocumented)
	function `image-type-available-p'.

2004-06-05  Richard M. Stallman  <rms@gnu.org>

	* minibuf.texi (Minibuffer Completion): For INITIAL arg,
	refer the user to the Initial Input node.
	(Text from Minibuffer): Likewise.
	(Initial Input): New node.  Document this feature
	and say it is mostly deprecated.

2004-05-30  Richard M. Stallman  <rms@gnu.org>

	* loading.texi (Named Features): Clarify return value
	and meaning of NOERROR.

	* variables.texi (File Local Variables): Minor cleanup.

2004-05-30  Michael Albinus  <michael.albinus@gmx.de>

	* files.texi (Magic File Names): Add `file-remote-p' as operation
	of file name handlers.

2004-05-29  Richard M. Stallman  <rms@gnu.org>

	* modes.texi (Minor Mode Conventions): (-) has no special meaning
	as arg to a minor mode command.

2004-05-22  Richard M. Stallman  <rms@gnu.org>

	* syntax.texi (Syntax Class Table): Word syntax not just for English.

	* streams.texi (Output Variables): Doc float-output-format.

	* searching.texi (Regexp Special): Nested repetition can be infloop.

	* eval.texi (Eval): Increasing max-lisp-eval-depth can cause
	real stack overflow.

	* compile.texi: Minor cleanups.

2004-05-22  Luc Teirlinck  <teirllm@dms.auburn.edu>

	* lists.texi (Cons Cells): Explain dotted lists, true lists,
	circular lists.
	(List Elements): Explain handling of circular and dotted lists.

2004-05-19  Thien-Thi Nguyen  <ttn@gnu.org>

	* modes.texi (Search-based Fontification): Fix typo.

2004-05-10  Juanma Barranquero  <lektu@terra.es>

	* modes.texi (Mode Line Variables): Fix description of
	global-mode-string, which is now after which-func-mode, not the
	buffer name.

2004-05-07  Lars Hansen  <larsh@math.ku.dk>

	* modes.texi (Desktop Save Mode): Add.
	(Modes): Add menu entry Desktop Save Mode.

	* hooks.texi: Add desktop-after-read-hook,
	desktop-no-desktop-file-hook and desktop-save-hook.

	* locals.texi: Add desktop-save-buffer.

2004-04-30  Jesper Harder  <harder@ifa.au.dk>

	* display.texi: emacs -> Emacs.

2004-04-27  Matthew Mundell  <matt@mundell.ukfsn.org>

	* files.texi (Changing Files): Document set-file-times.

2004-04-23  Juanma Barranquero  <lektu@terra.es>

	* makefile.w32-in: Add "-*- makefile -*-" mode tag.

2004-04-18  Jesper Harder  <harder@ifa.au.dk>

	* tips.texi (Coding Conventions): defopt -> defcustom.

2004-04-16  Luc Teirlinck  <teirllm@auburn.edu>

	* sequences.texi: Various clarifications.

2004-04-14  Luc Teirlinck  <teirllm@auburn.edu>

	* buffers.texi (Read Only Buffers): Mention optional ARG to
	`toggle-read-only'.

2004-04-14  Nick Roberts  <nick@nick.uklinux.net>

	* windows.texi (Selecting Windows): Note that get-lru-window
	returns a full-width window if possible.

2004-04-13  Luc Teirlinck  <teirllm@auburn.edu>

	* buffers.texi: Various changes in addition to:
	(Buffer File Name): Add `find-buffer-visiting'.
	(Buffer Modification): Mention optional ARG to `not-modified'.
	(Indirect Buffers): Mention optional CLONE argument to
	`make-indirect-buffer'.

	* files.texi: Various changes in addition to:
	(Visiting Functions): `find-file-hook' is now a normal hook.
	(File Name Expansion): Explain difference between the way that
	`expand-file-name' and `file-truename' treat `..'.
	(Contents of Directories): Mention optional ID-FORMAT argument to
	`directory-files-and-attributes'.
	(Format Conversion): Mention new optional CONFIRM argument to
	`format-write-file'.

2004-04-12  Miles Bader  <miles@gnu.org>

	* macros.texi (Expansion): Add description of `macroexpand-all'.

2004-04-05  Jesper Harder  <harder@ifa.au.dk>

	* variables.texi (Variable Aliases):
	Mention cyclic-variable-indirection.

	* errors.texi (Standard Errors): Ditto.

2004-04-04  Luc Teirlinck  <teirllm@auburn.edu>

	* backups.texi: Various small changes in addition to:
	(Making Backups): Mention return value of `backup-buffer'.
	(Auto-Saving): Mention optional FORCE argument to
	`delete-auto-save-file-if-necessary'.
	(Reverting): Mention optional PRESERVE-MODES argument to
	`revert-buffer'.  Correct description of `revert-buffer-function'.

2004-03-22  Juri Linkov  <juri@jurta.org>

	* sequences.texi (Sequence Functions): Replace xref to `Vectors'
	with `Vector Functions'.

	* text.texi (Sorting): Add missing quote.

2004-03-14  Luc Teirlinck  <teirllm@auburn.edu>

	* intro.texi (Lisp History): Replace xref to `cl' manual with
	inforef.

2004-03-12  Richard M. Stallman  <rms@gnu.org>

	* intro.texi (Version Info): Add arg to emacs-version.
	(Lisp History): Change xref to CL manual.

2004-03-09  Luc Teirlinck  <teirllm@auburn.edu>

	* minibuf.texi (Completion Commands): Add xref to Emacs manual
	for Partial Completion mode.

2004-03-07  Thien-Thi Nguyen  <ttn@gnu.org>

	* customize.texi: Fix typo.  Remove eol whitespace.

2004-03-04  Richard M. Stallman  <rms@gnu.org>

	* processes.texi: Fix typos.

	* lists.texi (Building Lists): Minor clarification.

	* hash.texi (Creating Hash): Correct the meaning of t for WEAK
	in make-hash-table.

2004-02-29  Juanma Barranquero  <lektu@terra.es>

	* makefile.w32-in (clean, maintainer-clean): Use $(DEL) instead of
	rm, and ignore exit code.

2004-02-27  Dan Nicolaescu  <dann@ics.uci.edu>

	* display.texi (Defining Faces): Add description for min-colors.
	Update example.

2004-02-23  Luc Teirlinck  <teirllm@auburn.edu>

	* abbrevs.texi: Various corrections and clarifications in addition
	to the following:
	(Abbrev Tables): Delete add-abbrev (as suggested by RMS).

2004-02-22  Matthew Mundell  <matt@mundell.ukfsn.org>  (tiny change)

	* calendar.texi (Holiday Customizing): Quote arg of holiday-sexp.

2004-02-21  Luc Teirlinck  <teirllm@auburn.edu>

	* text.texi: Various small changes in addition to the following:
	(User-Level Deletion): Mention optional BACKWARD-ONLY argument
	to delete-horizontal-space.
	(Kill Functions, Yanking, Low-Level Kill Ring): Clarify and correct
	description of yank-handler text property at various places.

	* frames.texi (Window System Selections): Add anchor.

	* syntax.texi (Syntax Table Functions): Clarify and correct
	descriptions of make-syntax-table and copy-syntax-table.
	(Motion and Syntax): Clarify SYNTAXES argument to
	skip-syntax-forward.
	(Parsing Expressions): Mention that the return value of
	parse-partial-sexp is currently a list of ten rather than nine
	elements.
	(Categories): Various corrections and clarifications.

2004-02-17  Luc Teirlinck  <teirllm@auburn.edu>

	* markers.texi (Marker Insertion Types): Minor change.

	* locals.texi (Standard Buffer-Local Variables):
	* commands.texi (Interactive Codes, Using Interactive):
	* functions.texi (Related Topics): Fix xrefs.

2004-02-16  Luc Teirlinck  <teirllm@auburn.edu>

	* lists.texi (Sets And Lists): Update description of delete-dups.

2004-02-16  Jesper Harder  <harder@ifa.au.dk>  (tiny change)

	* keymaps.texi (Tool Bar): tool-bar-item => tool-bar-button.

2004-02-16  Jan Djärv  <jan.h.d@swipnet.se>

	* frames.texi (Parameter Access): frame-parameters arg is optional.
	modify-frame-parameters handles nil for FRAME.
	(Window Frame Parameters): menu-bar-lines and tool-bar-lines
	are all-or-nothing for certain toolkits.
	Mention parameter wait-for-wm.
	(Frames and Windows): In frame-first-window and frame-selected-window
	the arg is optional.
	(Input Focus): In redirect-frame-focus the second arg is optional.
	(Window System Selections): Mention selection type CLIPBOARD.
	Mention data-type UTF8_STRING.
	Mention numbering of cut buffers.
	(Resources): Describe x-resource-name.

2004-02-16  Richard M. Stallman  <rms@gnu.org>

	* windows.texi (Buffers and Windows): Delete false table
	about all-frames.

	* syntax.texi (Parsing Expressions): Delete old caveat
	about parse-sexp-ignore-comments.

	* streams.texi (Output Variables): Add print-quoted.

	* lists.texi (Building Lists): Minor cleanup.

	* hash.texi (Creating Hash): Correct and clarify doc of WEAK values.

	* display.texi (Overlays): Explain overlays use markers.
	(Managing Overlays): Explain front-advance and rear-advance
	in more detail.

	* loading.texi (Unloading): Document unload-feature-special-hooks.
	Get rid of fns-NNN.el file.

2004-02-16  Matthew Mundell  <matt@mundell.ukfsn.org>  (tiny change)

	* help.texi (Describing Characters): Fix text-char-description
	example output.

	* edebug.texi (Using Edebug): Fix example.

	* debugging.texi (Internals of Debugger): Fix return value.

	* files.texi (Changing Files): Fix argname.

	* calendar.texi: Fix parens, and default values.

	* display.texi, frames.texi, internals.texi, modes.texi: Minor fixes.
	* nonascii.texi, objects.texi, os.texi: Minor fixes.
	* searching.texi, text.texi, tips.texi, windows.texi: Minor fixes.

	* positions.texi (Text Lines): Don't add -1 in current-line.

2004-02-16  Richard M. Stallman  <rms@gnu.org>

	* compile.texi (Compiler Errors): if-boundp feature applies to cond.

2004-02-16  Jesper Harder  <harder@ifa.au.dk>  (tiny change)

	* processes.texi (Low-Level Network): Fix a typo.

2004-02-12  Kim F. Storm  <storm@cua.dk>

	* display.texi (Fringes): Use consistent wording.
	Note that window-fringe's window arg is optional.
	(Scroll Bars): Use consistent wording.

2004-02-11  Luc Teirlinck  <teirllm@auburn.edu>

	* tips.texi (Comment Tips): Document the new conventions for
	commenting out code.

2004-02-07  Jan Djärv  <jan.h.d@swipnet.se>

	* positions.texi (Text Lines): Add missing end defun.

2004-02-07  Kim F. Storm  <storm@cua.dk>

	* positions.texi (Text Lines): Add line-number-at-pos.

2004-02-06  John Paul Wallington  <jpw@gnu.org>

	* display.texi (Button Properties, Button Buffer Commands):
	mouse-2 invokes button, not down-mouse-1.

2004-02-04  Jason Rumney  <jasonr@gnu.org>

	* makefile.w32-in: Sync with Makefile.in changes.

2004-02-03  Luc Teirlinck  <teirllm@auburn.edu>

	* minibuf.texi (Text from Minibuffer): Various corrections and
	clarifications.
	(Object from Minibuffer): Correct Lisp description of
	read-minibuffer.
	(Minibuffer History): Clarify description of cons values for
	HISTORY arguments.
	(Basic Completion): Various corrections and clarifications.
	Add completion-regexp-list.
	(Minibuffer Completion): Correct and clarify description of
	completing-read.
	(Completion Commands): Mention Partial Completion mode.
	Various other minor changes.
	(High-Level Completion): Various corrections and clarifications.
	(Reading File Names): Ditto.
	(Minibuffer Misc): Ditto.

2004-01-26  Luc Teirlinck  <teirllm@auburn.edu>

	* strings.texi (Text Comparison): assoc-string also matches
	elements of alists that are strings instead of conses.
	(Formatting Strings): Standardize Texinfo usage.  Update index
	entries.

2004-01-20  Luc Teirlinck  <teirllm@auburn.edu>

	* lists.texi (Sets And Lists): Add delete-dups.

2004-01-15  Luc Teirlinck  <teirllm@auburn.edu>

	* edebug.texi (Instrumenting Macro Calls): `declare' is not a
	special form.
	* macros.texi (Defining Macros): Update description of `declare',
	which now is a macro.
	(Wrong Time): Fix typos.

2004-01-14  Luc Teirlinck  <teirllm@auburn.edu>

	* compile.texi (Compilation Functions): Expand descriptions of
	`compile-defun', `byte-compile-file', `byte-recompile-directory'
	and `batch-byte-compile'.  In particular, mention and describe
	all optional arguments.
	(Disassembly): Correct and clarify the description of `disassemble'.

2004-01-11  Luc Teirlinck  <teirllm@auburn.edu>

	* searching.texi: Various small changes in addition to the
	following.
	(Regexp Example): Adapt to new value of `sentence-end'.
	(Regexp Functions): The PAREN argument to `regexp-opt' can be
	`words'.
	(Search and Replace): Add usage note for `perform-replace'.
	(Entire Match Data): Mention INTEGERS and REUSE arguments to
	`match-data'.
	(Standard Regexps): Update for new values of `paragraph-start'
	and `sentence-end'.

2004-01-07  Luc Teirlinck  <teirllm@auburn.edu>

	* files.texi (Saving Buffers): Clarify descriptions of
	`write-contents-functions' and `before-save-hook'.
	Make the defvar's for `before-save-hook' and `after-save-hook'
	into defopt's.

2004-01-07  Kim F. Storm  <storm@cua.dk>

	* commands.texi (Click Events): Describe new image and
	width/height elements of click events.
	(Accessing Events): Add posn-string, posn-image, and
	posn-object-width-height.  Change posn-object to return either
	image or string object.

2004-01-01  Simon Josefsson  <jas@extundo.com>

	* hooks.texi (Standard Hooks): Add before-save-hook.
	* files.texi (Saving Buffers): Likewise.

2004-01-03  Richard M. Stallman  <rms@gnu.org>

	* frames.texi (Frames and Windows): Delete frame-root-window.

2004-01-03  Luc Teirlinck  <teirllm@auburn.edu>

	* eval.texi, hash.texi, help.texi, symbols.texi: Add anchors.

	* functions.texi: Various small changes in addition to the
	following.
	(What Is a Function): `functionp' returns nil for macros.
	Clarify behavior of this and following functions for symbol arguments.
	(Function Documentation): Add `\' in front of (fn @var{arglist})
	and explain why.
	(Defining Functions): Mention DOCSTRING argument to `defalias'.
	Add anchor.
	(Mapping Functions): Add anchor.  Unquote nil in mapcar* example.

2004-01-01  Miles Bader  <miles@gnu.org>

	* display.texi (Buttons): New section.

2003-12-31  Andreas Schwab  <schwab@suse.de>

	* numbers.texi (Math Functions): sqrt reports a domain-error
	error.
	(Float Basics): Use `(/ 0.0 0.0)' instead of `(sqrt -1.0)'.

2003-12-30  Luc Teirlinck  <teirllm@auburn.edu>

	* tips.texi (Documentation Tips): Update item on hyperlinks in
	documentation strings.

	* errors.texi (Standard Errors): Various small corrections and
	additions.

	* control.texi: Various small changes in addition to the
	following.
	(Signaling Errors): Provide some more details on how `signal'
	constructs the error message.  Add anchor to the definition of
	`signal'.
	(Error Symbols): Describe special treatment of `quit'.
	(Cleanups): Rename BODY argument of `unwind-protect' to BODY-FORM
	to emphasize that it has to be a single form.

	* buffers.texi: Add anchor.

2003-12-29  Richard M. Stallman  <rms@gnu.org>

	* windows.texi (Choosing Window): Add same-window-p, special-display-p.
	(Window Configurations): Add window-configuration-frame.

	* variables.texi (Creating Buffer-Local): Add local-variable-if-set-p.

	* text.texi (Examining Properties): Add get-char-property-and-overlay.
	Change arg name in get-char-property.
	(Special Properties): Update handling of keymap property.

	* strings.texi (Modifying Strings): Add clear-string.
	(Text Comparison): Add assoc-string and remove
	assoc-ignore-case, assoc-ignore-representation.

	* os.texi (Time of Day): Add set-time-zone-rule.

	* numbers.texi (Math Functions): asin, acos, log, log10
	report domain-error errors.

	* nonascii.texi (Converting Representations):
	Add multibyte-char-to-unibyte and unibyte-char-to-multibyte.
	(Encoding and I/O): Add file-name-coding-system.

	* modes.texi (Search-based Fontification): Explain that
	face specs are symbols with face names as values.

	* minibuf.texi (Minibuffer Misc): Add set-minibuffer-window.

	* lists.texi (Building Lists): remq moved elsewhere.
	(Sets And Lists): remq moved here.
	(Association Lists): Refer to assoc-string.

	* internals.texi (Garbage Collection): Add memory-use-counts.

	* frames.texi (Frames and Windows): Add set-frame-selected-window
	and frame-root-window.

	* files.texi (Contents of Directories):
	Add directory-files-and-attributes.

	* display.texi (Refresh Screen): Add force-window-update.
	(Invisible Text): Explain about moving point out of invis text.
	(Overlay Properties): Add overlay-properties.
	(Managing Overlays): Add overlayp.
	(GIF Images): Invalid image number displays a hollow box.

	* buffers.texi (Buffer Modification): Add restore-buffer-modified-p.
	(Killing Buffers): Add buffer-live-p.

2003-12-25  Markus Rost  <rost@mathematik.uni-bielefeld.de>

	* display.texi (Fringes): Fix typo "set-buffer-window".

2003-12-24  Luc Teirlinck  <teirllm@auburn.edu>

	* display.texi, eval.texi, help.texi, internals.texi, loading.texi:
	* nonascii.texi, processes.texi, tips.texi, variables.texi:
	Add or change various xrefs and anchors.

	* commands.texi: Replace all occurrences of @acronym{CAR} with
	@sc{car}, for consistency with the rest of the Elisp manual.
	`car' and `cdr' are historically acronyms, but are no longer
	widely thought of as such.

	* internals.texi (Pure Storage): Mention that `purecopy' does not
	copy text properties.
	(Object Internals): Now 29 bits are used (in most implementations)
	to address Lisp objects.

	* variables.texi (Variables with Restricted Values): New node.

	* objects.texi (Lisp Data Types): Mention that certain variables
	can only take on a restricted set of values and add an xref to
	the new node "Variables with Restricted Values".

	* eval.texi (Function Indirection): Describe the errors that
	`indirect-function' can signal.
	(Eval): Clarify the descriptions of `eval-region' and `values'.
	Describe `eval-buffer' instead of `eval-current-buffer' and
	mention `eval-current-buffer' as an alias for `current-buffer'.
	Correct the description and mention all optional arguments.

	* nonascii.texi: Various small changes in addition to the
	following.
	(Converting Representations): Clarify behavior of
	`string-make-multibyte' and `string-to-multibyte' for unibyte all
	ASCII arguments.
	(Character Sets): Document the variable `charset-list' and adapt
	the definition of the function `charset-list' accordingly.
	(Translation of Characters): Clarify use of generic characters in
	`make-translation-table'.  Clarify and correct the description of
	the use of translation tables in encoding and decoding.
	(User-Chosen Coding Systems): Correct and clarify the description
	of `select-safe-coding-system'.
	(Default Coding Systems): Clarify description of
	`file-coding-system-alist'.

2003-11-30  Luc Teirlinck  <teirllm@auburn.edu>

	* strings.texi (Text Comparison): Correctly describe when two
	strings are `equal'.  Combine and clarify descriptions of
	`assoc-ignore-case' and `assoc-ignore-representation'.

	* objects.texi (Non-ASCII in Strings): Clarify description of
	when a string is unibyte or multibyte.
	(Bool-Vector Type): Update examples.
	(Equality Predicates): Correctly describe when two strings are
	`equal'.

2003-11-29  Luc Teirlinck  <teirllm@auburn.edu>

	* lists.texi (Building Lists): `append' no longer accepts integer
	arguments.  Update the description of `number-sequence' to reflect
	recent changes.
	(Sets And Lists): Describe `member-ignore-case' after `member'.

2003-11-27  Kim F. Storm  <storm@cua.dk>

	* commands.texi (Click Events): Click object may be an images.
	Describe (dx . dy) element of click positions.
	(Accessing Events): Remove duplicate posn-timestamp.
	New functions posn-object and posn-object-x-y.

2003-11-23  Kim F. Storm  <storm@cua.dk>

	* commands.texi (Click Events): Describe enhancements to event
	position lists, including new text-pos and (col . row) items.
	Mention left-fringe and right-fringe area events.
	(Accessing Events): New functions posn-area and
	posn-actual-col-row.  Mention posn-timestamp.  Mention that
	posn-point in non-text area still returns buffer position.
	Clarify posn-col-row.

2003-11-21  Lars Hansen  <larsh@math.ku.dk>

	* files.texi (File Attributes): Describe new parameter ID-FORMAT.
	* anti.texi (File Attributes): Describe removed parameter
	ID-FORMAT.

2003-11-20  Luc Teirlinck  <teirllm@auburn.edu>

	* positions.texi (Positions): Mention that, if a marker is used as
	a position, its buffer is ignored.

	* markers.texi (Overview of Markers): Mention it here too.

2003-11-12  Luc Teirlinck  <teirllm@auburn.edu>

	* numbers.texi (Numeric Conversions): Not just `floor', but also
	`truncate', `ceiling' and `round' accept optional argument DIVISOR.

2003-11-10  Luc Teirlinck  <teirllm@auburn.edu>

	* markers.texi (Creating Markers): Specify insertion type of
	created markers.  Add xref to `Marker Insertion Types'.
	Second argument to `copy-marker' is optional.
	(Marker Insertion Types): Mention that most markers are created
	with insertion type nil.
	(The Mark): Correctly describe when `mark' signals an error.
	(The Region): Correctly describe when `region-beginning' and
	`region-end' signal an error.

2003-11-08  Luc Teirlinck  <teirllm@auburn.edu>

	* hash.texi (Creating Hash): Clarify description of `eql'.
	`makehash' is obsolete.
	(Hash Access): Add Common Lisp notes for `remhash' and `clrhash'.

	* positions.texi (Point): Change description of `buffer-end', so
	that it is also correct for floating point arguments.
	(List Motion): Correct argument lists of `beginning-of-defun' and
	`end-of-defun'.
	(Excursions): Add xref to `Marker Insertion Types'.
	(Narrowing): Argument to `narrow-to-page' is optional.

2003-11-06  Luc Teirlinck  <teirllm@auburn.edu>

	* streams.texi (Output Streams): Clarify behavior of point for
	marker output streams.

2003-11-04  Luc Teirlinck  <teirllm@auburn.edu>

	* variables.texi (Defining Variables): Second argument to
	`defconst' is not optional.
	(Setting Variables): Mention optional argument APPEND to
	`add-to-list'.
	(Creating Buffer-Local): Expand description of
	`make-variable-buffer-local'.
	(Frame-Local Variables): Expand description of
	`make-variable-frame-local'.
	(Variable Aliases): Correct description of optional argument
	DOCSTRING to `defvaralias'.  Mention return value of
	`defvaralias'.
	(File Local Variables): Add xref to `File variables' in Emacs
	Manual.  Correct description of `hack-local-variables'.  Mention
	`safe-local-variable' property.  Mention optional second argument
	to `risky-local-variable-p'.

2003-11-03  Luc Teirlinck  <teirllm@auburn.edu>

	* symbols.texi (Symbol Plists): Mention return value of `setplist'.

2003-11-02  Jesper Harder  <harder@ifa.au.dk>  (tiny change)

	* anti.texi, backups.texi, commands.texi, customize.texi:
	* display.texi, files.texi, internals.texi, keymaps.texi:
	* loading.texi, modes.texi, nonascii.texi, numbers.texi:
	* objects.texi, os.texi, positions.texi, processes.texi:
	* searching.texi, sequences.texi, streams.texi, strings.texi:
	* syntax.texi, text.texi: Replace @sc{foo} with @acronym{FOO}.

2003-10-27  Luc Teirlinck  <teirllm@auburn.edu>

	* strings.texi (Creating Strings): Argument START to `substring'
	can not be `nil'.  Expand description of
	`substring-no-properties'.  Correct description of `split-string',
	especially with respect to empty matches.  Prevent very bad line
	break in definition of `split-string-default-separators'.
	(Text Comparison): `string=' and `string<' also accept symbols as
	arguments.
	(String Conversion): More completely describe argument BASE in
	`string-to-number'.
	(Formatting Strings): `%s' and `%S' in `format' do require
	corresponding object.  Clarify behavior of numeric prefix after
	`%' in `format'.
	(Case Conversion): The argument to `upcase-initials' can be a
	character.

2003-10-27  Kenichi Handa  <handa@m17n.org>

	* display.texi (Fontsets): Fix texinfo usage.

2003-10-25  Kenichi Handa  <handa@m17n.org>

	* display.texi (Fontsets): Add description of the function
	set-fontset-font.

2003-10-23  Luc Teirlinck  <teirllm@auburn.edu>

	* display.texi (Temporary Displays): Add xref to `Documentation
	Tips'.

	* functions.texi (Function Safety): Use inforef instead of pxref
	for SES.

2003-10-23  Andreas Schwab  <schwab@suse.de>

	* Makefile.in (TEX, texinputdir): Don't define.
	(TEXI2DVI): Define.
	(srcs): Remove $(srcdir)/index.perm and $(srcdir)/index.unperm,
	add $(srcdir)/index.texi.
	($(infodir)/elisp): Remove index.texi dependency.
	(elisp.dvi): Likewise.  Use $(TEXI2DVI).
	(index.texi): Remove target.
	(dist): Don't link $(srcdir)/permute-index.
	(clean): Don't remove index.texi.

	* permute-index, index.perm: Remove.
	* index.texi: Rename from index.unperm.

2003-10-22  Luc Teirlinck  <teirllm@auburn.edu>

	* tips.texi (Documentation Tips): Document new behavior for face
	and variable hyperlinks in Help mode.

2003-10-21  Luc Teirlinck  <teirllm@auburn.edu>

	* objects.texi (Integer Type): Update for extra bit of integer range.
	(Character Type): Ditto.

2003-10-16  Eli Zaretskii  <eliz@gnu.org>

	* numbers.texi (Integer Basics): Add index entries for reading
	numbers in hex, octal, and binary.

2003-10-16  Lute Kamstra  <lute@gnu.org>

	* modes.texi (Mode Line Format): Mention force-mode-line-update's
	argument.

2003-10-13  Luc Teirlinck  <teirllm@auburn.edu>

	* windows.texi (Choosing Window): Fix typo.
	* edebug.texi (Edebug Execution Modes): Fix typo.

2003-10-13  Richard M. Stallman  <rms@gnu.org>

	* windows.texi (Basic Windows): A window has fringe settings,
	display margins and scroll-bar settings.
	(Splitting Windows): Doc split-window return value.
	Clean up one-window-p.
	(Selecting Windows): Fix typo.
	(Cyclic Window Ordering): Explain frame as ALL-FRAMES in next-window.
	(Buffers and Windows): In set-window-buffer, explain effect
	on fringe settings and scroll bar settings.
	(Displaying Buffers): In pop-to-buffer, explain nil as buffer arg.
	(Choosing Window): Use defopt for pop-up-frame-function.
	For special-display-buffer-names, explain same-window and same-frame.
	Clarify window-dedicated-p return value.
	(Textual Scrolling): scroll-up and scroll-down can get an error.
	(Horizontal Scrolling): Clarify auto-hscroll-mode.
	Clarify set-window-hscroll.
	(Size of Window): Don't mention tool bar in window-height.
	(Coordinates and Windows): Explain what coordinates-in-window-p
	returns for fringes and display margins.
	(Window Configurations): Explain saving fringes, etc.

	* tips.texi (Library Headers): Clean up Documentation.

	* syntax.texi (Parsing Expressions): Clean up forward-comment
	and parse-sexp-lookup-properties.

	* sequences.texi (Sequence Functions): sequencep accepts bool-vectors.

	* os.texi (System Environment): Clean up text for load-average errors.

	* modes.texi (Hooks): Don't explain local hook details at front.
	Clarify run-hooks and run-hook-with-args a little.
	Clean up add-hook and remove-hook.

	* edebug.texi (Edebug Execution Modes): Clarify t.
	Document edebug-sit-for-seconds.
	(Coverage Testing): Document C-x X = and =.
	(Instrumenting Macro Calls): Fix typo.
	(Specification List): Don't index the specification keywords.

2003-10-10  Kim F. Storm  <storm@cua.dk>

	* processes.texi (Network): Introduce make-network-process.

2003-10-09  Luc Teirlinck  <teirllm@auburn.edu>

	* tips.texi (Library Headers): Fix typo.

2003-10-07  Juri Linkov  <juri@jurta.org>

	* modes.texi (Imenu): Mention imenu-create-index-function's
	default value.  Explain submenus better.

2003-10-07  Lute Kamstra  <lute@gnu.org>

	* modes.texi (Faces for Font Lock): Fix typo.
	(Hooks): Explain how buffer-local hook variables can refer to
	global hook variables.
	Various minor clarifications.

2003-10-06  Lute Kamstra  <lute@gnu.org>

	* tips.texi (Coding Conventions): Mention naming conventions for
	hooks.

2003-10-05  Luc Teirlinck  <teirllm@auburn.edu>

	* loading.texi (Library Search): Correct default value of
	load-suffixes.
	(Named Features): Fix typo.

2003-10-05  Richard M. Stallman  <rms@gnu.org>

	* loading.texi (Named Features): In `provide',
	say how to test for subfeatures.
	(Unloading): In unload-feature, use new var name
	unload-feature-special-hooks.

2003-10-03  Lute Kamstra  <lute@gnu.org>

	* modes.texi (Major Mode Conventions): Mention third way to set up
	Imenu.
	(Imenu): A number of small fixes.
	Delete documentation of internal variable imenu--index-alist.
	Document the return value format of imenu-create-index-function
	functions.

2003-09-30  Richard M. Stallman  <rms@gnu.org>

	* processes.texi (Network): Say what stopped datagram connections do.

	* lists.texi (Association Lists): Clarify `assq-delete-all'.

	* display.texi (Overlay Properties): Clarify `evaporate' property.

2003-09-29  Lute Kamstra  <lute@gnu.org>

	* modes.texi (Mode Line Data): Explain when symbols in mode-line
	constructs should be marked as risky.
	Change cons cell into proper list.
	(Mode Line Variables): Change cons cell into proper list.

2003-09-26  Lute Kamstra  <lute@gnu.org>

	* modes.texi (Mode Line Data): Document the :propertize construct.
	(Mode Line Variables): Reorder the descriptions of the variables
	to match their order in the default mode-line-format.
	Describe the new variables mode-line-position and mode-line-modes.
	Update the default values of mode-line-frame-identification,
	minor-mode-alist, and default-mode-line-format.
	(Properties in Mode): Mention the :propertize construct.

2003-09-26  Richard M. Stallman  <rms@gnu.org>

	* buffers.texi, commands.texi, debugging.texi, eval.texi:
	* loading.texi, minibuf.texi, text.texi, variables.texi:
	Avoid @strong{Note:}.

2003-09-26  Richard M. Stallman  <rms@gnu.org>

	* keymaps.texi (Remapping Commands): Fix typo.

2003-09-23  Luc Teirlinck  <teirllm@mail.auburn.edu>

	* processes.texi (Low-Level Network): Fix typo.

2003-09-23  Kim F. Storm  <storm@cua.dk>

	* processes.texi (Network, Network Servers): Fix typos.
	(Low-Level Network): Add timeout value for :server keyword.
	Add new option keywords to make-network-process.
	Add set-network-process-options.
	Explain how to test availability of network options.

2003-09-19  Richard M. Stallman  <rms@gnu.org>

	* text.texi (Motion by Indent): Arg to
	backward-to-indentation and forward-to-indentation is optional.

	* strings.texi (Creating Strings): Add substring-no-properties.

	* processes.texi
	(Process Information): Add list-processes arg QUERY-ONLY.
	Delete process-contact from here.
	Add new status values for process-status.
	Add process-get, process-put, process-plist, set-process-plist.
	(Synchronous Processes): Add call-process-shell-command.
	(Signals to Processes): signal-process allows process objects.
	(Network): Complete rewrite.
	(Network Servers, Datagrams, Low-Level Network): New nodes.

	* positions.texi (Word Motion): forward-word, backward-word
	arg is optional.  Reword.

	* abbrevs.texi (Defining Abbrevs): Index no-self-insert.

	* variables.texi (Creating Buffer-Local):
	Delete duplicate definition of buffer-local-value.
	(File Local Variables): Explain about discarding text props.

2003-09-11  Richard M. Stallman  <rms@gnu.org>

	* minibuf.texi (Intro to Minibuffers): Explain that the minibuffer
	changes variables that record input events.
	(Minibuffer Misc): Add minibuffer-selected-window.

	* lists.texi (Building Lists): Add copy-tree.

	* display.texi (Fontsets): Add char-displayable-p.
	(Scroll Bars): New node.

2003-09-08  Lute Kamstra  <lute@gnu.org>

	* modes.texi (%-Constructs): Document new `%i' and `%I'
	constructs.

2003-09-03  Peter Runestig  <peter@runestig.com>

	* makefile.w32-in: New file.

2003-08-29  Richard M. Stallman  <rms@gnu.org>

	* display.texi (Overlay Properties): Clarify how priorities
	affect use of the properties.

2003-08-19  Luc Teirlinck  <teirllm@mail.auburn.edu>

	* customize.texi (Type Keywords): Correct the description of
	`:help-echo' in the case where `motion-doc' is a function.

2003-08-14  John Paul Wallington  <jpw@gnu.org>

	* modes.texi (Emulating Mode Line): Subsection, not section.

2003-08-13  Richard M. Stallman  <rms@gnu.org>

	* elisp.texi (Top): Update subnode lists in menu.

	* text.texi (Insertion): Add insert-buffer-substring-no-properties.
	(Kill Functions): kill-region has new arg yank-handler.
	(Yanking): New node.
	(Yank Commands): Add yank-undo-function.
	(Low-Level Kill Ring):
	kill-new and kill-append have new arg yank-handler.
	(Changing Properties): Add remove-list-of-text-properties.
	(Atomic Changes): New node.

	* symbols.texi (Other Plists): Add lax-plist-get, lax-plist-put.

	* streams.texi (Output Variables): Add eval-expression-print-length
	and eval-expression-print-level.

	* os.texi (Time Conversion): For encode-time, explain limits on year.

	* objects.texi (Character Type): Define anchor "modifier bits".

	* modes.texi (Emulating Mode Line): New node.
	(Search-based Fontification): Font Lock uses font-lock-face property.
	(Other Font Lock Variables): Likewise.

	* keymaps.texi (Format of Keymaps): Keymaps contain char tables,
	not vectors.
	(Active Keymaps): Add emulation-mode-map-alists.
	(Functions for Key Lookup): key-binding has new arg no-remap.
	(Remapping Commands): New node.
	(Scanning Keymaps): where-is-internal has new arg no-remap.
	(Tool Bar): Add tool-bar-local-item-from-menu.
	Clarify when to use tool-bar-add-item-from-menu.

	* commands.texi (Interactive Call): commandp has new arg.
	(Command Loop Info): Add this-original-command.

2003-08-06  John Paul Wallington  <jpw@gnu.org>

	* compile.texi (Compiler Errors): Say `@end defmac' after `@defmac'.

	* display.texi (Warning Basics): Fix typo.
	(Fringes): Add closing curly bracket and fix typo.

	* elisp.texi (Top): Fix typo.

2003-08-05  Richard M. Stallman  <rms@gnu.org>

	* elisp.texi: Update lists of subnodes.

	* windows.texi (Buffers and Windows): set-window-buffer has new arg.

	* variables.texi (Local Variables): Use lc for example variable names.

	* tips.texi (Library Headers): Explain where to put -*-.

	* strings.texi (Creating Strings): Fix xref for vconcat.

	* sequences.texi (Vector Functions):
	vconcat no longer allows integer args.

	* minibuf.texi (Reading File Names): read-file-name has new
	arg PREDICATE.  New function read-directory-name.

	* macros.texi (Defining Macros): Give definition of `declare'.
	(Indenting Macros): New node.

	* frames.texi (Parameter Access): Add modify-all-frames-parameters.
	(Window Frame Parameters): Make separate table of parameters
	that are coupled with specific face attributes.
	(Deleting Frames): delete-frame-hooks renamed to
	delete-frame-functions.

	* files.texi (Magic File Names): Add file-remote-p.
	Clarify file-local-copy.

	* edebug.texi (Instrumenting Macro Calls): Don't define `declare'
	here; instead xref Defining Macros.

	* display.texi (Warnings): New node, and subnodes.
	(Fringes): New node.

	* debugging.texi (Test Coverage): New node.

	* compile.texi (Compiler Errors): Explain with-no-warnings
	and other ways to suppress warnings.

	* commands.texi (Interactive Call): Minor clarification.

	* buffers.texi (Buffer File Name): set-visited-file-name
	renames the buffer too.

	* abbrevs.texi (Abbrev Tables): Add copy-abbrev-table.

2003-07-24  Markus Rost  <rost@math.ohio-state.edu>

	* abbrevs.texi (Abbrev Expansion): Use \s syntax in example.

2003-07-22  Markus Rost  <rost@math.ohio-state.edu>

	* internals.texi (Garbage Collection): Fix previous change.

2003-07-22  Richard M. Stallman  <rms@gnu.org>

	* files.texi (Truenames): Add LIMIT arg to file-chase-links.

	* display.texi (Width): Use \s syntax in example.
	(Font Selection): Add face-font-rescale-alist.

	* modes.texi (Imenu): Add xref to Emacs Manual node on Imenu.
	Remove spurious indent in example.

	* lists.texi (Building Lists): Add number-sequence.

	* internals.texi (Garbage Collection): Add gcs-done, gc-elapsed.

	* functions.texi (Function Documentation): Explain how to
	show calling convention explicitly in the doc string.

	* windows.texi (Selecting Windows): save-selected-window saves
	selected window of each frame.
	(Window Configurations): Minor change.

	* syntax.texi (Syntax Table Functions): Use \s syntax in examples.

	* streams.texi (Output Variables): Add print-continuous-numbering
	and print-number-table.

	* processes.texi (Decoding Output): New node.

	* os.texi (Time Conversion): decode-time arg is optional.

	* objects.texi (Character Type): Don't use space as example for \.
	Make list of char names and \-sequences correspond.
	Explain that \s is not used in strings.  `\ ' needs space after.

	* nonascii.texi (Converting Representations): Add string-to-multibyte.
	(Translation of Characters): Add translation-table-for-input.
	(Default Coding Systems): Add auto-coding-functions.
	(Explicit Encoding): Add decode-coding-inserted-region.
	(Locales): Add locale-info.

	* minibuf.texi (Basic Completion): Describe test-completion.
	Collections can be lists of strings.
	Clean up lazy-completion-table.
	(Programmed Completion): Mention test-completion.
	Clarify why lambda expressions are not accepted.
	(Minibuffer Misc): Describe minibufferp.

2003-07-14  Richard M. Stallman  <rms@gnu.org>

	* buffers.texi (Killing Buffers): kill-buffer-hook is perm local.

	* windows.texi (Selecting Windows): New arg to select-window.
	(Selecting Windows): Add with-selected-window.
	(Size of Window): Add window-inside-edges, etc.

	* internals.texi (Garbage Collection): Add post-gc-hook.

	* processes.texi (Subprocess Creation): Add exec-suffixes.

	* keymaps.texi (Functions for Key Lookup): Add current-active-maps.
	(Scanning Keymaps): Add map-keymaps.
	(Defining Menus): Add keymap-prompt.

	* numbers.texi (Integer Basics): Add most-positive-fixnum,
	most-negative-fixnum.

	* compile.texi (Byte Compilation): Explain no-byte-compile.
	(Compiler Errors): New node.

	* os.texi (User Identification): user-uid, user-real-uid
	can return float.

	* modes.texi (Major Mode Conventions): Explain about run-mode-hooks
	and about derived modes.
	(Minor Modes): Add minor-mode-list.
	(Defining Minor Modes): Keyword args for define-minor-mode.
	(Search-based Fontification): Explain managing other properties.
	(Other Font Lock Variables): Add font-lock-extra-managed-props.
	(Faces for Font Lock): Add font-lock-preprocessor-face.
	(Hooks): Add run-mode-hooks and delay-mode-hooks.

	* variables.texi (Creating Buffer-Local): Add buffer-local-value.
	(Variable Aliases): Clarify defvaralias.

	* loading.texi (Library Search): Add load-suffixes.

	* minibuf.texi (Basic Completion): Add lazy-completion-table.
	(Programmed Completion): Add dynamic-completion-table.

	* files.texi (Changing Files): copy-file allows dir as NEWNAME.
	(Magic File Names): Specify precedence order of handlers.

	* commands.texi (Command Overview): Emacs server runs pre-command-hook
	and post-command-hook.
	(Waiting): New calling convention for sit-for.

	* text.texi (Special Properties): local-map and keymap properties
	apply based on their stickiness.

2003-07-07  Richard M. Stallman  <rms@gnu.org>

	* modes.texi (Minor Mode Conventions): Specify only some kinds
	of list values as args to minor modes.

	* files.texi (File Name Expansion): Warn about iterative use
	of substitute-in-file-name.

	* advice.texi (Activation of Advice): Clean up previous change.

2003-07-06  Markus Rost  <rost@math.ohio-state.edu>

	* advice.texi (Activation of Advice): Note that ad-start-advice is
	turned on by default.

2003-06-30  Richard M. Stallman  <rms@gnu.org>

	* text.texi (Buffer Contents): Document current-word.
	(Change Hooks): Not called for *Messages*.

	* functions.texi (Defining Functions): Explain about redefining
	primitives.
	(Function Safety): Rename.  Minor changes.
	Comment out the detailed criteria for what is safe.

2003-06-22  Andreas Schwab  <schwab@suse.de>

	* objects.texi (Symbol Type): Fix description of examples.

2003-06-16  Andreas Schwab  <schwab@suse.de>

	* hash.texi (Creating Hash): Fix description of :weakness.

2003-06-13  Kai Großjohann  <kai.grossjohann@gmx.net>

	* files.texi (Changing Files): copy-file copies file modes, too.

2003-05-28  Richard M. Stallman  <rms@gnu.org>

	* strings.texi (Creating Strings): Clarify split-string.

2003-05-22  Stephen J. Turnbull  <stephen@xemacs.org>

	* strings.texi (Creating Strings): Update split-string specification
	and examples.

2003-05-19  Richard M. Stallman  <rms@gnu.org>

	* elisp.texi: Correct invariant section names.

2003-04-20  Richard M. Stallman  <rms@gnu.org>

	* os.texi (Timers): Explain about timers and quitting.

2003-04-19  Richard M. Stallman  <rms@gnu.org>

	* internals.texi (Writing Emacs Primitives): Strings are
	no longer special for GCPROs.  Mention GCPRO5, GCPRO6.
	Explain GCPRO convention for varargs function args.

2003-04-16  Richard M. Stallman  <rms@gnu.org>

	* minibuf.texi (Minibuffer Misc): Document fn minibuffer-message.

2003-04-08  Richard M. Stallman  <rms@gnu.org>

	* files.texi (Kinds of Files): Correct return value of file-symlink-p.

2003-02-13  Kim F. Storm  <storm@cua.dk>

	* objects.texi (Character Type): New \s escape for space.

2003-01-31  Joe Buehler  <jhpb@draco.hekimian.com>

	* os.texi (System Environment): Add cygwin system-type.

2003-01-25  Richard M. Stallman  <rms@gnu.org>

	* keymaps.texi: Document that a symbol can act as a keymap.

2003-01-13  Richard M. Stallman  <rms@gnu.org>

	* text.texi (Changing Properties): Say string indices are origin-0.

	* positions.texi (Screen Lines) <compute-motion>:
	Correct order of elts in return value.

	* keymaps.texi (Changing Key Bindings) <define-key>: Mention
	how to define a default binding.

2002-12-07  Markus Rost  <rost@math.ohio-state.edu>

	* loading.texi (Unloading): Fix recent change for load-history.

	* customize.texi (Simple Types): Clarify description of custom
	type 'number.  Describe new custom type 'float.

2002-12-04  Markus Rost  <rost@math.ohio-state.edu>

	* variables.texi (File Local Variables): Fix typo.

2002-10-23  Kai Großjohann  <kai.grossjohann@uni-duisburg.de>

	From Michael Albinus <Michael.Albinus@alcatel.de>.

	* README: Target for Info file is `make info'.

	* files.texi (File Name Components): Fix typos in
	`file-name-sans-extension'.
	(Magic File Names): Complete list of operations for magic file
	name handlers.

2002-09-16  Jonathan Yavner  <jyavner@engineer.com>

	* variables.texi (File Local Variables): New function
	risky-local-variable-p.

2002-09-15  Jonathan Yavner  <jyavner@engineer.com>

	* functions.texi (Function safety): New node about unsafep.

2002-08-05  Per Abrahamsen  <abraham@dina.kvl.dk>

	* customize.texi (Splicing into Lists): Fix example.
	Reported by Fabrice Bauzac <fabrice.bauzac@wanadoo.fr>.

2002-06-17  Juanma Barranquero  <lektu@terra.es>

	* frames.texi (Display Feature Testing): Fix typo.

2002-06-12  Andreas Schwab  <schwab@suse.de>

	* frames.texi (Initial Parameters, Resources): Fix references to
	the Emacs manual.

2002-05-13  Kim F. Storm  <storm@cua.dk>

	* variables.texi (Intro to Buffer-Local): Update warning and
	example relating to changing buffer inside let.

2002-03-10  Jan Djärv  <jan.h.d@swipnet.se>

	* os.texi (Session Management): New node about X Session management.

2002-01-18  Eli Zaretskii  <eliz@is.elta.co.il>

	* elisp.texi (VERSION): Set to 2.9.  Update the version of Emacs
	to which the manual corresponds, and the copyright years.

	* Makefile.in (VERSION): Set to 2.9.

2001-11-29  Eli Zaretskii  <eliz@is.elta.co.il>

	* elisp.texi: Change the category in @dircategory to "Emacs", to
	make it consistent with info/dir.

2001-11-25  Miles Bader  <miles@gnu.org>

	* text.texi (Fields): Describe new `limit' arg in
	field-beginning/field-end.

2001-11-17  Eli Zaretskii  <eliz@is.elta.co.il>

	* permute-index: Don't depend on csh-specific features.
	Replace the interpreter name with /bin/sh.

	* two-volume-cross-refs.txt: New file.
	* two.el: New file.
	* spellfile: New file.

2001-11-16  Eli Zaretskii  <eliz@is.elta.co.il>

	* permute-index: New file.

	* vol1.texi, vol2.texi: Renamed from elisp-vol1.texi and
	elisp-vol2.texi, respectively, to avoid file-name clashes in DOS
	8+3 restricted namespace.

	* Makefile.in (infodir): Define relative to $(srcdir).
	($(infodir)/elisp): Don't chdir into $(srcdir), but add it to the
	include directories list via -I switch to makeinfo.
	(index.texi): Use cp if both hard and symbolic links fail.

2001-11-10  Eli Zaretskii  <eliz@is.elta.co.il>

	* Makefile.in (distclean): Add.

	The following changes make ELisp manual part of the Emacs
	distribution:

	* Makefile.in: Add Copyright notice.
	(prefix): Remove.
	(infodir): Change value to "../info".
	(VPATH): New variable.
	(MAKE): Don't define.
	(texmacrodir): Don't define.
	(texinputdir): Append the existing value of TEXINPUTS.
	($(infodir)/elisp): Instead of just "elisp".  Reformat the
	command to be compatible with man/Makefile.in, and to put the
	output into ../info.
	(info): Add target.
	(installall): Target removed.

2001-10-31  Pavel Janík  <Pavel@Janik.cz>

	* tips.texi (Coding Conventions): Fix typo.

2001-10-23  Gerd Moellmann  <gerd@gnu.org>

	* Makefile.in (srcs): Add gpl.texi and doclicense.texi.

2001-10-22  Eli Zaretskii  <eliz@is.elta.co.il>

	* files.texi (File Name Components): Update the description of
	file-name-sans-extension and file-name-extension, as they now
	ignore leading dots.

2001-10-20  Gerd Moellmann  <gerd@gnu.org>

	* (Version 21.1 released.)

2001-10-19  Miles Bader  <miles@gnu.org>

	* positions.texi (Text Lines): Describe behavior of
	`beginning-of-line'/`end-of-line' in the presence of field properties.

2001-10-17  Gerd Moellmann  <gerd@gnu.org>

	* Makefile.in (VERSION): Set to 2.8.
	(manual): Use `manual-21'.

	* elisp.texi (VERSION): Add and use it where the version
	number was used.  Set it to 2.8.

	* intro.texi: Likewise.

2001-10-13  Eli Zaretskii  <eliz@is.elta.co.il>

	* files.texi (File Name Completion): Document the significance of
	a trailing slash in elements of completion-ignored-extensions.

2001-10-06  Miles Bader  <miles@gnu.org>

	* variables.texi (Variable Aliases): It's `@defmac', not `@defmacro'.

2001-10-04  Gerd Moellmann  <gerd@gnu.org>

	* variables.texi (Variable Aliases): New node.

2001-10-04  Gerd Moellmann  <gerd@gnu.org>

	* Branch for 21.1.

2001-10-02  Miles Bader  <miles@gnu.org>

	* minibuf.texi (Minibuffer Misc): Add entries for
	`minibuffer-contents', `minibuffer-contents-no-properties', and
	`delete-minibuffer-contents'.
	Correct description for `minibuffer-prompt-end'.

	* text.texi (Property Search): Correct descriptions of
	`next-char-property-change' and `previous-char-property-change'.
	Add entries for `next-single-char-property-change' and
	`previous-single-char-property-change'.
	Make operand names a bit more consistent.

2001-09-30  Eli Zaretskii  <eliz@is.elta.co.il>

	* frames.texi (Finding All Frames): Document that next-frame and
	previous-frame are local to current terminal.

2001-09-26  Eli Zaretskii  <eliz@is.elta.co.il>

	* keymaps.texi (Creating Keymaps): Fix the description of the
	result of make-keymap.

2001-09-23  Eli Zaretskii  <eliz@is.elta.co.il>

	* display.texi (Font Lookup, Attribute Functions)
	(Image Descriptors): Add cross-references to the definition of
	selected frame.

	* buffers.texi (The Buffer List): Add cross-references to the
	definition of selected frame.

	* frames.texi (Input Focus): Clarify which frame is _the_ selected
	frame at any given time.
	(Multiple Displays, Size and Position): Add a cross-reference to
	the definition of the selected frame.

2001-09-08  Eli Zaretskii  <eliz@is.elta.co.il>

	* strings.texi (String Conversion) <string-to-number>: Document
	that a float is returned for integers that are too large.

	* frames.texi (Mouse Position): Document mouse-position-function.
	(Display Feature Testing): Document display-images-p.
	(Window Frame Parameters): Document the cursor-type variable.

	* numbers.texi (Integer Basics): Document CL style read syntax for
	integers in bases other than 10.

	* positions.texi (List Motion):
	Document open-paren-in-column-0-is-defun-start.

	* lists.texi (Sets And Lists): Document member-ignore-case.

	* internals.texi (Garbage Collection): Document the used and free
	strings report.
	(Memory Usage): Document strings-consed.

	* os.texi (Time of Day): Document float-time.
	(Recording Input): Document that clear-this-command-keys clears
	the vector to be returned by recent-keys.

	* keymaps.texi (Scanning Keymaps) <where-is-internal>:
	The argument keymap can be a list.

	* nonascii.texi (User-Chosen Coding Systems)
	<select-safe-coding-system>: Document the new argument
	accept-default-p and the variable
	select-safe-coding-system-accept-default-p.  Tell what happens if
	buffer-file-coding-system is undecided.
	(Default Coding Systems): Document auto-coding-regexp-alist.

	* display.texi (The Echo Area) <message>: Document
	message-truncate-lines.
	(Glyphs): Document that the glyph table is unused on windowed
	displays.

	* help.texi (Describing Characters) <single-key-description>:
	Document the new argument no-angles.
	(Accessing Documentation) <documentation-property>: Document that
	a non-string property is evaluated.
	<documentation>: Document that the function-documentation property
	is looked for.

	* windows.texi (Selecting Windows): Document some-window.

	* text.texi (MD5 Checksum): New node, documents the md5 primitive.

	* hooks.texi (Standard Hooks): Add kbd-macro-termination-hook and
	apropos-mode-hook.

	* commands.texi (Using Interactive): Document interactive-form.
	(Keyboard Macros): Document kbd-macro-termination-hook.
	(Command Loop Info): Document that clear-this-command-keys clears
	the vector to be returned by recent-keys.

2001-09-04  Werner LEMBERG  <wl@gnu.org>

	* Makefile.in (srcdir, texinputdir): New variables.
	(srcs, index.texi, install): Use $(srcdir).
	(.PHONY): Remove elisp.dvi.
	(elisp): Use -I switch for makeinfo.
	(elisp.dvi): Use $(srcdir) and $(texinputdir).
	(installall, dist): Use $(srcdir).
	Fix path to texinfo.tex.
	(maintainer-clean): Add elisp.dvi and elisp.oaux.

2001-08-30  Gerd Moellmann  <gerd@gnu.org>

	* display.texi (Conditional Display): Adjust to API change.

	* configure: New file.

2001-07-30  Gerd Moellmann  <gerd@gnu.org>

	* commands.texi (Repeat Events): Add description of
	double-click-fuzz.

2001-05-08  Stefan Monnier  <monnier@cs.yale.edu>

	* syntax.texi (Syntax Class Table): Add the missing designator for
	comment and string fences.
	(Syntax Properties): Add a xref to syntax table internals.
	(Syntax Table Internals): Document string-to-syntax.

2001-05-07  Gerd Moellmann  <gerd@gnu.org>

	* Makefile.in (install): Use install-info command line options
	like in Emacs' Makefile.in.

2000-12-09  Miles Bader  <miles@gnu.org>

	* windows.texi (Window Start): Update documentation for
	`pos-visible-in-window-p'.

2000-11-12  Stefan Monnier  <monnier@cs.yale.edu>

	* lists.texi (Building Lists): Add footnote to explain how to add
	to the end of a list.

2000-10-25  Gerd Moellmann  <gerd@gnu.org>

	* files.texi (Visiting Functions): Typos.

2000-10-25  Kenichi Handa  <handa@etl.go.jp>

	* files.texi (Visiting Functions): Return value of
	find-file-noselect may be a list of buffers if wildcards are used.

2000-10-24  Miles Bader  <miles@lsi.nec.co.jp>

	* display.texi (Defining Faces): Document `graphic' display type
	in face specs.

2000-10-18  Kai Großjohann  <Kai.Grossjohann@CS.Uni-Dortmund.DE>

	* hooks.texi (Standard Hooks): Replace obsolete
	`after-make-frame-hook' with `after-make-frame-functions'.

	* frames.texi (Creating Frames): Ditto.

	* variables.texi (Future Local Variables): Ditto.

2000-10-16  Gerd Moellmann  <gerd@gnu.org>

	* display.texi (Other Image Types): Add description of :foreground
	and :background properties of mono PBM images.

2000-08-17  Werner LEMBERG  <wl@gnu.org>

	* .cvsignore: New file.

2000-01-05  Gerd Moellmann  <gerd@gnu.org>

	* tindex.pl: New script.

1999-12-03  Dave Love  <fx@gnu.org>

	* Makefile.in (MAKEINFO): New parameter.

1999-09-17  Richard Stallman  <rms@gnu.org>

	* Makefile.in (srcs): Add hash.texi.
	(VERSION): Update to 20.6.

1999-09-13  Richard Stallman  <rms@gnu.org>

	* Makefile.in (index.texi): If cannot make a symlink, make a hard link.

1998-08-29  Karl Heuer  <kwzh@gnu.org>

	* configure.in: New file.
	* Makefile.in: Renamed from Makefile.
	(prefix, infodir): Use value obtained from configure.
	(emacslibdir): Obsolete variable deleted.
	(dist): Distribute configure.in, configure, Makefile.in.

1998-06-12  Richard Stallman  <rms@psilocin.ai.mit.edu>

	* Makefile (INSTALL_INFO): New variable.
	(install): Run install-info.

1998-05-09  Richard Stallman  <rms@psilocin.ai.mit.edu>

	* Makefile (elisp.dvi): Add missing backslash.

1998-05-02  Richard Stallman  <rms@psilocin.gnu.org>

	* Makefile (elisp.dvi): Don't depend on texindex or on elisp.tps.
	Run texindex without `./'.  Always run texindex on elisp.tp.
	(elisp.tps): Target deleted.

1998-04-05  Richard Stallman  <rms@psilocin.gnu.org>

	* Makefile (srcs): Add nonascii.texi and customize.texi.
	(dist): Start by deleting `temp'.

1998-02-17  Richard Stallman  <rms@psilocin.gnu.org>

	* Makefile (makeinfo, texindex): Targets deleted.
	(makeinfo.o, texindex.o): Targets deleted.
	(clean, dist): Don't do anything with them or with getopt*.

1998-01-30  Richard Stallman  <rms@psilocin.gnu.org>

	* Makefile (SHELL): Define.

1998-01-27  Richard Stallman  <rms@psilocin.gnu.org>

	* Makefile (elisp.tps): New target.
	(elisp.dvi): Depend on elisp.tps.

1996-04-03  Karl Heuer  <kwzh@gnu.ai.mit.edu>

	* README: Update phone number.

	* Makefile (elisp): Make this be the default target.
	Depend on makeinfo.c instead of makeinfo.
	(install): Don't depend on elisp.dvi, since we don't install that.
	Use mkinstalldirs.
	(dist): Add mkinstalldirs.

1995-06-19  Richard Stallman  <rms@mole.gnu.ai.mit.edu>

	* Makefile (VERSION): Update version number.
	(maintainer-clean): Rename from realclean.

1995-06-07  Karl Heuer  <kwzh@nutrimat.gnu.ai.mit.edu>

	* Makefile (realclean): New target.
	(elisp): Remove any old elisp-* files first.

1993-11-23  Noah Friedman  (friedman@nutrimat.gnu.ai.mit.edu)

	* Makefile (VERSION): New variable.
	(dist): Make packaged directory name `elisp-manual-19-$(VERSION)'.
	Compressed file suffix should be `.gz', not `.z'.

1993-11-22  Richard Stallman  (rms@mole.gnu.ai.mit.edu)

	* Makefile (elisp): Depend on makeinfo.

1993-11-19  Noah Friedman  (friedman@gnu.ai.mit.edu)

	* Makefile (srcs): Add anti.texi.

1993-05-28  Richard Stallman  (rms@mole.gnu.ai.mit.edu)

	* Makefile (infodir, prefix): New vars.
	(install): Use infodir.
	(emacsinfodir): Delete.

1993-05-27  Richard Stallman  (rms@mole.gnu.ai.mit.edu)

	* Makefile (srcs): Add calendar.texi.

	* Makefile (dist): Copy texindex.c and makeinfo.c.
	Limit elisp-* files to those with one or two digits.

1993-05-16  Jim Blandy  (jimb@wookumz.gnu.ai.mit.edu)

	* Makefile (dist): Change to use Gzip instead of compress.

1993-04-23  Eric S. Raymond  (eric@mole.gnu.ai.mit.edu)

	* loading.texi (Unloading): define-function changed back to
	defalias.  It may not stay this way, but at least it's
	consistent with the known-good version of the code patch.

1993-03-26  Eric S. Raymond  (eric@geech.gnu.ai.mit.edu)

	* modes.texi (Hooks): Document new optional arg of add-hook.

1993-03-17  Eric S. Raymond  (eric@mole.gnu.ai.mit.edu)

	* variables.texi: Document nil initial value of buffer-local variables.

	* tips.texi: Add new section on standard library headers.

1993-02-27  Jim Blandy  (jimb@wookumz.gnu.ai.mit.edu)

	* Makefile (srcs): Add frame.texi to the list of sources.

1993-02-23  Jim Blandy  (jimb@wookumz.gnu.ai.mit.edu)

	* Makefile (dist): Don't bother excluding autosave files; they'll
	never make it into the temp directory anyway, and the hash marks
	in the name are problematic for make and the Bourne shell.
	(srcs): ???

1993-02-12  Jim Blandy  (jimb@wookumz.gnu.ai.mit.edu)

	* Makefile (dist): Don't include backup files or autosave files in
	the distribution tar file.

1991-11-26  Richard Stallman  (rms@mole.gnu.ai.mit.edu)

	* Makefile (srcs): Add index.perm.
	(elisp.dvi): Remove erroneous shell comment.
	Expect output of permute-index in permuted.fns.
	Save old elisp.aux in elisp.oaux.
	(clean): Add index.texi to be deleted.

1990-08-11  Richard Stallman  (rms@sugar-bombs.ai.mit.edu)

	* Makefile (elisp.dvi, index.texi): Use shell if instead of ifdef.

1990-06-26  David Lawrence  (tale@geech)

	* files.texi: Noted that completion-ignored-extensions is ignored
	when making *Completions*.

1990-06-08  Jay Fenlason  (hack@ai.mit.edu)

	* Makefile  make dist now depends on elisp.dvi, since it tries
	to include it in the dist file.

1990-03-28  Jim Kingdon  (kingdon@mole.ai.mit.edu)

	* functions.texinfo (Mapping Functions): Add missing quote.

1989-06-19  Richard Stallman  (rms@sugar-bombs.ai.mit.edu)

	* texinfo.tex (frenchspacing): Use decimal codes for char to be set.
	(defunargs): Turn off \hyphenchar of \sl font temporarily.

1989-05-10  Robert J. Chassell  (bob@rice-chex.ai.mit.edu)

	* @result{}, @expansion{}, @print{}, @quiv{}, @point{},
	and @error{} are the terms now being used.  The files in the
	directory have been changed to reflect this.

	* All instances of @indentedresultt{} have been changed to
	`     @result{}', using 5 spaces at the beginning of the line.

1989-04-24  Robert J. Chassell  (bob@rice-chex.ai.mit.edu)

	* @result{}, @expandsto{}, @prints{}, @quiv{}, @error{}, and the
	experimental @indentedresult{}, @indentedexpandsto{} are part of
	the texinfo.tex in this directory.  These TeX macros are not
	stable yet.

1989-04-17  Robert J. Chassell  (bob@rice-chex.ai.mit.edu)

	* texinfo.tex: Temporarily added
		\let\result=\dblarrow
		\def\error{{\it ERROR} \longdblarrow}
	We need to do this better soon.

1989-04-11  Robert J. Chassell  (bob@rice-chex.ai.mit.edu)

	* Applied Karl Berry's patches to *.texinfo files, but not to
	texinfo.tex; those diffs are in `berry-texinfo-tex-diffs'.  (Karl's
	new title page format is also not applied, since it requires
	texinfo.tex changes.)

	* Cleaned up `Makefile' and defined the `emacslibdir' directory
	for the Project GNU development environment.

;; Local Variables:
;; coding: utf-8
;; End:

  Copyright (C) 1998-2015 Free Software Foundation, Inc.

  This file is part of GNU Emacs.

  GNU Emacs is free software: you can redistribute it and/or modify
  it under the terms of the GNU General Public License as published by
  the Free Software Foundation, either version 3 of the License, or
  (at your option) any later version.

  GNU Emacs is distributed in the hope that it will be useful,
  but WITHOUT ANY WARRANTY; without even the implied warranty of
  MERCHANTABILITY or FITNESS FOR A PARTICULAR PURPOSE.  See the
  GNU General Public License for more details.

  You should have received a copy of the GNU General Public License
  along with GNU Emacs.  If not, see <http://www.gnu.org/licenses/>.<|MERGE_RESOLUTION|>--- conflicted
+++ resolved
@@ -1,4 +1,7 @@
-<<<<<<< HEAD
+2015-03-29  Glenn Morris  <rgm@gnu.org>
+
+	* objects.texi (Equality Predicates): Fix typo in example.
+
 2015-03-25  Stefan Monnier  <monnier@iro.umontreal.ca>
 
 	* positions.texi (Excursions, Narrowing): `save-excursion' does not
@@ -7,11 +10,6 @@
 2015-03-24  Paul Eggert  <eggert@cs.ucla.edu>
 
 	* numbers.texi (Float Basics): Improve ldexp documentation.
-=======
-2015-03-25  Glenn Morris  <rgm@gnu.org>
-
-	* objects.texi (Equality Predicates): Fix typo in example.
->>>>>>> 5e0314f6
 
 2015-03-23  Eli Zaretskii  <eliz@gnu.org>
 
