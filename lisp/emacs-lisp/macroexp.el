--- conflicted
+++ resolved
@@ -724,13 +724,6 @@
       (push 'skip macroexp--pending-eager-loads)
       form))
    (t
-<<<<<<< HEAD
-    (let ((macroexp--pending-eager-loads
-           (cons load-file-name macroexp--pending-eager-loads)))
-      (if full-p
-          (macroexpand-all form)
-        (macroexpand form))))))
-=======
     (condition-case err
         (let ((macroexp--pending-eager-loads
                (cons load-file-name macroexp--pending-eager-loads)))
@@ -743,7 +736,6 @@
        ;; code a chance to macro-expand later.
        (message "Eager macro-expansion failure: %S" err)
        form)))))
->>>>>>> 61f8f7f6
 
 ;; ¡¡¡ Big Ugly Hack !!!
 ;; src/bootstrap-emacs is mostly used to compile .el files, so it needs
