--- conflicted
+++ resolved
@@ -1,9 +1,3 @@
-<<<<<<< HEAD
-2013-07-29  Michael Albinus  <michael.albinus@gmx.de>
-
-	* tramp.texi (Frequently Asked Questions): Mention
-	`tramp-use-ssh-controlmaster-options'.
-=======
 2013-07-29  David Engster <deng@randomsample.de>
 
 	* eieio.texi (top): Make clear that EIEIO is not a full CLOS
@@ -11,7 +5,11 @@
 	(Introduction): Add further missing features.
 	(Building Classes): Add introductory paragraph.
 	(Wish List): Add metaclasses and EQL specialization.
->>>>>>> 18657165
+
+2013-07-29  Michael Albinus  <michael.albinus@gmx.de>
+
+	* tramp.texi (Frequently Asked Questions): Mention
+	`tramp-use-ssh-controlmaster-options'.
 
 2013-07-26  Tassilo Horn  <tsdh@gnu.org>
 
