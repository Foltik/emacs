<<<<<<< HEAD
2011-02-15  Paul Eggert  <eggert@cs.ucla.edu>
=======
2011-02-16  Paul Eggert  <eggert@cs.ucla.edu>
>>>>>>> 1f5d53eb

	Remove no-longer needed getloadavg symbols.
	* CPP-DEFINES (LOAD_AVE_CVT, LOAD_AVE_TYPE, FSCALE, KERNEL_FILE):
	(LDAV_SYMBOL): Remove.

2011-02-12  Glenn Morris  <rgm@gnu.org>

	* bzrmerge.el (bzrmerge-resolve): Fix bzr revert call.

2011-02-05  Glenn Morris  <rgm@gnu.org>

	* bzrmerge.el (bzrmerge-warning-buffer): New constant.
	(bzrmerge-apply): Use it.
	(bzrmerge): Kill any old warning buffer first.

2011-02-03  Glenn Morris  <rgm@gnu.org>

	* bzrmerge.el (bzrmerge-buffer): New constant.
	(bzrmerge-merges, bzrmerge-missing, bzrmerge-apply): Use it.
	(bzrmerge-missing): If nothing to do, return nil not (nil).
	(bzrmerge-apply): Remove odd character from message.
	(bzrmerge): Give status messages.

2011-01-31  Eli Zaretskii  <eliz@gnu.org>

	* admin.el (set-version): Remove lib-src/makefile.w32-in.
	Add nt/config.nt.

2011-01-31  Paul Eggert  <eggert@cs.ucla.edu>

	src/emacs.c now gets version number from configure.in
	* admin.el (set-version): Don't update src/emacs.c.
	* quick-install-emacs (VERSION): Get it from configure.in, not from
	src/emacs.c.

2011-01-30  Paul Eggert  <eggert@cs.ucla.edu>

	strftime: import from gnulib
	* notes/copyright: strftime.c moved from src to lib.

2011-01-25  Glenn Morris  <rgm@gnu.org>

	* bzrmerge.el (bzrmerge-skip-regexp): New variable.
	(bzrmerge-missing): Use it.

2011-01-19  Paul Eggert  <eggert@cs.ucla.edu>

	* make-tarball.txt: Suggest 'autoreconf -I m4 --force'
	rather than doing rm and autoconf by hand.  See
	<http://lists.gnu.org/archive/html/emacs-devel/2011-01/msg00673.html>.

2011-01-17  Paul Eggert  <eggert@cs.ucla.edu>

	* notes/bzr (Installing changes from gnulib): New section.
	Need for this suggested by Stefan Monnier.

2011-01-17  Stefan Monnier  <monnier@iro.umontreal.ca>

	* bzrmerge.el (bzrmerge-apply): Warn the user when the tree might be in
	an inconsistent state.

2011-01-17  Paul Eggert  <eggert@cs.ucla.edu>

	Update copyright notes to match recent gnulib-related changes.
	* notes/copyright: Add aclocal.m4, m4/*.m4, lib/Makefile.in,
	arg-nonnull.h, c++defs.h, compile, depcomp, missing,
	warn-on-use.h, lib/*.[ch], lib/gnulib.mk.  Remove src/mktime.c,
	lib-src/getopt1.c, lib-src/getopt_int.h (files are now in lib and
	are subsumed by the lib/*.[ch] rule).  Remove m4/getopt.m4 (now
	subsumed by m4/*.m4 rule).  config.guess, config.sub, and
	doc/man/texinfo.tex are now copied in from gnulib.

2011-01-15  Glenn Morris  <rgm@gnu.org>

	* charsets/cp51932.awk, charsets/eucjp-ms.awk: No longer print arch-tag.

	* bzrmerge.el (bzrmerge-missing): Add another skip indicator.
	(bzrmerge-resolve): Also ignore cl-loaddefs.el.

2011-01-14  Glenn Morris  <rgm@gnu.org>

	* admin.el (set-copyright): Also handle \year in refcards/*.tex.

2011-01-14  Glenn Morris  <rgm@gnu.org>

	* bzrmerge.el: Require cl when compiling.
	(bzrmerge-merges): Doc fix.

2011-01-07  Paul Eggert  <eggert@cs.ucla.edu>

	* notes/copyright: There's only one install-sh, not two, so fix a
	typo claiming that there's two.  Add move-if-change to the list of
	GPL files imported from gnulib.

2011-01-07  Paul Eggert  <eggert@cs.ucla.edu>

	* notes/copyright: Report status more accurately for non-GPL files.
	Report copyright status more accurately for mkinstalldirs,
	configure, m4/getopt.m4, and msdos/sed*.inp.

2011-01-02  Eli Zaretskii  <eliz@gnu.org>

	* nt/README.W32: Update the information about PNG support libraries.
	(Bug#7716)

2010-12-27  Stefan Monnier  <monnier@iro.umontreal.ca>

	* bzrmerge.el: New file to help merge branches while skipping
	some revisions (e.g. from emacs-23 to trunk).

2010-12-03  Andreas Schwab  <schwab@linux-m68k.org>

	* CPP-DEFINES (EXPLICIT_SIGN_EXTEND): Remove.

2010-10-12  Glenn Morris  <rgm@gnu.org>

	* notes/nextstep: Move here from ../nextstep/DEV-NOTES.

2010-10-09  Glenn Morris  <rgm@gnu.org>

	* admin.el (set-version): Add doc/emacs/emacsver.texi.

2010-10-09  Glenn Morris  <rgm@gnu.org>

	* admin.el (set-version): No need to act on doc/ files any more.

	* quick-install-emacs (PUBLIC_LIBSRC_BINARIES): Remove b2m.

2010-09-05  Juanma Barranquero  <lekktu@gmail.com>

	* unidata/BidiMirroring.txt: Update from
	http://www.unicode.org/Public/6.0.0/ucd/BidiMirroring-6.0.0d2.txt

	* unidata/UnicodeData.txt: Update from
	http://www.unicode.org/Public/6.0.0/ucd/UnicodeData-6.0.0d7.txt

2010-08-09  Andreas Schwab  <schwab@linux-m68k.org>

	* CPP-DEFINES (WORDS_BIG_ENDIAN): Remove.

2010-08-05  Eli Zaretskii  <eliz@gnu.org>

	* MAINTAINERS: Rename src/unexec.c => src/unexcoff.c.

2010-07-24  Christoph Scholtes  <cschol2112@gmail.com>

	* admin.el: Write version number to nt/makefile.w32-in.
	* nt/makedist.bat: Remove; replaced with `zipdist.bat'
	in the nt/ directory.
	* nt/README.W32: Relocate to nt/ directory.

2010-07-11  Andreas Schwab  <schwab@linux-m68k.org>

	* CPP-DEFINES (HAVE_INDEX, HAVE_RINDEX): Remove.

2010-07-08  Eli Zaretskii  <eliz@gnu.org>

	* MAINTAINERS: Update my responsibilities.

2010-07-07  Andreas Schwab  <schwab@linux-m68k.org>

	* CPP-DEFINES (BCOPY_DOWNWARD_SAFE, BCOPY_UPWARD_SAFE)
	(GAP_USE_BCOPY, HAVE_BCMP, HAVE_BCOPY, bcmp, bcopy, bzero):
	Remove.

2010-06-12  Eli Zaretskii  <eliz@gnu.org>

	* unidata/bidimirror.awk: New file.

	* unidata/BidiMirroring.txt: New file from
	http://www.unicode.org/Public/6.0.0/ucd/BidiMirroring-6.0.0d1.txt.

	* unidata/Makefile.in: (../../src/bidimirror.h): New target.
	(all): Depend on ../../src/biditype.h and ../../src/bidimirror.h.

	* unidata/makefile.w32-in (../../src/bidimirror.h): New target.
	(all): Depend on ../../src/biditype.h and ../../src/bidimirror.h.

	* unidata/biditype.awk: New file.

	* unidata/Makefile.in (../../src/biditype.h): New target.

	* unidata/makefile.w32-in (../../src/biditype.h): New target.

2010-06-09  Juanma Barranquero  <lekktu@gmail.com>

	* unidata/UnicodeData.txt: Update from
	http://www.unicode.org/Public/6.0.0/ucd/UnicodeData-6.0.0d5.txt

2010-05-27  Glenn Morris  <rgm@gnu.org>

	* quick-install-emacs (AVOID): No more Makefile.c files.

	* notes/cpp: Remove file.

2010-05-15  Ken Raeburn  <raeburn@raeburn.org>

	* admin.el (set-version, set-copyright): Update emacs.c instead of
	version.el.

	* make-tarball.txt: Update filename list in step 6.

	* quick-install-emacs: Scan emacs.c instead of version.el for
	version string.

2010-05-07  Chong Yidong  <cyd@stupidchicken.com>

	* Version 23.2 released.

2010-04-01  Eli Zaretskii  <eliz@gnu.org>

	* CPP-DEFINES (__DJGPP__, __GO32__): Remove, no longer used.

2010-03-10  Chong Yidong  <cyd@stupidchicken.com>

	* Branch for 23.2.

2010-03-10  Miles Bader  <miles@gnu.org>

	* quick-install-emacs: Use more portable shell syntax.

	* quick-install-emacs: (AVOID): Be more picky about files we avoid
	installing.

2010-02-14  Juanma Barranquero  <lekktu@gmail.com>

	* quick-install-emacs (PRUNED): Fix typo in message.

2010-01-20  Glenn Morris  <rgm@gnu.org>

	* revdiff: Remove file that only works with CVS, and isn't really
	needed with Bazaar (given the in-built revision options of bzr diff).

2010-01-12  Glenn Morris  <rgm@gnu.org>

	* emacs-pretesters, make-announcement: Use bug-gnu-emacs rather
	than emacs-pretest-bug for bug reports for development versions.

2009-11-06  Kenichi Handa  <handa@m17n.org>

	* unidata/unidata-gen.el (unidata-gen-table): Fix for the case
	that the block data and the following per-char data fall into the
	same char-table leaf.

2009-10-01  Juanma Barranquero  <lekktu@gmail.com>

	* unidata/UnicodeData.txt: Update to Unicode 5.2.0.

2009-09-07  Juanma Barranquero  <lekktu@gmail.com>

	* unidata/.gitignore: New file.

2009-08-22  Eli Zaretskii  <eliz@gnu.org>

	* notes/bugtracker: How to reassign a bug to a list of packages.

	* notes/newfile: Details of how to check for problems with DOS 8+3
	file-name restrictions.

2009-08-18  Glenn Morris  <rgm@gnu.org>

	* notes/newfile: New file.

2009-07-11  Eli Zaretskii  <eliz@gnu.org>

	* make-tarball.txt: Add a note about bumping the value of
	customize-changed-options-previous-release.

2009-06-24  Kenichi Handa  <handa@m17n.org>

	* charsets/mapconv: For the UNICODE format files, do reverse sort
	and don't compact the map.  This is to prefer the first one in the
	duplicated mappings (e.g. 0x20->U+0020, 0x20->U+00A0).

2009-06-12  Kenichi Handa  <handa@m17n.org>

	* charsets/Makefile (JISX213A.map): Make it depend on
	mapfiles/JISX213A.map.gz.
	(BIG5-1.map, BIG5-2.map): Prepend "# " to the first comment line.

	* charsets/mapfiles/JISX213A.map.gz: New file.

	* charsets/mapfiles/README: Describe JISX213A.map.gz.

2009-06-12  Kenichi Handa  <handa@m17n.org>

	* charsets/mapfiles/*: New files.

	* charsets/mule-charsets.el: Mostly re-written to generate all
	MULE-*.map files.

	* charsets/mapconv: Mostly re-written to handle "gzip"ed input
	files.

	* charsets/eucjp-ms.awk: Mostly re-written to handle glibc's
	EUC-JP-MS.

	* charsets/cp51932.awk (END): Print arch-tag at the tail.

	* charsets/Makefile: Maps depend on files under mapfiles or
	${GLIBC_CHARMAPS}.

2009-04-21  Kenichi Handa  <handa@m17n.org>

	* unidata/unidata-gen.el (unidata-get-decomposition): Fix previous
	change.

2009-04-17  Kenichi Handa  <handa@m17n.org>

	* unidata/unidata-gen.el (unidata-get-decomposition): Adjust
	Hangle decomposition rule to Unicode.

2009-04-09  Kenichi Handa  <handa@m17n.org>

	* unidata/unidata-gen.el (unidata-describe-decomposition): Return
	a string with a composition property to disable combining
	characters being composed.

2009-03-11  Miles Bader  <miles@gnu.org>

	* quick-install-emacs: Be more clever about locating info directory.

2009-02-24  Juanma Barranquero  <lekktu@gmail.com>

	* nt/README.W32: Fix typos.

2009-02-23  Jason Rumney  <jasonr@gnu.org>

	* nt/README-ftp-server: Update for 23.0.91

	* nt/README.W32: Remove ever expanding versions of Windows.
	Shorten FAQ URL.  Remove mention of obsolete lock directory.
	Windows distribution now bin and barebin only.  Add note about
	SVG support.  Remove old tar and gzip problem workarounds.
	Use new (22.x) -Q option.  Report all bugs through bug tracker.

	* nt/README-UNDUMP.W32: Modify for barebin distribution, as
	undumped distribution no longer exists.

2009-02-05  Yu-ji Hosokawa  <yu-ji@hoso.net>  (tiny change)

	* nt/README.W32: Fix typo.  (Bug#2207)

2009-02-01  Chong Yidong  <cyd@stupidchicken.com>

	* admin.el (set-version): Remove deleted file ns-emacs.texi.

2008-12-02  Kenichi Handa  <handa@m17n.org>

	* unidata/unidata-gen.el (unidata-prop-alist): Docstring for
	`decomposition' property adjusted.
	(unidata-split-decomposition): Don't include surrounding "<" and
	">" in a symbol name.

2008-12-01  Kenichi Handa  <handa@m17n.org>

	* unidata/unidata-gen.el (unidata-prop-alist): Set `numeric-value'
	property generator to unidata-gen-table-numeric.  Docstring adjusted.
	(unidata-get-numeric, unidata-put-numeric)
	(unidata-gen-table-numeric): New functions.
	(unidata-encode-val): Use assoc to get a slot in VAL-LIST.

2008-11-29  Eli Zaretskii  <eliz@gnu.org>

	* notes/documentation: Add notes about Antinews.

2008-10-23  Glenn Morris  <rgm@gnu.org>

	* admin.el (set-version): Add doc/misc/ns-emacs.texi.
	Add/tweak some nextstep/ entries.

2008-09-19  Kenichi Handa  <handa@m17n.org>

	* FOR-RELEASE: Add an item for using EMACS_INT for buffer/string
	positions.

2008-08-23  Eli Zaretskii  <eliz@gnu.org>

	* CPP-DEFINES: Add USER_FULL_NAME.

2008-08-16  Jason Rumney  <jasonr@gnu.org>

	* admin.el (set-version): Set version in nt/emacsclient.rc.

2008-08-06  Juanma Barranquero  <lekktu@gmail.com>

	* nt/dump.bat: Fix mixed EOLs.

2008-08-04  Adrian Robert  <Adrian.B.Robert@gmail.com>

	* CPP-DEFINES: Add DARWIN_OS.  Move USE_LISP_UNION_TYPE away from OS's.

2008-08-02  Eli Zaretskii  <eliz@gnu.org>

	* CPP-DEFINES: Add defines for accessing system processes.

2008-07-27  Dan Nicolaescu  <dann@ics.uci.edu>

	* make-tarball.txt:
	* admin.el:
	* FOR-RELEASE:
	* CPP-DEFINES: Remove mentions of Mac Carbon.

2008-07-16  Glenn Morris  <rgm@gnu.org>

	* admin.el (set-version, set-copyright): Add nextstep/ files.

2008-07-15  Adrian Robert  <Adrian.B.Robert@gmail.com>

	* CPP-DEFINES: Add NS port related defines.

2008-06-16  Glenn Morris  <rgm@gnu.org>

	* admin.el (set-version): Add doc/lispref/vol1.texi,vol2.texi,
	doc/lispref/book-spine.texinfo.

2008-06-15  Glenn Morris  <rgm@gnu.org>

	* admin.el (set-version): Add doc/misc/faq.texi.

2008-05-22  Juanma Barranquero  <lekktu@gmail.com>

	* FOR-RELEASE: Remove Windows problem about the XPM image library
	being loaded too soon (fixed by Stefan Monnier on 2008-05-07).

2008-04-15  Juanma Barranquero  <lekktu@gmail.com>

	* unidata/UnicodeData.txt: Update to Unicode 5.1.

2008-04-14  Juanma Barranquero  <lekktu@gmail.com>

	* unidata/unidata-gen.el (unidata-prop-alist):
	Fix typo in description of `numeric-value'.
	(unidata-put-character): Fix typo in error message.

2008-02-21  Glenn Morris  <rgm@gnu.org>

	* notes/unicode, notes/font-backend: New files, split off from
	README.unicode.

2008-02-20  Kenichi Handa  <handa@ni.aist.go.jp>

	* FOR-RELEASE: Remove the problem of ucs-mule-8859-to-mule-unicode
	being used in latin1-disp.el.  Remove the problem of
	cp-supported-codepages.  Remove the problem of lost changelog for
	ps-prin1.ps.

2008-02-16  Eli Zaretskii  <eliz@gnu.org>

	* unidata/makefile.w32-in (unidata.txt): Don't use $<, it's
	non-portable in this context.

	* unidata/Makefile.in (unidata.txt): Don't use $<, it's
	non-portable in this context.

2008-02-09  Eli Zaretskii  <eliz@gnu.org>

	* unidata/makefile.w32-in (lisp): New variable.
	(EMACSLOADPATH): Use $(lisp).  Add lisp/international and
	lisp/emacs-lisp.

2008-02-04  Jason Rumney  <jasonr@gnu.org>

	* unidata/makefile.w32-in (unidata.txt): Use ARGQUOTE and DQUOTE macros.

2008-02-02  Juanma Barranquero  <lekktu@gmail.com>

	* unidata/.cvsignore: Ignore also "Makefile.unix" and "makefile".

2008-02-02  Eli Zaretskii  <eliz@gnu.org>

	* unidata/makefile.w32-in (charprop-CMD): Fix last change.

	* unidata/Makefile.in: Rename from Makefile.

	* unidata/makefile.w32-in: New file.

2008-02-02  Jason Rumney  <jasonr@gnu.org>

	* unidata/unidata-gen.el (unidata-gen-files): Force unix line ends.

2008-02-01  Kenichi Handa  <handa@m17n.org>

	* unidata/copyright.html: New file.

2008-02-01  Kenichi Handa  <handa@m17n.org>

	* unidata/unidata-gen.el (unidata-get-decomposition): For Hangul
	decomposition, if T is the same as TBase, don't include it in the
	returned list.

2008-02-01  Kenichi Handa  <handa@m17n.org>

	* unidata/unidata-gen.el (unidata-text-file): Delete it.
	(unidata-list): Initialize to nil.
	(unidata-setup-list): New function.
	(unidata-gen-files): New optional arg unidata-text-file.
	If it's nil, set unidata-text-file to the left command line arg.
	Call unidate-setup-list at first.

	* unidata/Makefile (all): Depends on ${DSTDIR}/charprop.el.
	(${DSTDIR}/charprop.el): Run emacs after cd to DISDIR.

2008-02-01  Kenichi Handa  <handa@m17n.org>

	* unidata/unidata-gen.el: Fix comment typo.
	Change string-to-int to string-to-number.
	(unidata-text-file): Define to .../unidata.txt.
	(unidata-list): Just insert unidata-text-file.
	(unidata-get-decomposition): Handle Hangul decomposition.
	(unidata-gen-files): Don't use \040, instead at ^L near the end of file.

	* unidata/Makefile (unidata.txt): New target.
	(charprop.el): Depends on unidata.txt.
	(clean): Remove unidata.txt.

2008-02-01  Kenichi Handa  <handa@m17n.org>

	* unidata/unidata-gen.el (unidata-get-name): Handle "CJK IDEOGRAPH".
	(unidata-get-name): Handle U+110B.

2008-02-01  Kenichi Handa  <handa@m17n.org>

	Sub-directory `unidata' is for codes to generate charprop.el and
	many other uni-*.el files from `UnicodeData.txt'.

	* Unidata/README: New file.

	* unidata/Makefile: New file.

	* unidata/unidata-gen.el: New file.

	* unidata/UnicodeData.txt: New file.  Copied from
	http://www.unicode.org on 2006-05-23.

	* unidata/.cvsignore: New file.

2008-02-01  Kenichi Handa  <handa@m17n.org>

	* charsets/.cvsignore: New file.

	* charsets/mapconv: Add code for handling KANJI-DATABASE format.

	* charsets/Makefile (all): Rename target from charsets.
	Depend on ${TRANS_TABLE}.
	(CNS-2.map, CNS-3.map, CNS-4.map, CNS-5.map, CNS-6.map, CNS-7.map):
	Generate from cns2ucsdkw.txt.
	(install): Copy updated files only.

2008-02-02  Kenichi Handa  <handa@m17n.org>

	* charsets/cp932.awk: Append user-defined area of CP932.

2008-02-02  Kenichi Handa  <handa@m17n.org>

	* charsets/Makefile (JISX2131.map): Convert 0x2015 to 0x2014,
	0x2299 to 0x29BF.

2008-02-01  Kenichi Handa  <handa@m17n.org>

	* charsets/Makefile (TRANS_TABLE): New macro.
	(JISX0208.map): Convert 0x2015 to 0x2014.
	(cp51932.el): New target.
	(eucjp-ms.el): New target.
	(install): Include ${TRANS_TABLE}.
	(CJK): Include JISX213A.map.
	(JISX213A.map): New target.

	* charsets/eucjp-ms.awk: New file.

	* charsets/cp51932.awk: New file.

2008-02-01  Kenichi Handa  <handa@m17n.org>

	* charsets/cp932.awk: New file.

	* charsets/Makefile (CP932-2BYTE.map): Call mapconv with cp932.awk.

	* charsets/mapconv: In UNICODE2 case, sort by 4th field after
	running an awk program.

2008-02-01  Kenichi Handa  <handa@m17n.org>

	* charsets/mapconv: Handle UNICODE2.

	* charsets/Makefile (CJK): Include CP932-2BYTE.map.
	(CP932-2BYTE.map): New target.

2008-02-01  Kenichi Handa  <handa@m17n.org>

	* charsets: New directory for scripts to generate charset map
	files in ../etc/charsets/.

	* charsets/Makefile, charsets/mapconv, charsets/compact.awk:
	* charsets/big5.awk, charsets/gb180302.awk, charsets/gb180304.awk:
	* charsets/kuten.awk: New files.

2008-01-08  Glenn Morris  <rgm@gnu.org>

	* admin.el (set-version): Add doc/man/emacs.1.

2008-01-06  Dan Nicolaescu  <dann@ics.uci.edu>

	* notes/copyright:
	* MAINTAINERS: Remove references to files that have been removed.

2008-01-04  Glenn Morris  <rgm@gnu.org>

	* admin.el (set-copyright): Add lib-src/ebrowse.c.

2007-12-10  Stefan Monnier  <monnier@iro.umontreal.ca>

	* CPP-DEFINES: New file.

2007-12-08  Reiner Steib  <Reiner.Steib@gmx.de>

	* FOR-RELEASE: Remove "window-system in face definition" [of
	gnus-treat-emphasize].  Remove "Gnus archive groups".  Add comment
	on gnus-dired.el.

2007-12-05  Glenn Morris  <rgm@gnu.org>

	* admin.el (set-version): Handle configure.in.  Adapt for doc/
	directory layout for manuals.

2007-12-01  Reiner Steib  <Reiner.Steib@gmx.de>

	* FOR-RELEASE: Remove Gnus send mail problem.  Other Gnus bugs have
	been fixed in Gnus CVS but have not yet been synched to Emacs.

2007-11-17  Glenn Morris  <rgm@gnu.org>

	* admin.el (process-lines): Move to ../lisp/subr.el.

2007-10-23  Glenn Morris  <rgm@gnu.org>

	* MAINTAINERS: Move here from ../.

2007-10-17  Juanma Barranquero  <lekktu@gmail.com>

	* make-emacs: Doc fix.

2007-08-28  Glenn Morris  <rgm@gnu.org>

	* admin.el: Provide self.

2007-08-10  Jan Djärv  <jan.h.d@swipnet.se>

	* FOR-RELEASE: Add Gtk+ tool bar and GUD focus problem.

2007-07-25  Glenn Morris  <rgm@gnu.org>

	* Relicense all FSF files to GPLv3 or later.

2007-06-07  Glenn Morris  <rgm@gnu.org>

	* admin.el (set-copyright): New function.

2007-04-25  Nick Roberts  <nickrob@snap.net.nz>

	* make-tarball.txt: Add note about cutting the branch.

2007-06-02  Chong Yidong  <cyd@stupidchicken.com>

	* Version 22.1 released.

2007-02-03  Eli Zaretskii  <eliz@gnu.org>

	* nt/makedist.bat: Change EOL format to DOS.  Don't use
	redirection characters in REM lines.

2007-01-27  Jan Djärv  <jan.h.d@swipnet.se>

	* FOR-RELEASE: Removed Gtk/Xft issue.

2007-01-01  Miles Bader  <miles@gnu.org>

	* quick-install-emacs (get_config_var): Deal with weird magic
	string inserted by recent versions of autoconf.

2006-11-25  Juanma Barranquero  <lekktu@gmail.com>

	* admin.el (set-version): Set version number in
	lib-src/makefile.w32-in.

2006-11-06  Reiner Steib  <Reiner.Steib@gmx.de>

	* FOR-RELEASE (BUGS): Remove "Build failure under Suse 10.0" was
	due to a local miss-configuration.

2006-10-28  Chong Yidong  <cyd@stupidchicken.com>

	* make-announcement (OLD): Remove LEIM references in announcement
	since it is now built-in.

2006-10-15  YAMAMOTO Mitsuharu  <mituharu@math.s.chiba-u.ac.jp>

	* admin.el (set-version): Set version numbers in "mac" subdirectory.

2006-10-03  Kenichi Handa  <handa@m17n.org>

	* FOR-RELEASE (BUGS): "An iso-8859-6 cannot be saved" fixed.

2006-08-13  Chong Yidong  <cyd@stupidchicken.com>

	* FOR-RELEASE: Elisp manual checking completed.

2006-07-17  Reiner Steib  <Reiner.Steib@gmx.de>

	* FOR-RELEASE: Update refcard section.

2006-07-14  Kim F. Storm  <storm@cua.dk>

	* FOR-RELEASE (BUGS): High cpu load on windows server sockets fixed.

2006-07-09  Kim F. Storm  <storm@cua.dk>

	* README: Use outline format.  Add FOR-RELEASE.

2006-06-27  Chong Yidong  <cyd@stupidchicken.com>

	* FOR-RELEASE: Checking of info.texi done.

2006-06-08  Reiner Steib  <Reiner.Steib@gmx.de>

	* FOR-RELEASE: Update refcard section.

2006-06-07  Reiner Steib  <Reiner.Steib@gmx.de>

	* FOR-RELEASE: Update refcard section.

2006-05-25  Chong Yidong  <cyd@stupidchicken.com>

	* FOR-RELEASE: Key sequence elisp node done.

2006-05-24  Reiner Steib  <Reiner.Steib@gmx.de>

	* FOR-RELEASE: Update refcard translations.  Add coding cookie.

2006-05-21  Chong Yidong  <cyd@mit.edu>

	* FOR-RELEASE: point-entered /point-left bug fixed.

2006-05-12  Eli Zaretskii  <eliz@gnu.org>

	* FOR-RELEASE: Spell-checking the manuals is now done; remove the
	entry.

2006-05-06  Bill Wohler  <wohler@newt.com>

	* FOR-RELEASE: MH-E 8.0 has been released, so removed reminder
	about it.

2006-04-17  Ramprasad B  <ramprasad_i82@yahoo.com>

	* ./* (Copyright): Updated Copyright year(s).

2006-02-24  Reiner Steib  <Reiner.Steib@gmx.de>

	* FOR-RELEASE (BUGS): Add URLs/MIDs.

2006-02-20  Kim F. Storm  <storm@cua.dk>

	* FOR-RELEASE (NEW FEATURES): Completed work on this item:
	Rework how fringe bitmaps are defined and used.
	Currently, bitmap usage and bitmap appearence are "mixed-up" in a
	one-level representation.  It would be cleaner to split the
	representation into a two-level model where first level maps
	bitmap usage to a bitmap name, and second level maps bitmap name to
	a bitmap appearence.

2006-01-27  Chong Yidong  <cyd@stupidchicken.com>

	* FOR-RELEASE: String allocation bugs fixed.

2005-12-13  Bill Wohler  <wohler@newt.com>

	* FOR-RELEASE: Ensure MH-E 8.0 has been released.

2005-12-09  Reiner Steib  <Reiner.Steib@gmx.de>

	* FOR-RELEASE (DOCUMENTATION): Remove message-mail, gnus-*
	completing-read-multiple, mail-extract-address-components,
	mail-mode, quail-define-package, save-buffer and
	ucs-set-table-for-input from doc strings item (Done).

2005-11-28  Chong Yidong  <cyd@stupidchicken.com>

	* FOR-RELEASE: Icons installed.  Partial completion bug fixed.

2005-11-11  Kim F. Storm  <storm@cua.dk>

	* FOR-RELEASE (FATAL ERRORS): Fix infinite loop in redisplay
	when displaying a non-breaking space in an overlay string.

2005-10-30  Chong Yidong  <cyd@stupidchicken.com>

	* FOR-RELEASE: Init file change implemented.

2005-10-27  Chong Yidong  <cyd@stupidchicken.com>

	* FOR-RELEASE: Fringe angle bitmap at eob fixed.

2005-10-19  Chong Yidong  <cyd@stupidchicken.com>

	* FOR-RELEASE (New features): max-image-size implemented.
	(Bugs): split-window done, by Kim F. Storm.

2005-10-17  Bill Wohler  <wohler@newt.com>

	* FOR-RELEASE (DOCUMENTATION): Removed lisp/toolbar from list
	since it's gone.  Also marked mh-e as done.

2005-10-11  Juanma Barranquero  <lekktu@gmail.com>

	* FOR-RELEASE (FATAL ERRORS): Remove item about JPEG
	libraries on Windows (Done).

2005-10-01  Jason Rumney  <jasonr@gnu.org>

	* admin.el (set-version): Set version numbers in nt/emacs.rc.

2005-08-31  Romain Francoise  <romain@orebokech.com>

	* FOR-RELEASE (New features): Remove vhdl-mode.el update
	item (Done).

2005-08-27  Romain Francoise  <romain@orebokech.com>

	* FOR-RELEASE (Bugs): Remove compile-internal item (Done).

2005-07-04  Lute Kamstra  <lute@gnu.org>

	Update FSF's address in GPL notices.

2005-06-10  Lute Kamstra  <lute@gnu.org>

	* admin.el (set-version): Set version in lisp manual too.
	* make-tarball.txt: Commit lispref/elisp.texi too.

2005-06-04  Richard M. Stallman  <rms@gnu.org>

	* emacs-pretesters: Refer to etc/DEBUG instead of duplicating it.
	Other cleanups.

2005-04-19  Lute Kamstra  <lute@gnu.org>

	* make-tarball.txt: Don't commit lisp/loaddefs.el.

2005-04-14  Lute Kamstra  <lute@gnu.org>

	* nt/makedist.bat (elfiles): Update.

	* admin.el (add-release-logs): Fix require call.

2005-03-30  Marcelo Toledo  <marcelo@marcelotoledo.org>

	* FOR-RELEASE (Documentation): Added check the Emacs Tutorial.
	The first line of every tutorial must begin with a sentence saying
	"Emacs Tutorial" in the respective language.  This should be
	followed by "See end for copying conditions", likewise in the
	respective language.

2005-03-29  Luc Teirlinck  <teirllm@auburn.edu>

	* FOR-RELEASE (TO BE DONE SHORTLY BEFORE RELEASE): New section.
	Add `undo-ask-before-discard' to it.

2005-03-02  Miles Bader  <miles@gnu.org>

	* quick-install-emacs: Only use the mkdir --verbose option if the
	script's --verbose option was specified (this avoids problems with
	default usage on systems where mkdir doesn't support that option).

2005-02-15  Jason Rumney  <jasonr@gnu.org>

	* nt/makedist.bat: Do not rely on non-standard behavior of
	tar --exclude.

2004-11-02  Jan Djärv  <jan.h.d@swipnet.se>

	* FOR-RELEASE (Indications): Remove two stage update for toolbar (Done).

2004-09-20  Luc Teirlinck  <teirllm@auburn.edu>

	* FOR-RELEASE (Indications): Rearrange checklists for Emacs and
	Elisp manuals.

2004-09-18  Luc Teirlinck  <teirllm@auburn.edu>

	* FOR-RELEASE (Indications): Clean up and update checklists for
	Emacs and Elisp manuals.

2004-09-11  Kim F. Storm  <storm@cua.dk>

	* FOR-RELEASE (New features): Remove Gnus 5.10 entry (Done!).
	(Documentation): Add NEWS entry.
	Add section lists for proof-reading Emacs and Lisp manuals.

2004-08-29  Kim F. Storm  <storm@cua.dk>

	* FOR-RELEASE (Documentation): Add man/ack.texi and AUTHORS.

2004-08-28  Jan Djärv  <jan.h.d@swipnet.se>

	* FOR-RELEASE (Indications): Remove entry about GTK and geometry
	(now behaves as well as other ports).

2004-06-28  Jan Djärv  <jan.h.d@swipnet.se>

	* FOR-RELEASE: Remove entry about GTK and monochrome displays (done).

2004-06-26  Eli Zaretskii  <eliz@is.elta.co.il>

	* FOR-RELEASE: Moved here from the etc directory.

2004-05-08  Thien-Thi Nguyen  <ttn@gnu.org>

	* notes/BRANCH: New file, to be maintained per CVS branch.

2003-10-01  Miles Bader  <miles@gnu.org>

	* quick-install-emacs: Don't use "function" keyword when defining
	shell functions.

2003-09-29  Lute Kamstra  <lute@gnu.org>

	* make-tarball.txt: Mention regenerating Emacs' AUTHORS file.

2003-09-27  Miles Bader  <miles@gnu.ai.mit.edu>

	* quick-install-emacs: Remove fns-* pruning, since that file no
	longer seems to be generated.
	(AVOID): Quote literal periods.  Quote braces in a way acceptable
	to all parties (gawk gets bitchy about using `\').

2003-08-19  Miles Bader  <miles@gnu.org>

	* quick-install-emacs: Add arch-specific ignored files to
	quick-install-emacs.  Use quoting for periods that's acceptable
	to recent versions of gawk.

2003-08-11  Markus Rost  <rost@math.ohio-state.edu>

	* cus-test.el: Remove obsolete workaround.

2003-04-22  Andrew Innes  <andrewi@gnu.org>

	* nt/makedist.bat: Fix multi-file .zip distribution, by splitting
	emacs.exe before zipping, and including batch file to recreate
	after unpacking.

	* nt/stitch.bat: New file.

	* nt/README-ftp-server: Update wording and version number etc.
	Add extra instructions for installing multi-file .zip
	distribution.

	* nt/README.W32: Remove personal email address and update wording.

	* nt/README-UNDUMP.W32: Remove personal email address and update
	wording.

2003-02-10  Francesco Potortì  <pot@gnu.org>

	* make-changelog-diff: New script, code stolen from make-announcement.

	* make-announcement: Use make-changelog-diff.

2003-01-20  Francesco Potortì  <pot@gnu.org>

	* make-tarball.txt: Step-by-step instructions for making a tarball.

	* make-announcement: A script for creating pretest announcements.

2003-01-17  Francesco Potortì  <pot@gnu.org>

	* admin.el (add-release-logs): Expand the directory name before
	calling find(1).
	(add-release-logs): Use the same methods as add-log.el for writing
	the date and the user's name and address.

2003-01-07  Miles Bader  <miles@gnu.org>

	* quick-install-emacs: Unset LANG etc. to avoid non-standard
	command output from non-C locales.

2002-10-16  Markus Rost  <rost@math.ohio-state.edu>

	* cus-test.el: Extended and reorganized.  There are now 4 tests
	which can be run in batch mode.  See the Commentary section.

2002-10-08  Markus Rost  <rost@math.ohio-state.edu>

	* cus-test.el: New file.

2002-05-27  Miles Bader  <miles@gnu.org>

	* quick-install-emacs (VERSION): Calculate using the same method
	that configure.in uses.

2002-04-26  Pavel Janík  <Pavel@Janik.cz>

	* emacs-pretesters: New file with information for Emacs
	pretesters.

2002-03-22  Paul Eggert  <eggert@twinsun.com>

	* quick-install-emacs (PRUNED): Avoid "head -1" and "tail +2", as
	POSIX 1003.1-2001 disallows both usages.

2002-02-11  Andrew Innes  <andrewi@gnu.org>

	* nt/makedist.bat: Don't include elisp/term/*.el files twice.

2002-01-24  Andrew Innes  <andrewi@gnu.org>

	* nt/README.W32: Remove unnecessary version number and date
	references.

	* nt/README-UNDUMP.W32: Ditto.

2001-12-06  Gerd Moellmann  <gerd@gnu.org>

	* make-emacs: Add --trace-move.

2001-10-23  Andrew Innes  <andrewi@gnu.org>

	* nt/makedist.bat: Remove remaining obsolete reference to
	GETTING.GNU.SOFTWARE.

2001-10-22  Gerd Moellmann  <gerd@gnu.org>

	* admin.el (set-version): Use `s' interactive spec for
	version number.

2001-10-20  Gerd Moellmann  <gerd@gnu.org>

	* (Version 21.1 released.)

2001-10-20  Gerd Moellmann  <gerd@gnu.org>

	* admin.el (add-release-logs): Put the log entry in lispref, too.

2001-10-20  Miles Bader  <miles@gnu.org>

	* quick-install-emacs: Exit if we can't find some variable.
	(AVOID): Add .orig & .rej files.
	(get_config_var): Be more liberal about format of config.status
	sed commands.

2001-10-19  Gerd Moellmann  <gerd@gnu.org>

	* admin.el: New file.

	* build-configs: Add --help option.  Add support for building
	in arbitrary source trees.

2001-10-17  Gerd Moellmann  <gerd@gnu.org>

	* alloc-colors.c: New file.

2001-10-13  Gerd Moellmann  <gerd@gnu.org>

	* make-emacs: Add --boot switch for bootstrapping.  Logs to
	EMACS_ROOT/boot.log, renames previous log file to boot.log.old.

2001-10-05  Gerd Moellmann  <gerd@gnu.org>

	* Branch for 21.1.

2001-09-04  Andrew Innes  <andrewi@gnu.org>

	* admin/nt/makedist.bat: Remove reference to obsolete file
	GETTING.GNU.SOFTWARE.  Remove outdated comments.  Explain about
	version of tar used.

;; Local Variables:
;; coding: utf-8
;; End:

  Copyright (C) 2001-2011  Free Software Foundation, Inc.

  This file is part of GNU Emacs.

  GNU Emacs is free software: you can redistribute it and/or modify
  it under the terms of the GNU General Public License as published by
  the Free Software Foundation, either version 3 of the License, or
  (at your option) any later version.

  GNU Emacs is distributed in the hope that it will be useful,
  but WITHOUT ANY WARRANTY; without even the implied warranty of
  MERCHANTABILITY or FITNESS FOR A PARTICULAR PURPOSE.  See the
  GNU General Public License for more details.

  You should have received a copy of the GNU General Public License
  along with GNU Emacs.  If not, see <http://www.gnu.org/licenses/>.<|MERGE_RESOLUTION|>--- conflicted
+++ resolved
@@ -1,8 +1,4 @@
-<<<<<<< HEAD
-2011-02-15  Paul Eggert  <eggert@cs.ucla.edu>
-=======
 2011-02-16  Paul Eggert  <eggert@cs.ucla.edu>
->>>>>>> 1f5d53eb
 
 	Remove no-longer needed getloadavg symbols.
 	* CPP-DEFINES (LOAD_AVE_CVT, LOAD_AVE_TYPE, FSCALE, KERNEL_FILE):
