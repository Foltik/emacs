--- conflicted
+++ resolved
@@ -1,4 +1,9 @@
-<<<<<<< HEAD
+2014-12-05  Paul Eggert  <eggert@cs.ucla.edu>
+
+	* .gitignore: Remove redundant pattern (subsumed by _*).
+	Avoid "**", as it requires Git 1.8.2 or later.
+
+2014-12-05  Paul Eggert  <eggert@cs.ucla.edu>
 2014-12-05  Eli Zaretskii  <eliz@gnu.org>
 
 	* .gitignore: Ignore test/biditest.txt.
@@ -9,14 +14,6 @@
 	sub-sub-directories.
 
 2014-11-29  Paul Eggert  <eggert@cs.ucla.edu>
-=======
-2014-12-01  Paul Eggert  <eggert@cs.ucla.edu>
-
-	* .gitignore: Remove redundant pattern (subsumed by _*).
-	Avoid "**", as it requires Git 1.8.2 or later.
-
-2014-11-21  Paul Eggert  <eggert@cs.ucla.edu>
->>>>>>> c1c2cee7
 
 	Add more of the old .bzrignore to .gitignore.
 	Plus a few more .gitignore improvements.
