--- conflicted
+++ resolved
@@ -1,4 +1,23 @@
-<<<<<<< HEAD
+2014-10-03  Bastien Guerry  <bzg@gnu.org>
+
+	* org.texi (Key bindings and useful functions): Fix typo.
+	Use the correct function's name.
+
+2014-10-03  Michael Brand  <michael.ch.brand@gmail.com>
+
+	* org.texi (Formula syntax for Calc): Add `f-1' to TBLFM example
+	about `nan'.
+
+2014-10-03  Nicolas Goaziou  <mail@nicolasgoaziou.fr>
+
+	* org.texi (Export settings): Be more explicit about how output
+	file name is built.
+
+	* org.texi (Headings and sectioning structure): Document menus.
+
+	* org.texi (Include files, Publishing options): Remove reference
+	to nonexistent variable.
+
 2014-10-03  Eli Zaretskii  <eliz@gnu.org>
 
 	* erc.texi (Connecting): Remove stray "OA" that failed the manual
@@ -41,31 +60,6 @@
 	list.
 
 2014-07-28  Stephen Berman  <stephen.berman@gmx.net>
-=======
-2014-10-02  Bastien Guerry  <bzg@gnu.org>
-
-	* org.texi (Key bindings and useful functions): Fix typo.  Use the
-	correct function's name.
-
-2014-10-02  Michael Brand  <michael.ch.brand@gmail.com>
-
-	* org.texi (Formula syntax for Calc): Add `f-1' to TBLFM example
-	about `nan'.
-
-2014-10-02  Nicolas Goaziou  <mail@nicolasgoaziou.fr>
-
-	* org.texi (Export settings): Be more explicit about how output
-	file name is built.
-
-	* org.texi (Headings and sectioning structure): Document menus.
-
-2014-10-02  Nicolas Goaziou  <n.goaziou@gmail.com>
-
-	* org.texi (Include files, Publishing options): Remove reference
-	to inexistent variable.
-
-2014-07-25  Stephen Berman  <stephen.berman@gmx.net>
->>>>>>> 3ef486a9
 
 	* todo-mode.texi (Marked Items): Correct omission of item deletion
 	from commands applying to both todo and done items.
