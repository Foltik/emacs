--- conflicted
+++ resolved
@@ -22,29 +22,8 @@
 dnl  along with GNU Emacs.  If not, see <http://www.gnu.org/licenses/>.
 
 AC_PREREQ(2.65)
-<<<<<<< HEAD
 dnl Note this is parsed by (at least) make-dist and lisp/cedet/ede/emacs.el.
 AC_INIT(GNU Emacs, 25.0.50, bug-gnu-emacs@gnu.org)
-=======
-AC_INIT(emacs, 24.3.94)
-
-dnl We get MINGW64 with MSYS2
-if test "x$MSYSTEM" = "xMINGW32" -o "x$MSYSTEM" = "xMINGW64"
-then
-  . $srcdir/nt/mingw-cfg.site
-
-  case $srcdir in
-    /* | ?:*)
-      # srcdir is an absolute path.  In this case, force the format
-      # "/c/foo/bar", to simplify later conversions to native Windows
-      # format ("c:/foo/bar")
-      srcdir=`cd "${srcdir}" && pwd -W`
-      # 'eval' pacifies strict POSIX non-MinGW shells (Bug#18612).
-      eval 'srcdir="/${srcdir:0:1}${srcdir:2}"'
-      ;;
-  esac
-fi
->>>>>>> 3ef486a9
 
 dnl Set emacs_config_options to the options of 'configure', quoted for the shell,
 dnl and then quoted again for a C string.  Separate options with spaces.
@@ -172,7 +151,8 @@
       # "/c/foo/bar", to simplify later conversions to native Windows
       # format ("c:/foo/bar").
       srcdir=`cd "${srcdir}" && pwd -W`
-      srcdir="/${srcdir:0:1}${srcdir:2}"
+      # 'eval' pacifies strict POSIX non-MinGW shells (Bug#18612).
+      eval 'srcdir="/${srcdir:0:1}${srcdir:2}"'
       ;;
   esac;;
 esac
