--- conflicted
+++ resolved
@@ -1568,15 +1568,6 @@
 prefix being completed.  To disable this feature, change the variable
 @code{help-enable-completion-autoload} to @code{nil}.
 
-<<<<<<< HEAD
-=======
-@vindex load-dangerous-libraries
-@cindex Lisp files byte-compiled by XEmacs
-  By default, Emacs refuses to load compiled Lisp files which were
-compiled with XEmacs, a modified version of Emacs---they can cause
-Emacs to crash.  Set the variable @code{load-dangerous-libraries} to
-@code{t} if you want to try loading them.
-
   Once you put your library in a directory where Emacs can find and
 load it, you may wish to make it available at startup.  This is useful
 when the library defines features that should be available
@@ -1604,7 +1595,6 @@
 the necessary initialization code into your init files, making the
 above manual customizations unnecessary.
 
->>>>>>> b4937f64
 @node Lisp Eval
 @section Evaluating Emacs Lisp Expressions
 @cindex Emacs Lisp mode
